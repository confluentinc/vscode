--- conflicted
+++ resolved
@@ -86,7 +86,6 @@
   }
 
   /**
-<<<<<<< HEAD
    */
   get flinkableCcloudKafkaClusters(): Locator {
     // Find CCloud Kafka clusters that have sibling Flink compute pool elements
@@ -95,7 +94,9 @@
         has: this.page.locator(".codicon-confluent-flink-compute-pool"),
       }),
     });
-=======
+  }
+
+  /**
    * Locator for Flinkable CCloud Kafka cluster tree items.
    * Only visible when a {@link ccloudEnvironments CCloud environment item} is expanded.
    */
@@ -105,7 +106,6 @@
         "[aria-level='3'][aria-label^='CCLOUD connection: Kafka Cluster (Flink available)']",
       ),
     );
->>>>>>> c4183bae
   }
 
   /**
