--- conflicted
+++ resolved
@@ -86,16 +86,6 @@
   }
 
   /**
-<<<<<<< HEAD
-   */
-  get flinkableCcloudKafkaClusters(): Locator {
-    // Find CCloud Kafka clusters that have sibling Flink compute pool elements
-    return this.ccloudKafkaClusters.filter({
-      has: this.page.locator("xpath=..//*").filter({
-        has: this.page.locator(".codicon-confluent-flink-compute-pool"),
-      }),
-    });
-=======
    * Locator for Flinkable CCloud Kafka cluster tree items.
    * Only visible when a {@link ccloudEnvironments CCloud environment item} is expanded.
    */
@@ -105,7 +95,6 @@
         "[aria-level='3'][aria-label^='CCLOUD connection: Kafka Cluster (Flink available)']",
       ),
     );
->>>>>>> c4183bae
   }
 
   /**
