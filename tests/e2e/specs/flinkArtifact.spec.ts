import type { ElectronApplication, Page } from "@playwright/test";
import { expect } from "@playwright/test";
import { stubDialog } from "electron-playwright-helpers";
import * as path from "path";
import { fileURLToPath } from "url";
import { test } from "../baseTest";
import { ConnectionType } from "../connectionTypes";
<<<<<<< HEAD
import { FileExplorer } from "../objects/FileExplorer";
import { Quickpick } from "../objects/quickInputs/Quickpick";
=======
>>>>>>> ca70bac8
import { FlinkDatabaseView, SelectFlinkDatabase } from "../objects/views/FlinkDatabaseView";
import { Tag } from "../tags";
import { executeVSCodeCommand } from "../utils/commands";
import { openConfluentSidebar } from "../utils/sidebarNavigation";

const __filename = fileURLToPath(import.meta.url);
const __dirname = path.dirname(__filename);

test.describe("Flink Artifacts", { tag: [Tag.CCloud, Tag.FlinkArtifacts] }, () => {
  test.use({ connectionType: ConnectionType.Ccloud });
  test.beforeEach(async ({ connectionItem }) => {
    await expect(connectionItem.locator).toHaveAttribute("aria-expanded", "true");
  });

  const artifactPath = path.join(
    __dirname,
    "..",
    "..",
    "fixtures/flink-artifacts",
    "udfs-simple.jar",
  );

  const entrypoints = [
    {
      entrypoint: SelectFlinkDatabase.FromDatabaseViewButton,
      testName: "should upload Flink Artifact when cluster selected from Artifacts view button",
    },
    {
      entrypoint: SelectFlinkDatabase.DatabaseFromResourcesView,
      testName: "should upload Flink Artifact when cluster selected from the Resources view",
    },
    {
      entrypoint: SelectFlinkDatabase.ComputePoolFromResourcesView,
      testName: "should upload Flink Artifact when cluster selected from Flink Compute Pool",
    },
    {
      entrypoint: SelectFlinkDatabase.JARFile,
      testName: "should upload Flink Artifact when initiated from JAR file in file explorer",
    },
  ];

  for (const config of entrypoints) {
    test(config.testName, async ({ page, electronApp }) => {
      await setupTestEnvironment(config.entrypoint, page, electronApp);

      const artifactsView = new FlinkDatabaseView(page);
      await artifactsView.ensureExpanded();

      const providerRegion = await loadArtifactsForEntrypoint(config.entrypoint, artifactsView);

      const uploadedArtifactName = await startUploadFlow(
        config.entrypoint,
        page,
        electronApp,
        artifactsView,
        providerRegion,
      );

      // make sure Artifacts container is expanded before we check that it's uploaded (and then deleted)
      await artifactsView.expandArtifactsContainer();
      await expect(artifactsView.artifacts.filter({ hasText: uploadedArtifactName })).toHaveCount(
        1,
      );

      await artifactsView.deleteFlinkArtifact(uploadedArtifactName);
      await expect(artifactsView.artifacts.filter({ hasText: uploadedArtifactName })).toHaveCount(
        0,
      );
    });
  }

  async function setupTestEnvironment(
    entrypoint: SelectFlinkDatabase,
    page: Page,
    electronApp: ElectronApplication,
  ): Promise<void> {
    // JAR file test requires opening the fixtures folder as a workspace
    if (entrypoint === SelectFlinkDatabase.JARFile) {
      const fixturesDir = path.join(__dirname, "..", "..", "fixtures", "flink-artifacts");

      await stubDialog(electronApp, "showOpenDialog", {
        filePaths: [fixturesDir],
      });
      await executeVSCodeCommand(page, "workbench.action.files.openFolder");

      // Wait for the window to reload after opening the folder
      await page.waitForLoadState("domcontentloaded");
      await page.locator(".monaco-workbench").waitFor();

      // Wait for extension to reactivate
      await openConfluentSidebar(page);
    }
  }

  async function loadArtifactsForEntrypoint(
    entrypoint: SelectFlinkDatabase,
    artifactsView: FlinkDatabaseView,
  ): Promise<string | undefined> {
    // JAR file test doesn't use loadArtifacts - it initiates upload from file explorer
    if (entrypoint === SelectFlinkDatabase.JARFile) {
      return undefined;
    }
    return await artifactsView.loadArtifacts(entrypoint);
  }

  async function startUploadFlow(
    entrypoint: SelectFlinkDatabase,
    page: Page,
    electronApp: ElectronApplication,
    artifactsView: FlinkDatabaseView,
    providerRegion?: string,
  ): Promise<string> {
    switch (entrypoint) {
      case SelectFlinkDatabase.DatabaseFromResourcesView:
        return await completeArtifactUploadFlow(electronApp, artifactPath, artifactsView);
      case SelectFlinkDatabase.FromDatabaseViewButton:
        return await completeArtifactUploadFlow(electronApp, artifactPath, artifactsView);
      case SelectFlinkDatabase.ComputePoolFromResourcesView:
        if (!providerRegion) {
          throw new Error("providerRegion is required for ComputePoolFromResourcesView");
        }
        return await completeUploadFlowForComputePool(electronApp, artifactsView, providerRegion);
      case SelectFlinkDatabase.JARFile:
        return await completeArtifactUploadFlowForJAR(page, artifactPath, artifactsView);
    }
  }

  async function completeUploadFlowForComputePool(
    electronApp: ElectronApplication,
    artifactsView: FlinkDatabaseView,
    providerRegion: string,
  ): Promise<string> {
    // Skip initiation since the upload modal was already opened via the compute pool context menu
    const uploadedArtifactName = await artifactsView.uploadFlinkArtifact(
      electronApp,
      artifactPath,
      true,
    );

    // Parse provider/region from format "PROVIDER/region" (e.g., "AWS/us-east-2")
    const [provider, region] = providerRegion.split("/");
    await artifactsView.selectKafkaClusterByProviderRegion(provider, region);
    // a Flink database is selected, so yield back to the test to expand the container and check
    // for the uploaded artifact
    return uploadedArtifactName;
  }
});

async function completeArtifactUploadFlow(
  electronApp: ElectronApplication,
  artifactPath: string,
  artifactsView: FlinkDatabaseView,
): Promise<string> {
  const uploadedArtifactName = await artifactsView.uploadFlinkArtifact(electronApp, artifactPath);
  return uploadedArtifactName;
}

/**
 * Complete the artifact upload flow when initiated from a JAR file in the file explorer.
 * This function handles the quickpick navigation and then selects the Flink database.
 */
async function completeArtifactUploadFlowForJAR(
  page: Page,
  artifactPath: string,
  artifactsView: FlinkDatabaseView,
): Promise<string> {
  // Use the artifact file name (without extension) as the artifact name
  const baseFileName = path.basename(artifactPath, ".jar");
  // Add random suffix to avoid conflicts during development
  const randomSuffix = Math.random().toString(36).substring(2, 8);
  const artifactName = `${baseFileName}-${randomSuffix}`;

  const fileExplorer = new FileExplorer(page);
  await fileExplorer.ensureVisible();
  await fileExplorer.rightClickFileAndSelectAction(
    path.basename(artifactPath),
    "Upload Flink Artifact to Confluent Cloud",
  );

  await artifactsView.uploadFlinkArtifactFromJAR(artifactName);

  // Switch back to the Confluent extension sidebar from the file explorer
  await openConfluentSidebar(page);

  await artifactsView.clickSelectKafkaClusterAsFlinkDatabase();
  const kafkaClusterQuickpick = new Quickpick(page);
  await expect(kafkaClusterQuickpick.locator).toBeVisible();
  await expect(kafkaClusterQuickpick.items).not.toHaveCount(0);
  await kafkaClusterQuickpick.items.first().click();

  return artifactName;
}<|MERGE_RESOLUTION|>--- conflicted
+++ resolved
@@ -5,11 +5,9 @@
 import { fileURLToPath } from "url";
 import { test } from "../baseTest";
 import { ConnectionType } from "../connectionTypes";
-<<<<<<< HEAD
 import { FileExplorer } from "../objects/FileExplorer";
 import { Quickpick } from "../objects/quickInputs/Quickpick";
-=======
->>>>>>> ca70bac8
+import { FlinkDatabaseView, SelectFlinkDatabase } from "../objects/views/FlinkDatabaseView";
 import { FlinkDatabaseView, SelectFlinkDatabase } from "../objects/views/FlinkDatabaseView";
 import { Tag } from "../tags";
 import { executeVSCodeCommand } from "../utils/commands";
@@ -35,6 +33,7 @@
   const entrypoints = [
     {
       entrypoint: SelectFlinkDatabase.FromDatabaseViewButton,
+      entrypoint: SelectFlinkDatabase.FromDatabaseViewButton,
       testName: "should upload Flink Artifact when cluster selected from Artifacts view button",
     },
     {
@@ -67,6 +66,9 @@
         artifactsView,
         providerRegion,
       );
+
+      // make sure Artifacts container is expanded before we check that it's uploaded (and then deleted)
+      await artifactsView.expandArtifactsContainer();
 
       // make sure Artifacts container is expanded before we check that it's uploaded (and then deleted)
       await artifactsView.expandArtifactsContainer();
