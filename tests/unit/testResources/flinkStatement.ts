import { ConnectionType } from "../../../src/clients/sidecar";
import { CCLOUD_CONNECTION_ID } from "../../../src/constants";
import {
  FlinkStatement,
  FlinkStatementMetadata,
<<<<<<< HEAD
  FlinkStatementSpec,
=======
>>>>>>> a876e2af
  FlinkStatementStatus,
  FlinkStatementTraits,
} from "../../../src/models/flinkStatement";
import { EnvironmentId } from "../../../src/models/resource";
import { TEST_CCLOUD_ENVIRONMENT_ID } from "./environments";
import { TEST_CCLOUD_FLINK_COMPUTE_POOL_ID } from "./flinkComputePool";

export const TEST_CCLOUD_FLINK_STATEMENT = createFlinkStatement();

export interface CreateFlinkStatementArgs {
  name?: string;
  phase?: string;
  detail?: string;
  sqlKind?: string;

  environmentId?: EnvironmentId;
  computePoolId?: string;
}

export function createFlinkStatement(overrides: CreateFlinkStatementArgs = {}): FlinkStatement {
  return new FlinkStatement({
    connectionId: CCLOUD_CONNECTION_ID,
    connectionType: ConnectionType.Ccloud,
    environmentId: overrides.environmentId || TEST_CCLOUD_ENVIRONMENT_ID,
<<<<<<< HEAD

=======
    computePoolId: overrides.computePoolId || TEST_CCLOUD_FLINK_COMPUTE_POOL_ID,
>>>>>>> a876e2af
    name: overrides.name || "statement0",
    metadata: new FlinkStatementMetadata({
      createdAt: new Date(),
      updatedAt: new Date(),
    }),
    status: new FlinkStatementStatus({
      phase: overrides.phase || "RUNNING",
      detail: overrides.detail || "Running",
      traits: new FlinkStatementTraits({
        sqlKind: overrides.sqlKind || "SELECT",
        bounded: true,
        appendOnly: true,
        schema: {},
      }),
      scalingStatus: {},
    }),
<<<<<<< HEAD
    spec: new FlinkStatementSpec({
      computePoolId: overrides.computePoolId || TEST_CCLOUD_FLINK_COMPUTE_POOL_ID,
      sqlStatement: "SELECT * FROM test_table",
      principal: "test-principal",
      authorizedPrincipals: [],
      properties: {
        "sql.current-catalog": "custom-data-env",
        "sql.current-database": "Custom Data Dedicated Replica",
        "sql.local-time-zone": "GMT-04:00",
      },
      stopped: false,
    }),
=======
>>>>>>> a876e2af
  });
}<|MERGE_RESOLUTION|>--- conflicted
+++ resolved
@@ -3,10 +3,7 @@
 import {
   FlinkStatement,
   FlinkStatementMetadata,
-<<<<<<< HEAD
   FlinkStatementSpec,
-=======
->>>>>>> a876e2af
   FlinkStatementStatus,
   FlinkStatementTraits,
 } from "../../../src/models/flinkStatement";
@@ -31,11 +28,6 @@
     connectionId: CCLOUD_CONNECTION_ID,
     connectionType: ConnectionType.Ccloud,
     environmentId: overrides.environmentId || TEST_CCLOUD_ENVIRONMENT_ID,
-<<<<<<< HEAD
-
-=======
-    computePoolId: overrides.computePoolId || TEST_CCLOUD_FLINK_COMPUTE_POOL_ID,
->>>>>>> a876e2af
     name: overrides.name || "statement0",
     metadata: new FlinkStatementMetadata({
       createdAt: new Date(),
@@ -52,7 +44,6 @@
       }),
       scalingStatus: {},
     }),
-<<<<<<< HEAD
     spec: new FlinkStatementSpec({
       computePoolId: overrides.computePoolId || TEST_CCLOUD_FLINK_COMPUTE_POOL_ID,
       sqlStatement: "SELECT * FROM test_table",
@@ -65,7 +56,5 @@
       },
       stopped: false,
     }),
-=======
->>>>>>> a876e2af
   });
 }