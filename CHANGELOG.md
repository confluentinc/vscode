--- conflicted
+++ resolved
@@ -4,12 +4,10 @@
 
 ## Unreleased
 
-<<<<<<< HEAD
 ### Changed
 - React to websocket events pushed from sidecar instead of polling for some connection change monitoring.
-=======
+
 ## 0.23.3
->>>>>>> f7b9fc93
 
 ### Fixed
 
