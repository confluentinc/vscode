# Change Log

All notable changes to this extension will be documented in this file.

## Unreleased

<<<<<<< HEAD
=======
### Fixed

- An error notification is now shown if the wrong extension version is installed based on the
  platform and/or architecture. [issue #317](https://github.com/confluentinc/vscode/issues/317)

>>>>>>> f8a060dc
## 0.20.0

### Added

- "Open Settings" command to quickly access the Confluent for VS Code extension settings.
- "Copy URI" context menu item for CCloud Schema Registry items and local Kafka clusters in the
  Resources view. [issue #445](https://github.com/confluentinc/vscode/issues/445)
- New JavaScript Producer and Python Producer project templates for generating Kafka applications.

### Changed

- Topic -> Schema correlation now recognizes schemas using `TopicRecordNameStrategy` in addition to
  `TopicNameStrategy`, [issue #298](https://github.com/confluentinc/vscode/issues/298).
- The "Local" item in the Resources view now persists regardless of whether or not a local Kafka
  cluster is discoverable, in preparation for future enhancements to local resource management.
  [issue #441](https://github.com/confluentinc/vscode/issues/441)

### Fixed

- Temporary disruptions to CCloud auth sessions will now show a notification to the user while the
  extension sidecar attempts to resolve the issue (instead of invalidating the session immediately
  and forcing the user to sign in again).
  [issue #307](https://github.com/confluentinc/vscode/issues/307)

## 0.19.x

(Skipped due to internal bug in the release process.)

## 0.18.3

### Fixed

- Includes a fix for when the sidecar becomes unresponsive due to periodic Confluent Cloud status
  checks that weren't timing out properly.

## 0.18.2

### Changed

- Updated the sidecar version to better support SSL configurations for Windows users.

## 0.18.1

- "Show Sidecar Output Channel" command for direct access to the sidecar logs via the Output panel.
- Additional logging and error handling during Confluent Cloud resource loading after successful
  authentication.

## 0.18.0

### Added

- New context menu item "View Latest Schema Version(s)" to quickly open the highest versioned value
  and / or key schemas for a CCloud topic, based on TopicNameStrategy,
  [issue #261](https://github.com/confluentinc/vscode/issues/261).
- New context menu item "Show Latest Changes" attached to schema registry schema subject groups
  having more than one version of the schema. Opens up a diff view between the current and prior
  versions, [issue #354](https://github.com/confluentinc/vscode/issues/354).
- A new Docker event listener will automatically refresh the Resources view when a `confluent-local`
  (Kafka broker) container starts or stops.
  [issue #260](https://github.com/confluentinc/vscode/issues/260)

### Changed

- Do not error log when the sidecar 404s either the local or ccloud connection. This is expected to
  happen, [issue #358](https://github.com/confluentinc/vscode/issues/358).

## 0.17.1

- Hardened handling of empty bins in the histogram of the message viewer

## 0.17.0

### Added

- New context menu item "Copy Organization ID" for the logged-in "Confluent Cloud" resource,
  [issue #213](https://github.com/confluentinc/vscode/issues/213).
- Users can now provide custom SSL certificates in the extension settings (Confluent -> SSL -> Pem
  Paths) for authenticating with Confluent Cloud. This is useful for users whose machines are behind
  a corporate firewall or a VPC configuration that requires custom SSL certificates. Please note
  that automatic use of certificates from Trust Store to alleviate the need for custom SSL
  certificates is scheduled for a
  [future release](https://github.com/confluentinc/ide-sidecar/issues/69).
- Added a new extension setting for disabling SSL server certificate verification on any HTTPS
  requests made by the extension. WARNING: Using this setting is not recommended as it may allow a
  Man-in-the-Middle attack. It should only be used to diagnose SSL problems or to temporarily work
  around a known certificate issue.

### Changed

- Use cached information to populate the Resources view Confluent Cloud single environment children,
  [issue #254](https://github.com/confluentinc/vscode/issues/254).
- Integrate and synchronize use of cached schemas information between Topics and Schemas views,
  [issue #214](https://github.com/confluentinc/vscode/issues/214).

### Fixed

- Hardened improper sidecar process id handling edge case when currently running sidecar is the
  wrong version and is also configured to be in internal development mode,
  [issue #216](https://github.com/confluentinc/vscode/issues/216).
- Unified the loading of common CCloud resources backing the Resources and Topics panels, improving
  performance and consistency, [issue #147](https://github.com/confluentinc/vscode/issues/147).
- Remove toggle from empty CCloud clusters in Resources view,
  [issue #208](https://github.com/confluentinc/vscode/issues/208).

## 0.16.3

### Fixed

- [Windows] Schema definitions and diff views will now appear as expected in the editor area.

## 0.16.2

### Fixed

- Updated sidecar version to include a fix for the Flink Table API (Java) project template

## 0.16.1

### Fixed

- Opening a new window/workspace after connecting to CCloud will now show the correct states in the
  Topics & Schemas views instead of the "Connect to Confluent Cloud" button

## 0.16.0

### Added

- Add Windows x64 support
- Message Viewer can be opened directly through the command palette.

### Changed

- Implemented caching when loading topics into the Topics view for the first time to improve
  performance. Manually refreshing the view or creating/deleting a topic will re-fetch topics and
  not rely on the cache.

## 0.15.3

### Fixed

- Updated sidecar version to include a fix for the Flink Table API (Java) project template

## 0.15.2

### Fixed

- "ExtensionContext not set yet" error during extension activation
- "View in Confluent Cloud" action appears on CCloud topics in the Topics view as expected

## 0.15.1

### Added

- Status labels and icons in the main Message Viewer area to indicate any error scenarios (e.g.
  connection issues, rate limiting, etc.)

### Changed

- Errors listing topics in the Topics view after selecting a Kafka cluster will now be more
  informative
- Repo-level README and Marketplace README have been consolidated into a single README
- Minor updates to the `package.json` description/keywords

## 0.15.0

### Added

- Hold `Shift` key while selecting time range on histogram to make the range snap to histogram bins

### Changed

- Tooltips over items in the Resources, Topics, and Schemas views have been overhauled for a cleaner
  look and more informative content

### Fixed

- Detect and warn the user if the wrong os/architecture sidecar is installed (as from manual
  download of wrong vsix file).
- If the user's Confluent Cloud connection expires, the sidebar (Resources, Topics, and Schemas
  views) will clear out as expected.
- We are now checking authorized operations for Confluent Cloud resources and providing more
  informative notifications:
  - Error notifications if the user is not authorized to delete a topic, or create topics for a
    Kafka cluster
  - Warning notification if the user can't access schemas when opening Message Viewer from a topic
    (which can be disabled via the `confluent.cloud.messageViewer.showSchemaWarningNotifications`
    setting)
- Project Generation form will remember values entered if user hides tab and comes back
- Fetch authz on existing topics in a cluster up front, offer the consume or delete operations
  conditionally based on those permitted operations.

## 0.14.1

### Fixed

- Switching Confluent Cloud organizations now properly resets the Topics and Schemas views' focused
  clusters (Kafka and Schema Registry, respectively).
- Selecting different Schema Registry clusters to update the Schemas view now correctly shows
  associated actions and empty state text/buttons.

## 0.14.0

### Added

- Dedicated authentication provider to allow users to connect to Confluent Cloud the same way they
  may connect to other extensions' authentication providers in VS Code through the "Accounts" menu.
- Logs are now visible in the "Confluent" output channel and show the time, log level, logger name,
  and log contents. This can be accessed by opening the bottom panel and selecting the "Confluent"
  output channel, or by running the `Confluent: Show Output Channel` command.
- Right-click actions on Confluent/Kafka resources to easily copy their IDs, names (if applicable),
  and URLs (if applicable) to the clipboard.
- Text search fields in Message Viewer that works along with partition filter providing intersection
  of filtered results. This first iteration of text search is case sensitive and substring-only
  (i.e. no "exact" value matching).
- Button to open currently consumed messages as a JSON file.

### Changed

- Multi-workspace operation improved. Having three or more workspaces with the extension activated
  may encounter 429 responses from CCloud via sidecar, which will be mitigated in the near future.
- If we notice are running inside of WSL, then hint sidecar to bind to 0.0.0.0 instead of 127.0.0.1
  so as to make it possible for Windows-side browsers to complete the OAuth flow. It is expected
  that the port will still be protected by the Windows firewall.
- The Resources view's "Confluent Cloud" item now shows the current organization name in the
  subtitle, and no longer shows the "Change Connection" item (as this is now handled by the
  authentication provider).

### Removed

- The status bar listing connection status to Confluent Cloud and `confluent-local` Kafka. (CCloud
  connection is now managed by the authentication provider.)

## 0.13.0

### Added

- Links to the CCloud pages for environments, clusters, topics, and schema registries.

### Changed

- Use an adaptive strategy for polling connection state from the sidecar. Should reduce CCloud rate
  limiting issues.

## 0.12.0

### Added

- "Delete Topic" functionality, available by right-clicking on a top-level (topic) item in the
  Topics view
- "Confluent Cloud" item in the Resources view for quick access to logging in, changing connections,
  and changing Confluent Cloud organizations (also newly-added)

### Changed

- UX improvements to the project generation forms, including better labels & help text
- Items in the sidebar (Resources/Topics/Schemas views) now have more consistent icon colors

## 0.11.0

Early access release of the extension.

### Added

- Browser-based authentication with Confluent Cloud (CCloud)
- Listing CCloud environments, Kafka clusters, and Schema Registry clusters in the Resources view
- Viewing `confluent-local` Kafka cluster(s) in the Resources view
- Ability to click on a Kafka cluster (CCloud or Local) in the Resources view to list topics in the
  Topics view
  - Message viewer for consuming messages from a topic
- Ability to click on a Schema Registry cluster in the Resources view to list schemas in the Schemas
  view
  - Read-only schema definition viewer
- Feedback and issue form links from the Support view
- Project file generation for scaffolding new Kafka applications<|MERGE_RESOLUTION|>--- conflicted
+++ resolved
@@ -4,14 +4,13 @@
 
 ## Unreleased
 
-<<<<<<< HEAD
-=======
+## 0.20.1
+
 ### Fixed
 
 - An error notification is now shown if the wrong extension version is installed based on the
   platform and/or architecture. [issue #317](https://github.com/confluentinc/vscode/issues/317)
 
->>>>>>> f8a060dc
 ## 0.20.0
 
 ### Added
