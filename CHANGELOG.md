# Change Log

All notable changes to this extension will be documented in this file.

## Unreleased

<<<<<<< HEAD
### Fixed

- Hardened improper sidecar process id handling edge case when currently running sidecar is the
  wrong version and is also configured to be in development mode, lacking access token filtering.
=======
## 0.16.2

### Fixed

- Updated sidecar version to include a fix for the Flink Table API (Java) project template
>>>>>>> f884928d

## 0.16.1

### Fixed

- Opening a new window/workspace after connecting to CCloud will now show the correct states in the
  Topics & Schemas views instead of the "Connect to Confluent Cloud" button

## 0.16.0

### Added

- Add Windows x64 support

### Changed

- Implemented caching when loading topics into the Topics view for the first time to improve
  performance. Manually refreshing the view or creating/deleting a topic will re-fetch topics and
  not rely on the cache.

## 0.15.3

### Fixed

- Updated sidecar version to include a fix for the Flink Table API (Java) project template

## 0.15.2

### Fixed

- "ExtensionContext not set yet" error during extension activation
- "View in Confluent Cloud" action appears on CCloud topics in the Topics view as expected

## 0.15.1

### Added

- Status labels and icons in the main Message Viewer area to indicate any error scenarios (e.g.
  connection issues, rate limiting, etc.)

### Changed

- Errors listing topics in the Topics view after selecting a Kafka cluster will now be more
  informative
- Repo-level README and Marketplace README have been consolidated into a single README
- Minor updates to the `package.json` description/keywords

## 0.15.0

### Added

- Hold `Shift` key while selecting time range on histogram to make the range snap to histogram bins

### Changed

- Tooltips over items in the Resources, Topics, and Schemas views have been overhauled for a cleaner
  look and more informative content

### Fixed

- Detect and warn the user if the wrong os/architecture sidecar is installed (as from manual
  download of wrong vsix file).
- If the user's Confluent Cloud connection expires, the sidebar (Resources, Topics, and Schemas
  views) will clear out as expected.
- We are now checking authorized operations for Confluent Cloud resources and providing more
  informative notifications:
  - Error notifications if the user is not authorized to delete a topic, or create topics for a
    Kafka cluster
  - Warning notification if the user can't access schemas when opening Message Viewer from a topic
    (which can be disabled via the `confluent.cloud.messageViewer.showSchemaWarningNotifications`
    setting)
- Project Generation form will remember values entered if user hides tab and comes back
- Fetch authz on existing topics in a cluster up front, offer the consume or delete operations
  conditionally based on those permitted operations.

## 0.14.1

### Fixed

- Switching Confluent Cloud organizations now properly resets the Topics and Schemas views' focused
  clusters (Kafka and Schema Registry, respectively).
- Selecting different Schema Registry clusters to update the Schemas view now correctly shows
  associated actions and empty state text/buttons.

## 0.14.0

### Added

- Dedicated authentication provider to allow users to connect to Confluent Cloud the same way they
  may connect to other extensions' authentication providers in VS Code through the "Accounts" menu.
- Logs are now visible in the "Confluent" output channel and show the time, log level, logger name,
  and log contents. This can be accessed by opening the bottom panel and selecting the "Confluent"
  output channel, or by running the `Confluent: Show Output Channel` command.
- Right-click actions on Confluent/Kafka resources to easily copy their IDs, names (if applicable),
  and URLs (if applicable) to the clipboard.
- Text search fields in Message Viewer that works along with partition filter providing intersection
  of filtered results. This first iteration of text search is case sensitive and substring-only
  (i.e. no "exact" value matching).
- Button to open currently consumed messages as a JSON file.

### Changed

- Multi-workspace operation improved. Having three or more workspaces with the extension activated
  may encounter 429 responses from CCLoud via sidecar, which will be mitigated in the near future.
- If we notice are running inside of WSL, then hint sidecar to bind to 0.0.0.0 instead of 127.0.0.1
  so as to make it possible for Windows-side browsers to complete the OAuth flow. It is expected
  that the port will still be protected by the Windows firewall.
- The Resources view's "Confluent Cloud" item now shows the current organization name in the
  subtitle, and no longer shows the "Change Connection" item (as this is now handled by the
  authentication provider).

### Removed

- The status bar listing connection status to Confluent Cloud and `confluent-local` Kafka. (CCloud
  connection is now managed by the authentication provider.)

## 0.13.0

### Added

- Links to the CCloud pages for environments, clusters, topics, and schema registries.

### Changed

- Use an adaptive strategy for polling connection state from the sidecar. Should reduce CCloud rate
  limiting issues.

## 0.12.0

### Added

- "Delete Topic" functionality, available by right-clicking on a top-level (topic) item in the
  Topics view
- "Confluent Cloud" item in the Resources view for quick access to logging in, changing connections,
  and changing Confluent Cloud organizations (also newly-added)

### Changed

- UX improvements to the project generation forms, including better labels & help text
- Items in the sidebar (Resources/Topics/Schemas views) now have more consistent icon colors

## 0.11.0

Early access release of the extension.

### Added

- Browser-based authentication with Confluent Cloud (CCloud)
- Listing CCloud environments, Kafka clusters, and Schema Registry clusters in the Resources view
- Viewing `confluent-local` Kafka cluster(s) in the Resources view
- Ability to click on a Kafka cluster (CCloud or Local) in the Resources view to list topics in the
  Topics view
  - Message viewer for consuming messages from a topic
- Ability to click on a Schema Registry cluster in the Resources view to list schemas in the Schemas
  view
  - Read-only schema definition viewer
- Feedback and issue form links from the Support view
- Project file generation for scaffolding new Kafka applications<|MERGE_RESOLUTION|>--- conflicted
+++ resolved
@@ -4,18 +4,16 @@
 
 ## Unreleased
 
-<<<<<<< HEAD
 ### Fixed
 
 - Hardened improper sidecar process id handling edge case when currently running sidecar is the
-  wrong version and is also configured to be in development mode, lacking access token filtering.
-=======
+  wrong version and is also configured to be in internal development mode.
+
 ## 0.16.2
 
 ### Fixed
 
 - Updated sidecar version to include a fix for the Flink Table API (Java) project template
->>>>>>> f884928d
 
 ## 0.16.1
 
