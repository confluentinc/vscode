--- conflicted
+++ resolved
@@ -3,6 +3,11 @@
 All notable changes to this extension will be documented in this file.
 
 ## Unreleased
+
+### Fixed
+
+- Hardened improper sidecar process id handling edge case when currently running sidecar is the
+  wrong version and is also configured to be in development mode, lacking access token filtering.
 
 ## 0.16.1
 
@@ -19,22 +24,9 @@
 
 ### Changed
 
-<<<<<<< HEAD
-- Rely on the resource manager / workspace storage cache for topics within a cluster. Selecting a
-  kafka cluster will consult this cache before opting to deep-fetch from sidecar (and then it
-  cascading through to CCloud or local kafka rest). The 'refresh' button in the topics view title
-  bar can be used to force a deep fetch. Creating or deleting a topic will also result in a deep
-  fetch.
-
-### Fixed
-
-- Hardened improper sidecar process id handling edge case when currently running sidecar is the
-  wrong version and is also configured to be in development mode, lacking access token filtering.
-=======
 - Implemented caching when loading topics into the Topics view for the first time to improve
   performance. Manually refreshing the view or creating/deleting a topic will re-fetch topics and
   not rely on the cache.
->>>>>>> 305394d1
 
 ## 0.15.2
 
