--- conflicted
+++ resolved
@@ -4,22 +4,20 @@
 
 ## Unreleased
 
-## 0.18.1
-
-### Added
-
-<<<<<<< HEAD
+### Added
+
 - "Open Settings" command to quickly access the Confluent for VS Code extension settings.
 
 ### Changed
 
 - Topic -> Schema correlation now recognizes schemas using `TopicRecordNameStrategy` in addition to
   `TopicNameStrategy`, [issue #298](https://github.com/confluentinc/vscode/issues/298).
-=======
+
+## 0.18.1
+
 - "Show Sidecar Output Channel" command for direct access to the sidecar logs via the Output panel.
 - Additional logging and error handling during Confluent Cloud resource loading after successful
   authentication.
->>>>>>> 053e4c16
 
 ## 0.18.0
 
