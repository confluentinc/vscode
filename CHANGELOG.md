--- conflicted
+++ resolved
@@ -6,12 +6,9 @@
 
 ### Added
 
-<<<<<<< HEAD
+- Initial LaunchDarkly integration for feature flag support
 - New "Delete Schema Version" context menu action for schemas to drive either soft or hard deletions
   of single schema versions. If the final schema within a subject is deleted, the subject will no longer exist.
-=======
-- Initial LaunchDarkly integration for feature flag support
->>>>>>> f70539fd
 
 ### Fixed
 
