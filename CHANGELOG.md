# Change Log

All notable changes to this extension will be documented in this file.

## Unreleased

<<<<<<< HEAD
### Added

- Create new schemas + subjects or new versions of existing schemas.

=======
## 0.20.1

### Fixed

- An error notification is now shown if the wrong extension version is installed based on the
  platform and/or architecture. [issue #317](https://github.com/confluentinc/vscode/issues/317)
- The consume mode dropdown and timestamp values in the Message Viewer will no longer reset when
  switching between Message Viewer tabs.
>>>>>>> 0725d2ef

## 0.20.0

### Added

- "Open Settings" command to quickly access the Confluent for VS Code extension settings.
- "Copy URI" context menu item for CCloud Schema Registry items and local Kafka clusters in the
  Resources view. [issue #445](https://github.com/confluentinc/vscode/issues/445)
- New JavaScript Producer and Python Producer project templates for generating Kafka applications.

### Changed

- Topic -> Schema correlation now recognizes schemas using `TopicRecordNameStrategy` in addition to
  `TopicNameStrategy`, [issue #298](https://github.com/confluentinc/vscode/issues/298).
- The "Local" item in the Resources view now persists regardless of whether or not a local Kafka
  cluster is discoverable, in preparation for future enhancements to local resource management.
  [issue #441](https://github.com/confluentinc/vscode/issues/441)

### Fixed

- Temporary disruptions to CCloud auth sessions will now show a notification to the user while the
  extension sidecar attempts to resolve the issue (instead of invalidating the session immediately
  and forcing the user to sign in again).
  [issue #307](https://github.com/confluentinc/vscode/issues/307)

## 0.19.x

(Skipped due to internal bug in the release process.)

## 0.18.3

### Fixed

- Includes a fix for when the sidecar becomes unresponsive due to periodic Confluent Cloud status
  checks that weren't timing out properly.

## 0.18.2

### Changed

- Updated the sidecar version to better support SSL configurations for Windows users.

## 0.18.1

- "Show Sidecar Output Channel" command for direct access to the sidecar logs via the Output panel.
- Additional logging and error handling during Confluent Cloud resource loading after successful
  authentication.

## 0.18.0

### Added

- New context menu item "View Latest Schema Version(s)" to quickly open the highest versioned value
  and / or key schemas for a CCloud topic, based on TopicNameStrategy,
  [issue #261](https://github.com/confluentinc/vscode/issues/261).
- New context menu item "Show Latest Changes" attached to schema registry schema subject groups
  having more than one version of the schema. Opens up a diff view between the current and prior
  versions, [issue #354](https://github.com/confluentinc/vscode/issues/354).
- A new Docker event listener will automatically refresh the Resources view when a `confluent-local`
  (Kafka broker) container starts or stops.
  [issue #260](https://github.com/confluentinc/vscode/issues/260)

### Changed

- Do not error log when the sidecar 404s either the local or ccloud connection. This is expected to
  happen, [issue #358](https://github.com/confluentinc/vscode/issues/358).

## 0.17.1

- Hardened handling of empty bins in the histogram of the message viewer

## 0.17.0

### Added

- New context menu item "Copy Organization ID" for the logged-in "Confluent Cloud" resource,
  [issue #213](https://github.com/confluentinc/vscode/issues/213).
- Users can now provide custom SSL certificates in the extension settings (Confluent -> SSL -> Pem
  Paths) for authenticating with Confluent Cloud. This is useful for users whose machines are behind
  a corporate firewall or a VPC configuration that requires custom SSL certificates. Please note
  that automatic use of certificates from Trust Store to alleviate the need for custom SSL
  certificates is scheduled for a
  [future release](https://github.com/confluentinc/ide-sidecar/issues/69).
- Added a new extension setting for disabling SSL server certificate verification on any HTTPS
  requests made by the extension. WARNING: Using this setting is not recommended as it may allow a
  Man-in-the-Middle attack. It should only be used to diagnose SSL problems or to temporarily work
  around a known certificate issue.

### Changed

- Use cached information to populate the Resources view Confluent Cloud single environment children,
  [issue #254](https://github.com/confluentinc/vscode/issues/254).
- Integrate and synchronize use of cached schemas information between Topics and Schemas views,
  [issue #214](https://github.com/confluentinc/vscode/issues/214).

### Fixed

- Hardened improper sidecar process id handling edge case when currently running sidecar is the
  wrong version and is also configured to be in internal development mode,
  [issue #216](https://github.com/confluentinc/vscode/issues/216).
- Unified the loading of common CCloud resources backing the Resources and Topics panels, improving
  performance and consistency, [issue #147](https://github.com/confluentinc/vscode/issues/147).
- Remove toggle from empty CCloud clusters in Resources view,
  [issue #208](https://github.com/confluentinc/vscode/issues/208).

## 0.16.3

### Fixed

- [Windows] Schema definitions and diff views will now appear as expected in the editor area.

## 0.16.2

### Fixed

- Updated sidecar version to include a fix for the Flink Table API (Java) project template

## 0.16.1

### Fixed

- Opening a new window/workspace after connecting to CCloud will now show the correct states in the
  Topics & Schemas views instead of the "Connect to Confluent Cloud" button

## 0.16.0

### Added

- Add Windows x64 support
- Message Viewer can be opened directly through the command palette.

### Changed

- Implemented caching when loading topics into the Topics view for the first time to improve
  performance. Manually refreshing the view or creating/deleting a topic will re-fetch topics and
  not rely on the cache.

## 0.15.3

### Fixed

- Updated sidecar version to include a fix for the Flink Table API (Java) project template

## 0.15.2

### Fixed

- "ExtensionContext not set yet" error during extension activation
- "View in Confluent Cloud" action appears on CCloud topics in the Topics view as expected

## 0.15.1

### Added

- Status labels and icons in the main Message Viewer area to indicate any error scenarios (e.g.
  connection issues, rate limiting, etc.)

### Changed

- Errors listing topics in the Topics view after selecting a Kafka cluster will now be more
  informative
- Repo-level README and Marketplace README have been consolidated into a single README
- Minor updates to the `package.json` description/keywords

## 0.15.0

### Added

- Hold `Shift` key while selecting time range on histogram to make the range snap to histogram bins

### Changed

- Tooltips over items in the Resources, Topics, and Schemas views have been overhauled for a cleaner
  look and more informative content

### Fixed

- Detect and warn the user if the wrong os/architecture sidecar is installed (as from manual
  download of wrong vsix file).
- If the user's Confluent Cloud connection expires, the sidebar (Resources, Topics, and Schemas
  views) will clear out as expected.
- We are now checking authorized operations for Confluent Cloud resources and providing more
  informative notifications:
  - Error notifications if the user is not authorized to delete a topic, or create topics for a
    Kafka cluster
  - Warning notification if the user can't access schemas when opening Message Viewer from a topic
    (which can be disabled via the `confluent.cloud.messageViewer.showSchemaWarningNotifications`
    setting)
- Project Generation form will remember values entered if user hides tab and comes back
- Fetch authz on existing topics in a cluster up front, offer the consume or delete operations
  conditionally based on those permitted operations.

## 0.14.1

### Fixed

- Switching Confluent Cloud organizations now properly resets the Topics and Schemas views' focused
  clusters (Kafka and Schema Registry, respectively).
- Selecting different Schema Registry clusters to update the Schemas view now correctly shows
  associated actions and empty state text/buttons.

## 0.14.0

### Added

- Dedicated authentication provider to allow users to connect to Confluent Cloud the same way they
  may connect to other extensions' authentication providers in VS Code through the "Accounts" menu.
- Logs are now visible in the "Confluent" output channel and show the time, log level, logger name,
  and log contents. This can be accessed by opening the bottom panel and selecting the "Confluent"
  output channel, or by running the `Confluent: Show Output Channel` command.
- Right-click actions on Confluent/Kafka resources to easily copy their IDs, names (if applicable),
  and URLs (if applicable) to the clipboard.
- Text search fields in Message Viewer that works along with partition filter providing intersection
  of filtered results. This first iteration of text search is case sensitive and substring-only
  (i.e. no "exact" value matching).
- Button to open currently consumed messages as a JSON file.

### Changed

- Multi-workspace operation improved. Having three or more workspaces with the extension activated
  may encounter 429 responses from CCloud via sidecar, which will be mitigated in the near future.
- If we notice are running inside of WSL, then hint sidecar to bind to 0.0.0.0 instead of 127.0.0.1
  so as to make it possible for Windows-side browsers to complete the OAuth flow. It is expected
  that the port will still be protected by the Windows firewall.
- The Resources view's "Confluent Cloud" item now shows the current organization name in the
  subtitle, and no longer shows the "Change Connection" item (as this is now handled by the
  authentication provider).

### Removed

- The status bar listing connection status to Confluent Cloud and `confluent-local` Kafka. (CCloud
  connection is now managed by the authentication provider.)

## 0.13.0

### Added

- Links to the CCloud pages for environments, clusters, topics, and schema registries.

### Changed

- Use an adaptive strategy for polling connection state from the sidecar. Should reduce CCloud rate
  limiting issues.

## 0.12.0

### Added

- "Delete Topic" functionality, available by right-clicking on a top-level (topic) item in the
  Topics view
- "Confluent Cloud" item in the Resources view for quick access to logging in, changing connections,
  and changing Confluent Cloud organizations (also newly-added)

### Changed

- UX improvements to the project generation forms, including better labels & help text
- Items in the sidebar (Resources/Topics/Schemas views) now have more consistent icon colors

## 0.11.0

Early access release of the extension.

### Added

- Browser-based authentication with Confluent Cloud (CCloud)
- Listing CCloud environments, Kafka clusters, and Schema Registry clusters in the Resources view
- Viewing `confluent-local` Kafka cluster(s) in the Resources view
- Ability to click on a Kafka cluster (CCloud or Local) in the Resources view to list topics in the
  Topics view
  - Message viewer for consuming messages from a topic
- Ability to click on a Schema Registry cluster in the Resources view to list schemas in the Schemas
  view
  - Read-only schema definition viewer
- Feedback and issue form links from the Support view
- Project file generation for scaffolding new Kafka applications<|MERGE_RESOLUTION|>--- conflicted
+++ resolved
@@ -4,12 +4,12 @@
 
 ## Unreleased
 
-<<<<<<< HEAD
-### Added
-
-- Create new schemas + subjects or new versions of existing schemas.
-
-=======
+### Added
+
+- Create new schemas + subjects or new versions of existing schemas. Editor buffer titlebar
+  "cloud upload" icon button drives the process given a file with extension ".avsc" (Avro Schema), 
+  ".proto" (Protobuf), or ".json" (JSON schema), [issue #388](https://github.com/confluentinc/vscode/issues/388).
+
 ## 0.20.1
 
 ### Fixed
@@ -18,7 +18,6 @@
   platform and/or architecture. [issue #317](https://github.com/confluentinc/vscode/issues/317)
 - The consume mode dropdown and timestamp values in the Message Viewer will no longer reset when
   switching between Message Viewer tabs.
->>>>>>> 0725d2ef
 
 ## 0.20.0
 
