# Change Log

All notable changes to this extension will be documented in this file.

## Unreleased

<<<<<<< HEAD
### Changed

- Topic -> Schema correlation now recognizes schemas using `TopicRecordNameStrategy` in addition to
  `TopicNameStrategy`, [issue #298](https://github.com/confluentinc/vscode/issues/298).
=======
### Added

- "Open Settings" command to quickly access the Confluent for VS Code extension settings.
>>>>>>> 30ce9a05

## 0.18.0

### Added

- New context menu item "View Latest Schema Version(s)" to quickly open the highest versioned value
  and / or key schemas for a CCloud topic,
  [issue #261](https://github.com/confluentinc/vscode/issues/261).
- New context menu item "Show Latest Changes" attached to schema registry schema subject groups
  having more than one version of the schema. Opens up a diff view between the current and prior
  versions, [issue #354](https://github.com/confluentinc/vscode/issues/354).

### Changed

- Do not error log when the sidecar 404s either the local or ccloud connection. This is expected to
  happen, [issue #358](https://github.com/confluentinc/vscode/issues/358).

## 0.17.1

- Hardened handling of empty bins in the histogram of the message viewer

## 0.17.0

### Added

- New context menu item "Copy Organization ID" for the logged-in "Confluent Cloud" resource,
  [issue #213](https://github.com/confluentinc/vscode/issues/213).
- Users can now provide custom SSL certificates in the extension settings (Confluent -> SSL -> Pem
  Paths) for authenticating with Confluent Cloud. This is useful for users whose machines are behind
  a corporate firewall or a VPC configuration that requires custom SSL certificates. Please note
  that automatic use of certificates from Trust Store to alleviate the need for custom SSL
  certificates is scheduled for a
  [future release](https://github.com/confluentinc/ide-sidecar/issues/69).
- Added a new extension setting for disabling SSL server certificate verification on any HTTPS
  requests made by the extension. WARNING: Using this setting is not recommended as it may allow a
  Man-in-the-Middle attack. It should only be used to diagnose SSL problems or to temporarily work
  around a known certificate issue.

### Changed

- Use cached information to populate the Resources view Confluent Cloud single environment children,
  [issue #254](https://github.com/confluentinc/vscode/issues/254).
- Integrate and synchronize use of cached schemas information between Topics and Schemas views,
  [issue #214](https://github.com/confluentinc/vscode/issues/214).

### Fixed

- Hardened improper sidecar process id handling edge case when currently running sidecar is the
  wrong version and is also configured to be in internal development mode,
  [issue #216](https://github.com/confluentinc/vscode/issues/216).
- Unified the loading of common CCloud resources backing the Resources and Topics panels, improving
  performance and consistency, [issue #147](https://github.com/confluentinc/vscode/issues/147).
- Remove toggle from empty CCloud clusters in Resources view,
  [issue #208](https://github.com/confluentinc/vscode/issues/208).

## 0.16.3

### Fixed

- [Windows] Schema definitions and diff views will now appear as expected in the editor area.

## 0.16.2

### Fixed

- Updated sidecar version to include a fix for the Flink Table API (Java) project template

## 0.16.1

### Fixed

- Opening a new window/workspace after connecting to CCloud will now show the correct states in the
  Topics & Schemas views instead of the "Connect to Confluent Cloud" button

## 0.16.0

### Added

- Add Windows x64 support
- Message Viewer can be opened directly through the command palette.

### Changed

- Implemented caching when loading topics into the Topics view for the first time to improve
  performance. Manually refreshing the view or creating/deleting a topic will re-fetch topics and
  not rely on the cache.

## 0.15.3

### Fixed

- Updated sidecar version to include a fix for the Flink Table API (Java) project template

## 0.15.2

### Fixed

- "ExtensionContext not set yet" error during extension activation
- "View in Confluent Cloud" action appears on CCloud topics in the Topics view as expected

## 0.15.1

### Added

- Status labels and icons in the main Message Viewer area to indicate any error scenarios (e.g.
  connection issues, rate limiting, etc.)

### Changed

- Errors listing topics in the Topics view after selecting a Kafka cluster will now be more
  informative
- Repo-level README and Marketplace README have been consolidated into a single README
- Minor updates to the `package.json` description/keywords

## 0.15.0

### Added

- Hold `Shift` key while selecting time range on histogram to make the range snap to histogram bins

### Changed

- Tooltips over items in the Resources, Topics, and Schemas views have been overhauled for a cleaner
  look and more informative content

### Fixed

- Detect and warn the user if the wrong os/architecture sidecar is installed (as from manual
  download of wrong vsix file).
- If the user's Confluent Cloud connection expires, the sidebar (Resources, Topics, and Schemas
  views) will clear out as expected.
- We are now checking authorized operations for Confluent Cloud resources and providing more
  informative notifications:
  - Error notifications if the user is not authorized to delete a topic, or create topics for a
    Kafka cluster
  - Warning notification if the user can't access schemas when opening Message Viewer from a topic
    (which can be disabled via the `confluent.cloud.messageViewer.showSchemaWarningNotifications`
    setting)
- Project Generation form will remember values entered if user hides tab and comes back
- Fetch authz on existing topics in a cluster up front, offer the consume or delete operations
  conditionally based on those permitted operations.

## 0.14.1

### Fixed

- Switching Confluent Cloud organizations now properly resets the Topics and Schemas views' focused
  clusters (Kafka and Schema Registry, respectively).
- Selecting different Schema Registry clusters to update the Schemas view now correctly shows
  associated actions and empty state text/buttons.

## 0.14.0

### Added

- Dedicated authentication provider to allow users to connect to Confluent Cloud the same way they
  may connect to other extensions' authentication providers in VS Code through the "Accounts" menu.
- Logs are now visible in the "Confluent" output channel and show the time, log level, logger name,
  and log contents. This can be accessed by opening the bottom panel and selecting the "Confluent"
  output channel, or by running the `Confluent: Show Output Channel` command.
- Right-click actions on Confluent/Kafka resources to easily copy their IDs, names (if applicable),
  and URLs (if applicable) to the clipboard.
- Text search fields in Message Viewer that works along with partition filter providing intersection
  of filtered results. This first iteration of text search is case sensitive and substring-only
  (i.e. no "exact" value matching).
- Button to open currently consumed messages as a JSON file.

### Changed

- Multi-workspace operation improved. Having three or more workspaces with the extension activated
  may encounter 429 responses from CCloud via sidecar, which will be mitigated in the near future.
- If we notice are running inside of WSL, then hint sidecar to bind to 0.0.0.0 instead of 127.0.0.1
  so as to make it possible for Windows-side browsers to complete the OAuth flow. It is expected
  that the port will still be protected by the Windows firewall.
- The Resources view's "Confluent Cloud" item now shows the current organization name in the
  subtitle, and no longer shows the "Change Connection" item (as this is now handled by the
  authentication provider).

### Removed

- The status bar listing connection status to Confluent Cloud and `confluent-local` Kafka. (CCloud
  connection is now managed by the authentication provider.)

## 0.13.0

### Added

- Links to the CCloud pages for environments, clusters, topics, and schema registries.

### Changed

- Use an adaptive strategy for polling connection state from the sidecar. Should reduce CCloud rate
  limiting issues.

## 0.12.0

### Added

- "Delete Topic" functionality, available by right-clicking on a top-level (topic) item in the
  Topics view
- "Confluent Cloud" item in the Resources view for quick access to logging in, changing connections,
  and changing Confluent Cloud organizations (also newly-added)

### Changed

- UX improvements to the project generation forms, including better labels & help text
- Items in the sidebar (Resources/Topics/Schemas views) now have more consistent icon colors

## 0.11.0

Early access release of the extension.

### Added

- Browser-based authentication with Confluent Cloud (CCloud)
- Listing CCloud environments, Kafka clusters, and Schema Registry clusters in the Resources view
- Viewing `confluent-local` Kafka cluster(s) in the Resources view
- Ability to click on a Kafka cluster (CCloud or Local) in the Resources view to list topics in the
  Topics view
  - Message viewer for consuming messages from a topic
- Ability to click on a Schema Registry cluster in the Resources view to list schemas in the Schemas
  view
  - Read-only schema definition viewer
- Feedback and issue form links from the Support view
- Project file generation for scaffolding new Kafka applications<|MERGE_RESOLUTION|>--- conflicted
+++ resolved
@@ -4,16 +4,14 @@
 
 ## Unreleased
 
-<<<<<<< HEAD
+### Added
+
+- "Open Settings" command to quickly access the Confluent for VS Code extension settings.
+
 ### Changed
 
 - Topic -> Schema correlation now recognizes schemas using `TopicRecordNameStrategy` in addition to
   `TopicNameStrategy`, [issue #298](https://github.com/confluentinc/vscode/issues/298).
-=======
-### Added
-
-- "Open Settings" command to quickly access the Confluent for VS Code extension settings.
->>>>>>> 30ce9a05
 
 ## 0.18.0
 
