# Change Log

All notable changes to this extension will be documented in this file.

## Unreleased

## 1.2.1

### Fixed

- If the route call fails while fetching Schema Registry subject names while populating the topics
  view, show a warning but continue on with no schema associations for the topics.
<<<<<<< HEAD
- Sidecar version update to include a fix for listing subjects.
=======
- Selecting resources from a quickpick should no longer throw a "No current organization found"
  error when the user is not logged into Confluent Cloud.
>>>>>>> 46d91520

## 1.2.0

### Added

- Clicking / selecting a Flink statement will open its SQL statement in a read-only document.
- Flink statement view now offers a 'reload' action to force a refresh of the statements from the
  displayed environment or compute cluster context.
- New actions in the context (right-click) menu for Kafka Clusters & Topics to generate a new
  project. The project generation form will still be opened, and known form fields will be filled in
  automatically for the clicked resource.
- "View in Confluent Cloud" item added to ccloud-based subjects (previously only available on
  individual schemas).
- Error notifications if CCloud TLS/SSL settings fail to sync with the sidecar process.

### Changed

- When deleting a subject containing a single schema, use the simpler confirmation flow for deleting
  a single schema.
- Bumped the minimum required version of VS Code from
  [`1.87.0`](https://code.visualstudio.com/updates/v1_87) to
  [`1.97.0`](https://code.visualstudio.com/updates/v1_97) to help development efforts and integrate
  with newer VS Code APIs.

## 1.1.2

### Fixed

- The LaunchDarkly client will now use the Node SDK instead of the Electron SDK for remote
  environments, which previously prevented the extension from activating properly.

## 1.1.1

### Fixed

- Consult the list of _workspace_ open files when submitting schema documents, not the list of
  _window_ open editors, #1429. The user may have chosen an untitled document from a window distinct
  from the one they have the extension open in.
- Work around if `os.tmpdir()` ends up not being writeable by trying other probable locations. A
  writeable temp directory is needed for the sidecar logs.

## 1.1.0

### Added

- Initial LaunchDarkly integration for feature flag support
- New "Delete Schema Version" context menu action for schemas to drive either soft or hard deletions
  of single schema versions. If the final schema within a subject is deleted, the subject will no
  longer exist.
- New "Delete All Schemas in Subject" context menu action for subjects to drive either soft or hard
  deletions of all schema versions within a subject. The subject will no longer exist.
- Unsaved file contents can now be used for schema upload or message producing actions without the
  need to save the file first.
- Preview setting to enable/disable Flink resources' and associated actions' visibility, including:
  - CCloud Flink compute pools in the Resources view
- Experimental setting to enable/disable the Confluent chat participant for Copilot chat
- Support for diffing schema definitions and Kafka topic message documents from the editor title or
  right-click context areas
- New status bar item to show the current CCloud status from https://status.confluent.cloud/

### Fixed

- Improved resolving newly created direct connection connectivity state.
- Expanded maximum length of direct connection usernames and API keys, from 64 to 96 characters.
  Should improve WarpStream compatibility.

## 1.0.2

### Fixed

- Fixed an issue where the extension would fail to sync CCloud authentication related user settings
  to the sidecar process when updating the extension.

## 1.0.1

### Fixed

- Fixed an issue where the Topics and Schemas views would refresh too often, causing unintended
  behavior when calling various topic/schema actions.

## 1.0.0

### Added

- On the connections form, add WarpStream to the list of supported platforms and add a text box for
  users to specify Other platform used.
- Support for the following authentication types were added for Kafka Cluster connections
  - SASL/OAUTHBEARER
  - SASL/GSSAPI

### Changed

- Any "direct" connections with a failing configuration will now show a red "warning" icon (⚠️)
  instead of the red "error" icon.
- Schema registry subjects are now cached, reducing round trips to a schema registry. Use the
  'reload' button in the Schemas view to force refresh.
- Users who reset their password during the CCloud authentication flow will now be prompted to
  re-authenticate.
- "View Messages" and "Send Message(s)" icons have been updated for better visibility and
  accessibility.
- Errors encountered while producing messages to a topic have been improved:
  - Schema validation errors will now highlight problematic message content in the Problems panel
    for easier troubleshooting.
  - Non-validation errors are aggregated and summarized in the error notification.

### Fixed

- Clicking "View Message(s)" after producing to a topic will no longer attempt to stringify
  non-primitive values in the message payload.

## 0.26.1

### Added

- Additional logging and telemetry for any issues with the sidecar process starting up to help
  diagnose issues with the extension.

## 0.26.0

### Added

- Users can configure advanced SSL settings in the connections form, enabling mTLS or custom
  keystore and truststore settings
- Ability to export and import connection details as JSON files, for easier connection creation and
  sharing
- SASL/SCRAM authentication type is now supported for Kafka Cluster connections that are added via
  the connections form
- Previewed message contents from Message Viewer now include additional metadata about the key
  and/or value schema that may have been used for deserialization.

### Fixed

- Logging out of CCloud resets the Topics and/or Schema Registry views if and only if they were
  focused on CCloud-based broker or schema registry.
- Stopping a local Schema Registry container with a custom image tag will now use the correct tag
  instead of "latest".
- Extension log file rotation is now implemented, with a cleanup process to remove older log files
  that haven't been modified in 3+ days.

### Changed

- No longer calls the semi-documented Schema Registry route `GET /schemas`. Subject and schema
  fetching done through `GET /subjects`, `GET /subjects/<subject>/versions`, and
  `GET /subjects/{subject}/versions/{version}` routes. Should now be compatible with WarpStream
  schema registry.
- Updated icons for opening Message Viewer and producing messages to a topic.
- Producing messages to a topic now offers options to include schema information through a series of
  quickpicks based on user settings.
- The `confluent.preview.enableProduceMessages` setting has been removed, making message-produce
  functionality on Kafka topics available by default.

## 0.25.0

### Added

- Progress indicator when producing large batches of messages to Kafka topics to improve visibility
  of long-running operations.
- Search functionality (via `ctrl+f`/`cmd+f` or by clicking on the magnifying glass) when one of the
  main views is in focus:
  - Resources view: search by any label or description of visible environments, Kafka clusters, and
    Schema Registries
  - Topics view: search by topic name or schema subject (if applicable)
  - Schemas view: search by schema subject

### Changed

- Matching topics to schemas now based on the result of the `GET /subjects` route results. First
  step of migrating away from use of the `GET /schemas` schema registry route, not implemented by
  all schema registries.
- Quickpick for schema registry subject names (i.e. when uploading a new schema) now based off of
  `GET /subjects` route results.
- Message Viewer's "Open consumed messages as JSON" feature now opens messages in a read-only
  document, which can be used to produce messages to other topics.
- Improved logging in the "Confluent (Sidecar)" output channel by implementing the
  `LogOutputChannel` API. When using VS Code 1.97 or higher, these logs can now be combined with the
  "Confluent" output channel for unified log viewing.
- Updated the URL templates for viewing schemas and schema registries in CCloud (now under
  "stream-governance/schema-registry/data-contracts")

### Fixed

- Give the sidecar more time to start up, log more sidecar startup errors into sentry.
- Now message viewer is able to consume messages whose key or value schemas use an AVRO schema which
  specifies a non-record structure as the toplevel entity, such as an AVRO long, string, or enum.
- Copying Kafka cluster bootstrap server(s) to clipboard now omits any `<protocol>://` prefixes.

## 0.24.4

### Fixed

- Updated workspace state storage to use stringified data after a breaking change in VS Code 1.97
  that prevents storing `Map` objects directly.

## 0.24.3

### Fixed

- Sidecar update to address an issue where requests to a Confluent Cloud Schema Registry with SSL
  were failing.

## 0.24.2

### Added

- Additional logging and error-handling for issues preventing the Topics view from loading topics
  from a Kafka cluster and/or associated schemas from a Schema Registry.

## 0.24.1

(Fixed issue with CI process. No user-facing changes.)

## 0.24.0

### Added

- Producing (schemaless) messages to a Kafka topic has been expanded to support:
  - loading message content from an unsaved editor or Message Viewer preview tab
  - providing basic JSON validation for message content
  - passing `partition_id` and `timestamp` as optional fields in the message payload
  - multiple message production to a topic in a single action
- "Sign Out" action in the Resources view for the current Confluent Cloud connection.
- Error notifications and additional tooltip information are now shown for direct connections to
  Kafka and Schema Registry if either (or both) of the connections are not usable.
- Client-side validation for project scaffolding forms.
- Basic initial support for non-`vscode` URI callbacks during the Confluent Cloud sign-in flow.

### Changed

- CCloud and direct connection status changes are now handled via websocket events pushed from the
  sidecar instead of relying on HTTP polling. (Local connection status changes continue to be
  handled through Docker system events.)
- Generating projects from templates now uses the Confluent Cloud scaffolding service, which
  requires an internet connection.
- Empty states in the Topics and Schemas views now provide links to create direct connections to
  Kafka and/or Schema Registry.

### Fixed

- Extension/sidecar logs and the support zip can now be saved as expected on Windows.
- CCloud auth sessions will now show the pre-expiration warning and post-expiration error
  notifications as expected.

## 0.23.3

### Fixed

- Topics and Schemas views' empty states should now correctly indicate when a Kafka cluster or
  Schema Registry is available through a direct connection.
- Clicking "Add New Connection" from the Resources view will now always open the connection form
  correctly, regardless of the current state of the Resources view.
- When setting up a new "Confluent Cloud"-type direct connection, the API key/secret fields under
  the Kafka cluster config are no longer required to be filled out if only connecting to a Schema
  Registry instance.

## 0.23.2

(The specified sidecar version did not have an associated Windows executable to build the VSIX with.
Again, no user-facing changes.)

## 0.23.1

(Fixed issue with Windows builds in CI process. No user-facing changes.)

## 0.23.0

### Added

- Produce message button and commmand enabling schemaless production of JSON messages
- "Direct" connections in the Resources view will provide more information when unable to connect to
  Kafka and/or Schema Registry
- Storage migration for any previously-created "direct" connections to include `ssl` defaults based
  on whether or not they were set to "Confluent Cloud" connections.

### Changed

- Schema upload actions are now available in the Schemas view, as well as any Schema Registry shown
  in the Resources view. Schemas can also now be uploaded from an editor without needing to save to
  a file first.
- Clicking a schema item in the Topics/Schemas view will now open the schema definition in a
  read-only document without needing to click on the "View Schema" action.
- Connecting directly to Kafka and/or Schema Registry is now available from the navigation area of
  the Resources view, and the connections will now appear at the top level of the Resources view,
  with icons to indicate the type of connection chosen in the form.
- Double-clicking on an event/message row in the topic message viewer will now open a read-only
  (preview) document with the message content.
- Functionality to connect directly to Kafka and/or Schema Registry is now available by default, and
  the associated "preview" setting has been removed.

### Fixed

- Waiting for "direct" connections (to Kafka and/or Schema Registry) to be usable will no longer
  block loading other items or interacting with the Resources view.
- Handle errors when setting up the sidecar logs tailing output channel. Clean up the log tailing
  when disposing of the sidecar manager.

## 0.22.1

- Additional information is now provided when attempting to start/stop local resources and the
  extension cannot communcate with the Docker engine API if the new `http.fetchAdditionalSupport`
  setting is enabled.

## 0.22.0

### Added

- Ability to update basic topic configuration fields via webform
- Local Resources: the Docker image tag used to start a Schema Registry container is now
  configurable via the extension settings.
- Can now "evolve" the highest versioned schema within a subject group viewed within the schema
  registry view. Use the '+' icon next to either the subject group entry or the highest versioned
  schema row within the group to download the schema into a new editor. Add or remove columns, etc.,
  then use the existing 'cloud upload' icon in the editor's top bar to start the process to submit
  it back to the schema registry.
- "Preview" settings to opt into upcoming functionality as it's being developed:
  - Connecting directly to Kafka clusters and/or Schema Registries.
  - Producing messages to a Kafka topic.
- "Create new schema" invitation button from the empty state of a schema registry.

### Fixed

- Correct schema upload success message when the uploaded schema was normalized to a preexisting
  version which wasn't the most recent existing version for the subject,
  [issue #642](https://github.com/confluentinc/vscode/issues/642).
- Fix possible race conditions in workspace state cache management when needing to read and mutate
  existing workspace state keys, [issue #534](https://github.com/confluentinc/vscode/issues/534).
- Improve auto-refreshing the schema view controller when uploading a schema to the viewed registry,
  [issue #640](https://github.com/confluentinc/vscode/issues/640).
- Toggling the collapsible states of the top-level items in the Resources view and refreshing the
  view will no longer reset those collapsible states.
  [issue #681](https://github.com/confluentinc/vscode/issues/681)

## 0.21.2

### Fixed

- Reauthenticating with CCloud and immediately clicking on items/actions in the sidebar will no
  longer appear to (temporarily) invalidate the CCloud session.

## 0.21.1

### Added

- Documentation in the README for uploading new/updated schemas to local and Confluent Cloud Schema
  Registry instances.

### Changed

- (Updated telemetry configs, no user-facing changes.)

## 0.21.0

### Added

- Create new schemas + subjects or new versions of existing schemas. Editor buffer titlebar "cloud
  upload" icon button drives the process given a file with extension ".avsc" (Avro Schema), ".proto"
  (Protobuf), or ".json" (JSON schema),
  [issue #388](https://github.com/confluentinc/vscode/issues/388).
- "Start Local Resources" / "Stop Local Resources" functionality to start and stop Confluent's Kafka
  and Schema Registry containers via Docker engine API integration, available as actions on the
  "Local" item in the Resources view, as well as the command palette.
- Ability to create shareable, reusable links to Message Viewer for outside of VS Code or picking up
  where you left off.

### Fixed

- Updating the extension while it is active should no longer require reloading VS Code to avoid
  "already registered"-related errors from appearing (on extension reactivation). (Note: this will
  not be visible when updating from <0.20.x to this release, but will be visible in future updates.)
  [#476](https://github.com/confluentinc/vscode/issues/476)
  [#520](https://github.com/confluentinc/vscode/issues/520)
- When a CCloud connection expires, the extension will now properly clear the views in the sidebar,
  and the associated error notification's "Log in to Confluent Cloud" button will now work as
  expected. [#565](https://github.com/confluentinc/vscode/issues/565)

## 0.20.2

(Reduced telemetry configs, no user-facing changes.)

## 0.20.1

### Fixed

- An error notification is now shown if the wrong extension version is installed based on the
  platform and/or architecture. [issue #317](https://github.com/confluentinc/vscode/issues/317)
- The consume mode dropdown and timestamp values in the Message Viewer will no longer reset when
  switching between Message Viewer tabs.

## 0.20.0

### Added

- "Open Settings" command to quickly access the Confluent for VS Code extension settings.
- "Copy URI" context menu item for CCloud Schema Registry items and local Kafka clusters in the
  Resources view. [issue #445](https://github.com/confluentinc/vscode/issues/445)
- New JavaScript Producer and Python Producer project templates for generating Kafka applications.

### Changed

- Topic -> Schema correlation now recognizes schemas using `TopicRecordNameStrategy` in addition to
  `TopicNameStrategy`, [issue #298](https://github.com/confluentinc/vscode/issues/298).
- The "Local" item in the Resources view now persists regardless of whether or not a local Kafka
  cluster is discoverable, in preparation for future enhancements to local resource management.
  [issue #441](https://github.com/confluentinc/vscode/issues/441)

### Fixed

- Temporary disruptions to CCloud auth sessions will now show a notification to the user while the
  extension sidecar attempts to resolve the issue (instead of invalidating the session immediately
  and forcing the user to sign in again).
  [issue #307](https://github.com/confluentinc/vscode/issues/307)

## 0.19.x

(Skipped due to internal bug in the release process.)

## 0.18.3

### Fixed

- Includes a fix for when the sidecar becomes unresponsive due to periodic Confluent Cloud status
  checks that weren't timing out properly.

## 0.18.2

### Changed

- Updated the sidecar version to better support SSL configurations for Windows users.

## 0.18.1

- "Show Sidecar Output Channel" command for direct access to the sidecar logs via the Output panel.
- Additional logging and error handling during Confluent Cloud resource loading after successful
  authentication.

## 0.18.0

### Added

- New context menu item "View Latest Schema Version(s)" to quickly open the highest versioned value
  and / or key schemas for a CCloud topic, based on TopicNameStrategy,
  [issue #261](https://github.com/confluentinc/vscode/issues/261).
- New context menu item "Show Latest Changes" attached to schema registry schema subject groups
  having more than one version of the schema. Opens up a diff view between the current and prior
  versions, [issue #354](https://github.com/confluentinc/vscode/issues/354).
- A new Docker event listener will automatically refresh the Resources view when a `confluent-local`
  (Kafka broker) container starts or stops.
  [issue #260](https://github.com/confluentinc/vscode/issues/260)

### Changed

- Do not error log when the sidecar 404s either the local or ccloud connection. This is expected to
  happen, [issue #358](https://github.com/confluentinc/vscode/issues/358).

## 0.17.1

- Hardened handling of empty bins in the histogram of the message viewer

## 0.17.0

### Added

- New context menu item "Copy Organization ID" for the logged-in "Confluent Cloud" resource,
  [issue #213](https://github.com/confluentinc/vscode/issues/213).
- Users can now provide custom SSL certificates in the extension settings (Confluent -> SSL -> Pem
  Paths) for authenticating with Confluent Cloud. This is useful for users whose machines are behind
  a corporate firewall or a VPC configuration that requires custom SSL certificates. Please note
  that automatic use of certificates from Trust Store to alleviate the need for custom SSL
  certificates is scheduled for a
  [future release](https://github.com/confluentinc/ide-sidecar/issues/69).
- Added a new extension setting for disabling SSL server certificate verification on any HTTPS
  requests made by the extension. WARNING: Using this setting is not recommended as it may allow a
  Man-in-the-Middle attack. It should only be used to diagnose SSL problems or to temporarily work
  around a known certificate issue.

### Changed

- Use cached information to populate the Resources view Confluent Cloud single environment children,
  [issue #254](https://github.com/confluentinc/vscode/issues/254).
- Integrate and synchronize use of cached schemas information between Topics and Schemas views,
  [issue #214](https://github.com/confluentinc/vscode/issues/214).

### Fixed

- Hardened improper sidecar process id handling edge case when currently running sidecar is the
  wrong version and is also configured to be in internal development mode,
  [issue #216](https://github.com/confluentinc/vscode/issues/216).
- Unified the loading of common CCloud resources backing the Resources and Topics panels, improving
  performance and consistency, [issue #147](https://github.com/confluentinc/vscode/issues/147).
- Remove toggle from empty CCloud clusters in Resources view,
  [issue #208](https://github.com/confluentinc/vscode/issues/208).

## 0.16.3

### Fixed

- [Windows] Schema definitions and diff views will now appear as expected in the editor area.

## 0.16.2

### Fixed

- Updated sidecar version to include a fix for the Flink Table API (Java) project template

## 0.16.1

### Fixed

- Opening a new window/workspace after connecting to CCloud will now show the correct states in the
  Topics & Schemas views instead of the "Connect to Confluent Cloud" button

## 0.16.0

### Added

- Add Windows x64 support
- Message Viewer can be opened directly through the command palette.

### Changed

- Implemented caching when loading topics into the Topics view for the first time to improve
  performance. Manually refreshing the view or creating/deleting a topic will re-fetch topics and
  not rely on the cache.

## 0.15.3

### Fixed

- Updated sidecar version to include a fix for the Flink Table API (Java) project template

## 0.15.2

### Fixed

- "ExtensionContext not set yet" error during extension activation
- "View in Confluent Cloud" action appears on CCloud topics in the Topics view as expected

## 0.15.1

### Added

- Status labels and icons in the main Message Viewer area to indicate any error scenarios (e.g.
  connection issues, rate limiting, etc.)

### Changed

- Errors listing topics in the Topics view after selecting a Kafka cluster will now be more
  informative
- Repo-level README and Marketplace README have been consolidated into a single README
- Minor updates to the `package.json` description/keywords

## 0.15.0

### Added

- Hold `Shift` key while selecting time range on histogram to make the range snap to histogram bins

### Changed

- Tooltips over items in the Resources, Topics, and Schemas views have been overhauled for a cleaner
  look and more informative content

### Fixed

- Detect and warn the user if the wrong os/architecture sidecar is installed (as from manual
  download of wrong vsix file).
- If the user's Confluent Cloud connection expires, the sidebar (Resources, Topics, and Schemas
  views) will clear out as expected.
- We are now checking authorized operations for Confluent Cloud resources and providing more
  informative notifications:
  - Error notifications if the user is not authorized to delete a topic, or create topics for a
    Kafka cluster
  - Warning notification if the user can't access schemas when opening Message Viewer from a topic
    (which can be disabled via the `confluent.cloud.messageViewer.showSchemaWarningNotifications`
    setting)
- Project Generation form will remember values entered if user hides tab and comes back
- Fetch authz on existing topics in a cluster up front, offer the consume or delete operations
  conditionally based on those permitted operations.

## 0.14.1

### Fixed

- Switching Confluent Cloud organizations now properly resets the Topics and Schemas views' focused
  clusters (Kafka and Schema Registry, respectively).
- Selecting different Schema Registry clusters to update the Schemas view now correctly shows
  associated actions and empty state text/buttons.

## 0.14.0

### Added

- Dedicated authentication provider to allow users to connect to Confluent Cloud the same way they
  may connect to other extensions' authentication providers in VS Code through the "Accounts" menu.
- Logs are now visible in the "Confluent" output channel and show the time, log level, logger name,
  and log contents. This can be accessed by opening the bottom panel and selecting the "Confluent"
  output channel, or by running the `Confluent: Show Output Channel` command.
- Right-click actions on Confluent/Kafka resources to easily copy their IDs, names (if applicable),
  and URLs (if applicable) to the clipboard.
- Text search fields in Message Viewer that works along with partition filter providing intersection
  of filtered results. This first iteration of text search is case sensitive and substring-only
  (i.e. no "exact" value matching).
- Button to open currently consumed messages as a JSON file.

### Changed

- Multi-workspace operation improved. Having three or more workspaces with the extension activated
  may encounter 429 responses from CCloud via sidecar, which will be mitigated in the near future.
- If we notice are running inside of WSL, then hint sidecar to bind to 0.0.0.0 instead of 127.0.0.1
  so as to make it possible for Windows-side browsers to complete the OAuth flow. It is expected
  that the port will still be protected by the Windows firewall.
- The Resources view's "Confluent Cloud" item now shows the current organization name in the
  subtitle, and no longer shows the "Change Connection" item (as this is now handled by the
  authentication provider).

### Removed

- The status bar listing connection status to Confluent Cloud and `confluent-local` Kafka. (CCloud
  connection is now managed by the authentication provider.)

## 0.13.0

### Added

- Links to the CCloud pages for environments, clusters, topics, and schema registries.

### Changed

- Use an adaptive strategy for polling connection state from the sidecar. Should reduce CCloud rate
  limiting issues.

## 0.12.0

### Added

- "Delete Topic" functionality, available by right-clicking on a top-level (topic) item in the
  Topics view
- "Confluent Cloud" item in the Resources view for quick access to logging in, changing connections,
  and changing Confluent Cloud organizations (also newly-added)

### Changed

- UX improvements to the project generation forms, including better labels & help text
- Items in the sidebar (Resources/Topics/Schemas views) now have more consistent icon colors

## 0.11.0

Early access release of the extension.

### Added

- Browser-based authentication with Confluent Cloud (CCloud)
- Listing CCloud environments, Kafka clusters, and Schema Registry clusters in the Resources view
- Viewing `confluent-local` Kafka cluster(s) in the Resources view
- Ability to click on a Kafka cluster (CCloud or Local) in the Resources view to list topics in the
  Topics view
  - Message viewer for consuming messages from a topic
- Ability to click on a Schema Registry cluster in the Resources view to list schemas in the Schemas
  view
  - Read-only schema definition viewer
- Feedback and issue form links from the Support view
- Project file generation for scaffolding new Kafka applications<|MERGE_RESOLUTION|>--- conflicted
+++ resolved
@@ -10,12 +10,9 @@
 
 - If the route call fails while fetching Schema Registry subject names while populating the topics
   view, show a warning but continue on with no schema associations for the topics.
-<<<<<<< HEAD
 - Sidecar version update to include a fix for listing subjects.
-=======
 - Selecting resources from a quickpick should no longer throw a "No current organization found"
   error when the user is not logged into Confluent Cloud.
->>>>>>> 46d91520
 
 ## 1.2.0
 
