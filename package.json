{
  "name": "vscode-confluent",
  "type": "module",
  "displayName": "Confluent",
  "description": "Design, build and run data streaming applications with Confluent Cloud and Apache Kafka®.",
<<<<<<< HEAD
  "version": "0.20.0-5",
=======
  "version": "0.18.1-1",
>>>>>>> dad96b97
  "homepage": "https://github.com/confluentinc/vscode",
  "preview": true,
  "publisher": "confluentinc",
  "author": {
    "name": "Confluent, Inc."
  },
  "license": "SEE LICENSE IN LICENSE.txt",
  "repository": {
    "type": "git",
    "url": "https://github.com/confluentinc/vscode.git"
  },
  "bugs": {
    "url": "https://github.com/confluentinc/vscode/issues",
    "email": "vscode-extension@confluent.io"
  },
  "icon": "resources/confluent_logo-mark-meadow.png",
  "engines": {
    "vscode": "^1.87.0"
  },
  "categories": [
    "Programming Languages",
    "Other"
  ],
  "keywords": [
    "Confluent",
    "Confluent Cloud",
    "Confluent Platform",
    "Schema Registry",
    "Apache Kafka",
    "Apache Flink",
    "kafka",
    "flink",
    "kstreams",
    "schema",
    "templates"
  ],
  "activationEvents": [
    "workspaceContains:**/*.confluent.*"
  ],
  "main": "./out/extension.js",
  "contributes": {
    "authentication": [
      {
        "id": "confluent-cloud-auth-provider",
        "label": "Confluent Cloud"
      }
    ],
    "commands": [
      {
        "command": "confluent.connections.create",
        "icon": "$(plus)",
        "title": "Log in to Confluent Cloud",
        "category": "Confluent: Connections"
      },
      {
        "command": "confluent.connections.addSSLPemPath",
        "icon": "$(key)",
        "title": "Add SSL/TLS PEM Path",
        "category": "Confluent: Connections"
      },
      {
        "command": "confluent.copyResourceId",
        "title": "Copy ID",
        "category": "Confluent: Resources"
      },
      {
        "command": "confluent.copyResourceName",
        "title": "Copy Name",
        "category": "Confluent: Resources"
      },
      {
        "command": "confluent.debugtools.globalState.showWebView",
        "title": "Show Global State Inspector",
        "category": "Confluent: Debug Tools"
      },
      {
        "command": "confluent.debugtools.globalState.reset",
        "title": "Reset Global State",
        "category": "Confluent: Debug Tools"
      },
      {
        "command": "confluent.debugtools.workspaceState.showWebView",
        "title": "Show Workspace State Inspector",
        "category": "Confluent: Debug Tools"
      },
      {
        "command": "confluent.debugtools.workspaceState.reset",
        "title": "Reset Workspace State",
        "category": "Confluent: Debug Tools"
      },
      {
        "command": "confluent.schemas.diffMostRecentVersions",
        "title": "Show Latest Changes",
        "category": "Confluent: Compare Resources"
      },
      {
        "command": "confluent.diff.selectForCompare",
        "icon": "$(pass-filled)",
        "title": "Select for Compare",
        "category": "Confluent: Compare Resources"
      },
      {
        "command": "confluent.diff.compareWithSelected",
        "icon": "$(diff)",
        "title": "Compare with Selected",
        "category": "Confluent: Compare Resources",
        "enablement": "confluent.resourceSelectedForCompare"
      },
      {
        "command": "confluent.organizations.use",
        "icon": "$(organization)",
        "title": "Change Organization",
        "category": "Confluent: Organizations"
      },
      {
        "command": "confluent.copyOrganizationId",
        "title": "Copy Organization ID",
        "category": "Confluent: Resources"
      },
      {
        "command": "confluent.resources.refresh",
        "icon": "$(sync)",
        "title": "Refresh",
        "category": "Confluent: Resources"
      },
      {
        "command": "confluent.resources.item.rename",
        "icon": "$(pencil)",
        "title": "Rename Environment",
        "category": "Confluent: Resources"
      },
      {
        "command": "confluent.kafka-clusters.item.rename",
        "icon": "$(pencil)",
        "title": "Rename Kafka Cluster",
        "category": "Confluent: Kafka Clusters"
      },
      {
        "command": "confluent.resources.kafka-cluster.copyBootstrapServers",
        "title": "Copy Bootstrap Server(s)",
        "category": "Confluent: Kafka Clusters"
      },
      {
        "command": "confluent.resources.kafka-cluster.select",
        "icon": "$(confluent-kafka-cluster)",
        "title": "Select Kafka Cluster",
        "category": "Confluent: Resources"
      },
      {
        "command": "confluent.resources.schema-registry.select",
        "icon": "$(confluent-schema-registry)",
        "title": "Select Schema Registry",
        "category": "Confluent: Resources"
      },
      {
        "command": "confluent.scaffold",
        "title": "Generate New Project",
        "category": "Confluent: Project"
      },
      {
        "command": "confluent.schemaViewer.refresh",
        "icon": "$(sync)",
        "title": "Refresh Schema",
        "category": "Confluent: Schema"
      },
      {
        "command": "confluent.schemaViewer.validate",
        "icon": "$(check)",
        "title": "Validate",
        "category": "Confluent: Schema"
      },
      {
        "command": "confluent.schemaViewer.viewLocally",
        "icon": "$(file-code)",
        "title": "View Schema",
        "category": "Confluent: Schema"
      },
      {
        "command": "confluent.schemaViewer.uploadVersion",
        "icon": "$(cloud-upload)",
        "title": "Upload New Version to Schema Registry",
        "category": "Confluent: Schema"
      },
      {
        "command": "confluent.schemas.refresh",
        "icon": "$(sync)",
        "title": "Refresh",
        "category": "Confluent: Schemas"
      },
      {
        "command": "confluent.schemas.copySchemaRegistryId",
        "title": "Copy Schema Registry ID",
        "category": "Confluent: Schemas"
      },
      {
        "command": "confluent.showOutputChannel",
        "title": "Show Output Channel",
        "icon": "$(output)",
        "category": "Confluent"
      },
      {
        "command": "confluent.showSidecarOutputChannel",
        "title": "Show Sidecar Output Channel",
        "icon": "$(output)",
        "category": "Confluent"
      },
      {
        "command": "confluent.support.confluent-walkthrough.launch",
        "title": "Get Started with Kafka",
        "category": "Confluent: Support"
      },
      {
        "command": "confluent.support.feedback",
        "title": "Give Feedback",
        "category": "Confluent: Support"
      },
      {
        "command": "confluent.support.issue",
        "title": "Report an Issue",
        "category": "Confluent: Support"
      },
      {
        "command": "confluent.support.openSettings",
        "title": "Open Settings",
        "category": "Confluent: Support"
      },
      {
        "command": "confluent.topic.consume",
        "icon": "$(debug-start)",
        "title": "Browse Messages",
        "category": "Confluent: Topic"
      },
      {
        "command": "confluent.topics.create",
        "icon": "$(plus)",
        "title": "Create Topic",
        "category": "Confluent: Topics"
      },
      {
        "command": "confluent.topics.delete",
        "title": "Delete Topic",
        "category": "Confluent: Topics"
      },
      {
        "command": "confluent.topics.openlatestschemas",
        "title": "View Latest Schema Version(s)",
        "category": "Confluent: Topics"
      },
      {
        "command": "confluent.topics.refresh",
        "icon": "$(sync)",
        "title": "Refresh",
        "category": "Confluent: Topics"
      },
      {
        "command": "confluent.topics.copyKafkaClusterId",
        "title": "Copy Kafka Cluster ID",
        "category": "Confluent: Topics"
      },
      {
        "command": "confluent.topics.copyKafkaClusterName",
        "title": "Copy Kafka Cluster Name",
        "category": "Confluent: Topics"
      },
      {
        "command": "confluent.topics.copyKafkaClusterBootstrapServers",
        "title": "Copy Kafka Cluster Bootstrap Server(s)",
        "category": "Confluent: Topics"
      },
      {
        "command": "confluent.openCCloudLink",
        "icon": "$(confluent-logo)",
        "title": "View in Confluent Cloud",
        "category": "Confluent: Resources"
      }
    ],
    "configuration": {
      "title": "Confluent",
      "properties": {
        "confluent.debugging.showSidecarExceptions": {
          "type": "boolean",
          "default": false,
          "description": "Alert on sidecar process exceptions"
        },
        "confluent.cloud.messageViewer.showSchemaWarningNotifications": {
          "type": "boolean",
          "default": true,
          "description": "Whether or not warning notifications will appear when consuming messages without permission to access the associated Schema Registry."
        },
        "confluent.ssl.pemPaths": {
          "type": "array",
          "items": {
            "type": "string"
          },
          "default": [],
          "markdownDescription": "Path(s) to `.pem` file(s) to use for SSL/TLS connections when making requests to Confluent/Kafka resources. (You can also use the [\"Add SSL/TLS PEM Path\" command](command:confluent.connections.addSSLPemPath).)"
        },
        "confluent.debugging.sslTls.serverCertificateVerificationDisabled": {
          "type": "boolean",
          "default": false,
          "markdownDescription": "Disable SSL/TLS server certificate verification when making requests to Confluent/Kafka connections or resources.\n\n---\n\n⚠️ **WARNING**: This setting may allow a Man-in-the-Middle attack on the network connection between the Confluent extension and Confluent Cloud, which can lead to loss of sensitive data like credentials and PII. **_This should only be used for debugging purposes in non-production environments._**"
        }
      }
    },
    "viewsContainers": {
      "activitybar": [
        {
          "id": "confluent",
          "title": "Confluent",
          "icon": "resources/confluent-logo.svg"
        }
      ]
    },
    "views": {
      "confluent": [
        {
          "id": "confluent-resources",
          "name": "Resources"
        },
        {
          "id": "confluent-topics",
          "name": "Topics",
          "visibility": "collapsed"
        },
        {
          "id": "confluent-schemas",
          "name": "Schemas",
          "visibility": "collapsed"
        },
        {
          "id": "confluent-support",
          "name": "Support"
        }
      ]
    },
    "viewsWelcome": [
      {
        "view": "confluent-resources",
        "contents": "No resources found."
      },
      {
        "view": "confluent-schemas",
        "contents": "Not connected to Confluent Cloud. Click below to get started.\n[Connect to Confluent Cloud](command:confluent.connections.create)",
        "when": "!confluent.ccloudConnectionAvailable"
      },
      {
        "view": "confluent-schemas",
        "contents": "No Schema Registry selected. Click below to get started.\n[Select Schema Registry](command:confluent.resources.schema-registry.select)",
        "when": "confluent.ccloudConnectionAvailable && !confluent.schemaRegistrySelected"
      },
      {
        "view": "confluent-schemas",
        "contents": "No schemas found.",
        "when": "confluent.ccloudConnectionAvailable && confluent.schemaRegistrySelected"
      },
      {
        "view": "confluent-topics",
        "contents": "No connections available.\n[Connect to Confluent Cloud](command:confluent.connections.create)\nOr [learn more](https://docs.confluent.io/confluent-cli/current/command-reference/local/kafka/confluent_local_kafka_start.html) about running Kafka locally.",
        "when": "!(confluent.ccloudConnectionAvailable || confluent.localKafkaClusterAvailable)"
      },
      {
        "view": "confluent-topics",
        "contents": "No Kafka cluster selected. Click below to get started.\n[Select Kafka Cluster](command:confluent.resources.kafka-cluster.select)",
        "when": "(confluent.ccloudConnectionAvailable || confluent.localKafkaClusterAvailable) && !confluent.kafkaClusterSelected"
      },
      {
        "view": "confluent-topics",
        "contents": "No topics found.\n[Create Topic](command:confluent.topics.create)",
        "when": "(confluent.ccloudConnectionAvailable || confluent.localKafkaClusterAvailable) && confluent.kafkaClusterSelected"
      }
    ],
    "menus": {
      "commandPalette": [
        {
          "command": "confluent.connections.create",
          "when": "!confluent.ccloudConnectionAvailable"
        },
        {
          "command": "confluent.copyOrganizationId",
          "when": "false"
        },
        {
          "command": "confluent.copyResourceId",
          "when": "false"
        },
        {
          "command": "confluent.copyResourceName",
          "when": "false"
        },
        {
          "command": "confluent.debugtools.globalState.showWebView",
          "when": "true"
        },
        {
          "command": "confluent.debugtools.globalState.reset",
          "when": "true"
        },
        {
          "command": "confluent.debugtools.workspaceState.showWebView",
          "when": "true"
        },
        {
          "command": "confluent.debugtools.workspaceState.reset",
          "when": "true"
        },
        {
          "command": "confluent.resources.kafka-cluster.copyBootstrapServers",
          "when": "false"
        },
        {
          "command": "confluent.schemaViewer.refresh",
          "when": "false"
        },
        {
          "command": "confluent.schemaViewer.validate",
          "when": "false"
        },
        {
          "command": "confluent.schemaViewer.viewLocally",
          "when": "false"
        },
        {
          "command": "confluent.schemaViewer.uploadVersion",
          "when": "false"
        },
        {
          "command": "confluent.schemas.refresh",
          "when": "false"
        },
        {
          "command": "confluent.schemas.copySchemaRegistryId",
          "when": "false"
        },
        {
          "command": "confluent.topics.delete",
          "when": "false"
        },
        {
          "command": "confluent.topics.openlatestschemas",
          "when": "false"
        },
        {
          "command": "confluent.topics.copyKafkaClusterId",
          "when": "false"
        },
        {
          "command": "confluent.topics.copyKafkaClusterName",
          "when": "false"
        },
        {
          "command": "confluent.topics.copyKafkaClusterBootstrapServers",
          "when": "false"
        },
        {
          "command": "confluent.schemas.diffMostRecentVersions",
          "when": "false"
        }
      ],
      "editor/title": [
        {
          "command": "confluent.schemaViewer.refresh",
          "group": "navigation@1",
          "when": "resourceFilename =~ /.*\\.confluent\\.(avsc|json|proto)/"
        },
        {
          "command": "confluent.schemaViewer.validate",
          "group": "navigation@2",
          "when": "resourceFilename =~ /.*\\.confluent\\.(avsc|json|proto)/"
        },
        {
          "command": "confluent.schemaViewer.uploadVersion",
          "group": "navigation@3",
          "when": "resourceFilename =~ /.*\\.confluent\\.(avsc|json|proto)/"
        }
      ],
      "view/title": [
        {
          "command": "confluent.resources.refresh",
          "when": "view == confluent-resources",
          "group": "navigation"
        },
        {
          "command": "confluent.resources.schema-registry.select",
          "when": "view == confluent-schemas",
          "group": "navigation@1"
        },
        {
          "command": "confluent.schemas.refresh",
          "when": "view == confluent-schemas",
          "group": "navigation@2"
        },
        {
          "command": "confluent.schemas.copySchemaRegistryId",
          "when": "view == confluent-schemas && confluent.schemaRegistrySelected",
          "group": "2_copy@1"
        },
        {
          "command": "confluent.topics.create",
          "when": "view == confluent-topics",
          "group": "navigation@1"
        },
        {
          "command": "confluent.resources.kafka-cluster.select",
          "when": "view == confluent-topics",
          "group": "navigation@2"
        },
        {
          "command": "confluent.topics.refresh",
          "when": "view == confluent-topics",
          "group": "navigation@3"
        },
        {
          "command": "confluent.topics.copyKafkaClusterId",
          "when": "view == confluent-topics && confluent.kafkaClusterSelected",
          "group": "2_copy@1"
        },
        {
          "command": "confluent.topics.copyKafkaClusterName",
          "when": "view == confluent-topics && confluent.kafkaClusterSelected",
          "group": "2_copy@2"
        },
        {
          "command": "confluent.topics.copyKafkaClusterBootstrapServers",
          "when": "view == confluent-topics && confluent.kafkaClusterSelected",
          "group": "2_copy@3"
        }
      ],
      "view/item/context": [
        {
          "command": "confluent.copyResourceId",
          "when": "view in confluent.viewsWithResources && viewItem in confluent.resourcesWithIDs",
          "group": "2_copy@1"
        },
        {
          "command": "confluent.copyResourceName",
          "when": "view in confluent.viewsWithResources && viewItem in confluent.resourcesWithNames",
          "group": "2_copy@2"
        },
        {
          "command": "confluent.schemas.diffMostRecentVersions",
          "when": "view == confluent-schemas && viewItem =~ /.*multiple-versions.*/",
          "group": "3_compare"
        },
        {
          "command": "confluent.diff.selectForCompare",
          "when": "viewItem in confluent.readOnlyDiffableResources",
          "group": "3_compare"
        },
        {
          "command": "confluent.diff.compareWithSelected",
          "when": "confluent.resourceSelectedForCompare && viewItem in confluent.readOnlyDiffableResources",
          "group": "3_compare"
        },
        {
          "command": "confluent.kafka-clusters.item.rename",
          "when": "view == confluent-resources && viewItem == ccloud-kafka-cluster",
          "group": "inline@2"
        },
        {
          "command": "confluent.connections.create",
          "when": "viewItem == resources-ccloud-container",
          "group": "inline@1"
        },
        {
          "command": "confluent.organizations.use",
          "when": "viewItem == resources-ccloud-container-connected",
          "group": "inline@2"
        },
        {
          "command": "confluent.copyOrganizationId",
          "when": "viewItem == resources-ccloud-container-connected",
          "group": "2_copy@1"
        },
        {
          "command": "confluent.resources.item.rename",
          "when": "view == confluent-resources && viewItem == ccloud-environment",
          "group": "inline@2"
        },
        {
          "command": "confluent.resources.kafka-cluster.copyBootstrapServers",
          "when": "view == confluent-resources && (viewItem == ccloud-kafka-cluster || viewItem == local-kafka-cluster)",
          "group": "2_copy@3"
        },
        {
          "command": "confluent.schemas.copySchemaRegistryId",
          "when": "view == confluent-schemas && viewItem == ccloud-schema",
          "group": "4_copy@1"
        },
        {
          "command": "confluent.schemaViewer.viewLocally",
          "when": "(view == confluent-schemas || view == confluent-topics) && viewItem == ccloud-schema",
          "group": "inline@1"
        },
        {
          "command": "confluent.topic.consume",
          "when": "view == confluent-topics && viewItem =~ /.*-topic.*-authzRead.*/",
          "group": "inline@1"
        },
        {
          "command": "confluent.topics.delete",
          "when": "view == confluent-topics && viewItem =~ /.*-topic.*-authzDelete.*/",
          "group": "topics"
        },
        {
          "command": "confluent.topics.create",
          "when": "view == confluent-resources && (viewItem == ccloud-kafka-cluster || viewItem == local-kafka-cluster)",
          "group": "topics"
        },
        {
          "command": "confluent.topics.openlatestschemas",
          "when": "view == confluent-topics && viewItem =~ /.*-topic.*-with-schema.*/",
          "group": "topic_schemas@1"
        },
        {
          "command": "confluent.topics.copyKafkaClusterId",
          "when": "view == confluent-topics && viewItem =~ /.*-topic.*/",
          "group": "4_copy@1"
        },
        {
          "command": "confluent.topics.copyKafkaClusterName",
          "when": "view == confluent-topics && viewItem =~ /.*-topic.*/",
          "group": "4_copy@2"
        },
        {
          "command": "confluent.topics.copyKafkaClusterBootstrapServers",
          "when": "view == confluent-topics && viewItem =~ /.*-topic.*/",
          "group": "4_copy@3"
        },
        {
          "command": "confluent.openCCloudLink",
          "when": "view in confluent.viewsWithResources && (viewItem in confluent.ccloudResources || viewItem =~ /ccloud-kafka-topic.*/)",
          "group": "z_openInCloud"
        }
      ]
    },
    "colors": [],
    "icons": {
      "confluent-environment": {
        "description": "environment icon",
        "default": {
          "fontPath": "./resources/dist/confluenticons.woff2",
          "fontCharacter": "\\f101"
        }
      },
      "confluent-flink-compute-pool": {
        "description": "flink-compute-pool icon",
        "default": {
          "fontPath": "./resources/dist/confluenticons.woff2",
          "fontCharacter": "\\f102"
        }
      },
      "confluent-kafka-cluster": {
        "description": "kafka-cluster icon",
        "default": {
          "fontPath": "./resources/dist/confluenticons.woff2",
          "fontCharacter": "\\f103"
        }
      },
      "confluent-logo": {
        "description": "logo icon",
        "default": {
          "fontPath": "./resources/dist/confluenticons.woff2",
          "fontCharacter": "\\f104"
        }
      },
      "confluent-schema-registry": {
        "description": "schema-registry icon",
        "default": {
          "fontPath": "./resources/dist/confluenticons.woff2",
          "fontCharacter": "\\f105"
        }
      },
      "confluent-topic-without-schema": {
        "description": "topic-without-schema icon",
        "default": {
          "fontPath": "./resources/dist/confluenticons.woff2",
          "fontCharacter": "\\f106"
        }
      },
      "confluent-topic": {
        "description": "topic icon",
        "default": {
          "fontPath": "./resources/dist/confluenticons.woff2",
          "fontCharacter": "\\f107"
        }
      }
    },
    "walkthroughs": [
      {
        "id": "confluent-walkthrough",
        "title": "Connect to Kafka Clusters",
        "description": "Interact with Apache Kafka® clusters running locally or on Confluent Cloud.",
        "steps": [
          {
            "id": "connect-local-cluster",
            "title": "Connect to Kafka",
            "description": "**Confluent Cloud Clusters** \nLog in to your Confluent account to see your Confluent Cloud resources \n[Log in](command:confluent.connections.create)\n[Sign up for free](https://confluent.cloud/signup)\n**Local Clusters** \nIf you have Kafka running locally, it appears automatically in the Resources panel \n[Confluent CLI for Local Clusters](https://docs.confluent.io/confluent-cli/current/overview.html)",
            "media": {
              "image": "resources/walkthrough/connect.png",
              "altText": "Connect to Kafka clusters"
            },
            "completionEvents": [
              "onCommand:command:confluent.connections.create"
            ]
          },
          {
            "id": "view-topics",
            "title": "View Messages",
            "description": "Click the $(play) icon next to a topic to open the Message Viewer and explore the messages produced to the topic",
            "media": {
              "image": "resources/walkthrough/message-viewer.png",
              "altText": "Click the Play button next to a topic to see the Message viewer."
            },
            "completionEvents": [
              "onCommand:confluent.topic.consume"
            ]
          },
          {
            "id": "inspect-schemas",
            "title": "Inspect Schemas",
            "description": "Examine schemas associated with your topics either from the Topics panel or the Schemas panel",
            "media": {
              "image": "resources/walkthrough/schema-inspector.png",
              "altText": "Schema structure is shown in the VS Code file viewer while you navigate schemas in the Topics panel or the Schemas panel"
            },
            "completionEvents": []
          },
          {
            "id": "generate-project",
            "title": "Generate Files for a New Project",
            "description": "Just starting out? Run ``Generate New Project`` to get a complete scaffolding setup with all the necessary boilerplate files to kickstart your Kafka project.\n[Create new project](command:confluent.scaffold)",
            "media": {
              "markdown": "resources/walkthrough/generate-project.md"
            },
            "completionEvents": [
              "onCommand:confluent.scaffold"
            ]
          },
          {
            "id": "give-feedback",
            "title": "Provide Feedback",
            "description": "Confluent for VS Code is available for Early Access, and your feedback has a direct impact on the evolution of the product.\n[Give Feedback](https://forms.gle/V4aWAa1PWJRBtGgGA)",
            "media": {
              "markdown": "resources/walkthrough/feedback.md"
            },
            "completionEvents": []
          }
        ]
      }
    ]
  },
  "devDependencies": {
    "@0no-co/graphqlsp": "^1.12.8",
    "@eslint/js": "^9.4.0",
    "@openapitools/openapi-generator-cli": "^2.13.5",
    "@playwright/test": "^1.45.0",
    "@rollup/plugin-alias": "^5.1.0",
    "@rollup/plugin-commonjs": "^26.0.1",
    "@rollup/plugin-json": "^6.1.0",
    "@rollup/plugin-node-resolve": "^15.2.3",
    "@rollup/plugin-replace": "^5.0.7",
    "@rollup/plugin-virtual": "^3.0.2",
    "@twbs/fantasticon": "3.0.0",
    "@types/d3": "^7.4.3",
    "@types/eslint__js": "^8.42.3",
    "@types/gulp": "^4.0.17",
    "@types/mocha": "^10.0.6",
    "@types/node": "18.x",
    "@types/sinon": "^17.0.3",
    "@types/tail": "^2.2.3",
    "@types/vscode": "^1.87.0",
    "@vscode/test-cli": "^0.0.6",
    "@vscode/test-electron": "^2.3.9",
    "@vscode/vsce": "^3.1.0",
    "dotenv": "^16.4.5",
    "esbuild": "^0.21.4",
    "eslint": "^9.4.0",
    "eslint-config-prettier": "^9.1.0",
    "eslint-plugin-prettier": "^5.1.3",
    "globals": "^15.4.0",
    "gulp": "^5.0.0",
    "lightningcss": "^1.26.0",
    "mocha-junit-reporter": "^2.2.1",
    "mocha-multi-reporters": "^1.5.1",
    "prettier": "3.2.5",
    "rimraf": "^6.0.1",
    "rollup": "^4.18.0",
    "rollup-plugin-auto-external": "^2.0.0",
    "rollup-plugin-copy": "^3.5.0",
    "rollup-plugin-esbuild": "^6.1.1",
    "rollwright": "^0.0.6",
    "sinon": "^18.0.1",
    "typescript": "^5.4.2",
    "typescript-eslint": "^8.0.0-alpha.28"
  },
  "dependencies": {
    "@segment/analytics-node": "^2.1.2",
    "@sentry/node": "^8.17.0",
    "@sentry/profiling-node": "^8.17.0",
    "@sentry/rollup-plugin": "^2.21.1",
    "@vscode/codicons": "^0.0.36",
    "@vscode/webview-ui-toolkit": "^1.4.0",
    "d3": "^7.9.0",
    "dataclass": "^3.0.0-beta.1",
    "gql.tada": "^1.8.3",
    "graphql": "^16.8.2",
    "inertial": "^0.4.1",
    "tail": "^2.2.6",
    "unzipit": "^1.4.3"
  }
}<|MERGE_RESOLUTION|>--- conflicted
+++ resolved
@@ -3,11 +3,7 @@
   "type": "module",
   "displayName": "Confluent",
   "description": "Design, build and run data streaming applications with Confluent Cloud and Apache Kafka®.",
-<<<<<<< HEAD
   "version": "0.20.0-5",
-=======
-  "version": "0.18.1-1",
->>>>>>> dad96b97
   "homepage": "https://github.com/confluentinc/vscode",
   "preview": true,
   "publisher": "confluentinc",
