{
  "name": "vscode-confluent",
  "type": "module",
  "displayName": "Confluent",
  "description": "Work with Confluent and Apache Kafka® to design, build and run data streaming applications.",
<<<<<<< HEAD
  "version": "1.7.0-105",
=======
  "version": "1.8.0-4",
>>>>>>> ed3fbdd6
  "homepage": "https://github.com/confluentinc/vscode",
  "publisher": "confluentinc",
  "author": {
    "name": "Confluent, Inc."
  },
  "license": "SEE LICENSE IN LICENSE.txt",
  "repository": {
    "type": "git",
    "url": "https://github.com/confluentinc/vscode.git"
  },
  "bugs": {
    "url": "https://github.com/confluentinc/vscode/issues",
    "email": "vscode-extension@confluent.io"
  },
  "icon": "resources/confluent_logo-mark-meadow.png",
  "engines": {
    "vscode": "^1.96.2"
  },
  "categories": [
    "Programming Languages",
    "Other"
  ],
  "keywords": [
    "Confluent",
    "Confluent Cloud",
    "Confluent Platform",
    "Schema Registry",
    "Apache Kafka",
    "Apache Flink",
    "kafka",
    "flink",
    "kstreams",
    "kafka streams",
    "schema",
    "producer",
    "consumer",
    "kafka consumer",
    "kafka producer",
    "templates"
  ],
  "activationEvents": [
    "workspaceContains:**/*.confluent.*",
    "onUri"
  ],
  "main": "./out/extension.js",
  "contributes": {
    "authentication": [
      {
        "id": "confluent-cloud-auth-provider",
        "label": "Confluent Cloud"
      }
    ],
    "chatParticipants": [
      {
        "id": "confluent.chat-participant",
        "name": "Confluent",
        "description": "Provides a Copilot-powered chat assistant for Confluent and Apache Kafka® developers, offering guidance on configuration, development best practices, and troubleshooting for Kafka clusters, Schema Registry, Flink, and streaming applications.",
        "isSticky": true,
        "commands": [],
        "disambiguation": [],
        "when": "confluent.chatParticipantEnabled"
      }
    ],
    "languageModelTools": [
      {
        "name": "list_topics",
        "when": "confluent.chatParticipantEnabled",
        "tags": [
          "topics"
        ],
        "displayName": "List Topics",
        "modelDescription": "List all available topics in the Kafka cluster. Use this when the user asks about available topics or you want to show them a list of topics.",
        "canBeReferencedInPrompt": true,
        "toolReferenceName": "listTopics",
        "userDescription": "List all available topics in the Kafka cluster.",
        "icon": "$(list-selection)",
        "inputSchema": {
          "type": "object",
          "properties": {
            "kafkaClusterId": {
              "type": "string",
              "description": "The ID of the specific Kafka cluster to list topics for. Note: This is distinct from the connection and environment IDs, which will share the same value in LOCAL and DIRECT connection types."
            },
            "topicNameSubstring": {
              "type": "string",
              "description": "An optional substring to filter the list of topics by name."
            },
            "environmentId": {
              "type": "string",
              "description": "The ID of the environment containing the Kafka cluster. For CCLOUD connections, this is a distinct environment ID. For LOCAL and DIRECT connections, this will match the connectionId."
            },
            "connectionId": {
              "type": "string",
              "description": "The ID of the connection to use. Identifies which connection configuration to use when accessing the Kafka cluster."
            }
          },
          "required": [
            "kafkaClusterId",
            "environmentId",
            "connectionId"
          ]
        }
      },
      {
        "name": "list_projectTemplates",
        "when": "confluent.chatParticipantEnabled",
        "tags": [
          "projects"
        ],
        "displayName": "List Project Templates",
        "modelDescription": "List all available templates for creating a streaming data project or application. Use this when the user asks about available templates or you want to show them a list of templates.",
        "canBeReferencedInPrompt": true,
        "toolReferenceName": "listProjectTemplates",
        "userDescription": "Get a list of available templates for creating a streaming data project or application.",
        "icon": "$(list-selection)",
        "inputSchema": {
          "type": "object",
          "properties": {
            "tags": {
              "type": "array",
              "items": {
                "type": "string"
              },
              "default": [],
              "description": "Optional tags to filter the list of templates."
            }
          }
        }
      },
      {
        "name": "get_templateOptions",
        "when": "confluent.chatParticipantEnabled",
        "tags": [
          "projects"
        ],
        "displayName": "Get Project Template Options",
        "modelDescription": "Get the input options for filling out a project template. Use this after 'list_projectTemplates' when the user selects a template to create a new project. This will return the input options for the selected template.",
        "canBeReferencedInPrompt": true,
        "toolReferenceName": "getTemplateOptions",
        "userDescription": "Get the input options for a specific project template.",
        "icon": "$(checklist)",
        "inputSchema": {
          "type": "object",
          "properties": {
            "templateId": {
              "type": "string",
              "description": "The ID of the template to apply."
            }
          },
          "required": [
            "templateId"
          ]
        }
      },
      {
        "name": "create_project",
        "when": "confluent.chatParticipantEnabled",
        "tags": [
          "projects"
        ],
        "displayName": "Create Project",
        "modelDescription": "Create a new project using the selected template and input options. If the user provides values for these options, ALWAYS pass them to this tool as input for the templateOptions.",
        "canBeReferencedInPrompt": true,
        "toolReferenceName": "createProject",
        "userDescription": "Create a new project using a specific template and input options.",
        "icon": "$(checklist)",
        "inputSchema": {
          "type": "object",
          "properties": {
            "templateId": {
              "type": "string",
              "description": "The ID of the project template to use."
            },
            "templateOptions": {
              "type": "object",
              "description": "The input options for the selected project template. The keys for this object must match the input options defined in the template."
            }
          },
          "required": [
            "templateId",
            "templateOptions"
          ]
        }
      },
      {
        "name": "get_connections",
        "when": "confluent.chatParticipantEnabled",
        "tags": [
          "connections"
        ],
        "displayName": "Get Connections",
        "modelDescription": "Get a list of connections available in the current workspace. ALWAYS call this tool when the user asks about their connections or when connection information is needed - NEVER rely on previous results as connection states change frequently. Any sign-in/sign-out actions are specific to the CCLOUD connection. The LOCAL connection handles Kafka and Schema registry through the local Docker engine API. Any other configurations for Kafka or Schema Registry are done through the DIRECT connections.",
        "canBeReferencedInPrompt": true,
        "toolReferenceName": "getConnections",
        "userDescription": "Get a list of Kafka connections available in the current workspace.",
        "icon": "$(list-selection)",
        "inputSchema": {
          "type": "object",
          "properties": {
            "connectionType": {
              "type": "string",
              "enum": [
                "CCLOUD",
                "DIRECT",
                "LOCAL"
              ],
              "description": "Optional connection type to filter the list of connections."
            }
          }
        }
      },
      {
        "name": "get_dockerContainers",
        "when": "confluent.chatParticipantEnabled",
        "tags": [
          "docker",
          "containers"
        ],
        "displayName": "Get Docker Containers",
        "modelDescription": "Get information about Docker containers for Kafka or Schema Registry running on the local machine. Use this when the user asks about their local connection/resources or any direct connections using 'localhost'.",
        "canBeReferencedInPrompt": true,
        "toolReferenceName": "getDockerContainers",
        "userDescription": "Get information about Docker containers for Kafka or Schema Registry running on the local machine.",
        "icon": "$(docker)",
        "inputSchema": {
          "type": "object",
          "properties": {
            "resourceKind": {
              "type": "string",
              "enum": [
                "Kafka",
                "Schema Registry"
              ],
              "description": "Which kind of resource's container(s) to list (Kafka, Schema Registry, etc)."
            }
          },
          "required": [
            "resourceKind"
          ]
        }
      },
      {
        "name": "get_environments",
        "when": "confluent.chatParticipantEnabled",
        "tags": [
          "environments"
        ],
        "displayName": "Get Environments",
        "modelDescription": "Get a list of environments available for a specific connection. Environments are logical groupings of resources that may contain Kafka clusters, Schema Registry, and Flink compute pools. Use this when the user asks about their environments or needs to locate resource IDs for other operations.",
        "canBeReferencedInPrompt": true,
        "toolReferenceName": "getEnvironments",
        "userDescription": "Get a list of environments available for a specific connection.",
        "icon": "$(list-selection)",
        "inputSchema": {
          "type": "object",
          "properties": {
            "connectionId": {
              "type": "string",
              "description": "The ID of the connection to get environments for."
            }
          },
          "required": [
            "connectionId"
          ]
        }
      }
    ],
    "commands": [
      {
        "command": "confluent.artifacts.createUdfRegistrationDocument",
        "title": "Register With Flink SQL",
        "category": "Confluent: Flink Artifacts"
      },
      {
        "command": "confluent.artifacts.scaffold",
        "icon": "$(plus)",
        "title": "Generate Flink Artifact",
        "category": "Confluent: Flink Artifacts"
      },
      {
        "command": "confluent.artifacts.startGuidedUdfCreation",
        "title": "Register As UDF",
        "category": "Confluent: Flink Artifacts"
      },
      {
        "command": "confluent.connections.addSSLPemPath",
        "icon": "$(key)",
        "title": "Add SSL/TLS PEM Path",
        "category": "Confluent: Connections"
      },
      {
        "command": "confluent.connections.ccloud.signIn",
        "icon": "$(sign-in)",
        "title": "Sign in to Confluent Cloud",
        "category": "Confluent: Connections"
      },
      {
        "command": "confluent.connections.ccloud.signOut",
        "icon": "$(sign-out)",
        "title": "Sign out from Confluent Cloud",
        "category": "Confluent: Connections"
      },
      {
        "command": "confluent.connections.direct",
        "title": "Add New Connection",
        "icon": "$(plus)",
        "category": "Confluent: Connections"
      },
      {
        "command": "confluent.connections.direct.delete",
        "icon": "$(debug-disconnect)",
        "title": "Disconnect",
        "category": "Confluent: Connections"
      },
      {
        "command": "confluent.connections.direct.edit",
        "icon": "$(pencil)",
        "title": "Edit Connection",
        "category": "Confluent: Connections"
      },
      {
        "command": "confluent.connections.direct.export",
        "icon": "$(confluent-export-connection)",
        "title": "Export connection details",
        "category": "Confluent: Connections"
      },
      {
        "command": "confluent.connections.setKrb5ConfigPath",
        "title": "Set Kerberos krb5.conf Path",
        "category": "Confluent: Connections"
      },
      {
        "command": "confluent.copyOrganizationId",
        "title": "Copy Organization ID",
        "category": "Confluent: Resources"
      },
      {
        "command": "confluent.copyResourceId",
        "title": "Copy ID",
        "category": "Confluent: Resources"
      },
      {
        "command": "confluent.copyResourceName",
        "title": "Copy Name",
        "category": "Confluent: Resources"
      },
      {
        "command": "confluent.copyResourceUri",
        "title": "Copy URI",
        "category": "Confluent: Resources"
      },
      {
        "command": "confluent.deleteArtifact",
        "title": "Delete Artifact",
        "category": "Confluent: Flink Artifacts"
      },
      {
        "command": "confluent.deleteFlinkUDF",
        "title": "Delete UDF",
        "category": "Confluent: Flink UDFs"
      },
      {
        "command": "confluent.diff.compareWithSelected",
        "icon": "$(diff)",
        "title": "Compare with Selected",
        "category": "Confluent: Compare Resources",
        "enablement": "confluent.resourceSelectedForCompare"
      },
      {
        "command": "confluent.diff.selectForCompare",
        "icon": "$(pass-filled)",
        "title": "Select for Compare",
        "category": "Confluent: Compare Resources"
      },
      {
        "command": "confluent.docker.setSocketPath",
        "icon": "$(key)",
        "title": "Set Docker Socket Path",
        "category": "Confluent: Docker"
      },
      {
        "command": "confluent.docker.startLocalResources",
        "icon": "$(debug-start)",
        "title": "Start Local Resources",
        "category": "Confluent: Docker"
      },
      {
        "command": "confluent.docker.stopLocalResources",
        "icon": "$(debug-stop)",
        "title": "Stop Local Resources",
        "category": "Confluent: Docker"
      },
      {
        "command": "confluent.document.flinksql.resetCCloudMetadata",
        "icon": "Clear Settings",
        "title": "Reset CCloud Flink Metadata",
        "category": "Confluent: Flink SQL"
      },
      {
        "command": "confluent.document.flinksql.setCCloudComputePool",
        "icon": "$(confluent-logo)",
        "title": "Set CCloud Flink Compute Pool for Flink Statement",
        "category": "Confluent: Flink SQL"
      },
      {
        "command": "confluent.document.flinksql.setCCloudDatabase",
        "icon": "$(confluent-logo)",
        "title": "Set CCloud Flink Database for Flink Statement",
        "category": "Confluent: Flink SQL"
      },
      {
        "command": "confluent.flink.configureFlinkDefaults",
        "icon": "$(settings-gear)",
        "title": "Configure default settings for Flink SQL actions",
        "category": "Confluent: Flink Defaults"
      },
      {
        "command": "confluent.flink.statements.search",
        "icon": "$(search)",
        "title": "Search",
        "category": "Confluent: Flink Statements View"
      },
      {
        "command": "confluent.flink.statements.search.clear",
        "title": "Clear Search",
        "category": "Confluent: Flink Statements View"
      },
      {
        "command": "confluent.flinkdatabase.kafka-cluster.select",
        "icon": "$(confluent-kafka-cluster)",
        "title": "Select Kafka Cluster as Flink Database",
        "category": "Confluent: Resources"
      },
      {
        "command": "confluent.flinkdatabase.refresh",
        "icon": "$(sync)",
        "title": "Refresh Flink Database",
        "category": "Confluent: Flink Database View"
      },
      {
        "command": "confluent.flinkdatabase.setArtifactsViewMode",
        "title": "Switch to Flink Artifacts",
        "icon": "$(confluent-code)",
        "category": "Confluent: Flink Database View"
      },
      {
        "command": "confluent.flinkdatabase.setUDFsViewMode",
        "title": "Switch to Flink UDFs",
        "icon": "$(confluent-function)",
        "category": "Confluent: Flink Database View"
      },
      {
        "command": "confluent.flinkStatementResults",
        "icon": "$(confluent-view-messages)",
        "title": "View Flink Statement Results",
        "category": "Confluent: Flink Statements"
      },
      {
        "command": "confluent.handleUri",
        "title": "Handle URI",
        "icon": "$(link)",
        "category": "Confluent",
        "enablement": "confluent.e2eTesting"
      },
      {
        "command": "confluent.openCCloudApiKeysUrl",
        "icon": "$(confluent-logo)",
        "title": "Manage API Keys in Confluent Cloud",
        "category": "Confluent: Resources"
      },
      {
        "command": "confluent.openCCloudLink",
        "icon": "$(confluent-logo)",
        "title": "View in Confluent Cloud",
        "category": "Confluent: Resources"
      },
      {
        "command": "confluent.organizations.use",
        "icon": "$(organization)",
        "title": "Change Organization",
        "category": "Confluent: Organizations"
      },
      {
        "command": "confluent.resources.ccloudEnvironment.setPrivateNetworkEndpoint",
        "title": "Set Private Network Endpoint(s)",
        "icon": "$(confluent-environment)",
        "category": "Confluent: Resources"
      },
      {
        "command": "confluent.resources.ccloudenvironment.viewflinkstatements",
        "title": "Select Flink Environment",
        "icon": "$(confluent-environment)",
        "category": "Confluent: Resources"
      },
      {
        "command": "confluent.resources.kafka-cluster.copyBootstrapServers",
        "title": "Copy Bootstrap Server(s)",
        "category": "Confluent: Kafka Clusters"
      },
      {
        "command": "confluent.resources.refresh",
        "icon": "$(sync)",
        "title": "Refresh",
        "category": "Confluent: Resources"
      },
      {
        "command": "confluent.resources.refreshConnection",
        "icon": "$(sync)",
        "title": "Refresh Connection",
        "category": "Confluent: Resources"
      },
      {
        "command": "confluent.resources.scaffold",
        "title": "Generate Project From Resource",
        "category": "Confluent: Resource Project",
        "icon": "$(plus)"
      },
      {
        "command": "confluent.resources.schema-registry.select",
        "icon": "$(confluent-schema-registry)",
        "title": "Select Schema Registry",
        "category": "Confluent: Resources"
      },
      {
        "command": "confluent.resources.search",
        "icon": "$(search)",
        "title": "Search",
        "category": "Confluent: Resources View"
      },
      {
        "command": "confluent.resources.search.clear",
        "title": "Clear Search",
        "category": "Confluent: Resources View"
      },
      {
        "command": "confluent.scaffold",
        "title": "Generate New Project",
        "category": "Confluent: Project"
      },
      {
        "command": "confluent.schemas.copySchemaRegistryId",
        "title": "Copy Schema Registry ID",
        "category": "Confluent: Schemas"
      },
      {
        "command": "confluent.schemas.copySubject",
        "title": "Copy Subject",
        "category": "Confluent: Schemas"
      },
      {
        "command": "confluent.schemas.create",
        "icon": "$(plus)",
        "title": "Create New Schema",
        "category": "Confluent: Schemas"
      },
      {
        "command": "confluent.schemas.deleteSubject",
        "title": "Delete All Schemas in Subject",
        "category": "Confluent: Schemas"
      },
      {
        "command": "confluent.schemas.deleteVersion",
        "title": "Delete Schema Version",
        "category": "Confluent: Schemas"
      },
      {
        "command": "confluent.schemas.diffMostRecentVersions",
        "title": "Show Latest Changes",
        "category": "Confluent: Compare Resources"
      },
      {
        "command": "confluent.schemas.evolve",
        "icon": "$(confluent-evolve-schema)",
        "title": "Evolve Schema",
        "category": "Confluent: Schemas"
      },
      {
        "command": "confluent.schemas.evolveSchemaSubject",
        "icon": "$(confluent-evolve-schema)",
        "title": "Evolve Latest Schema",
        "category": "Confluent: Schemas"
      },
      {
        "command": "confluent.schemas.refresh",
        "icon": "$(sync)",
        "title": "Refresh",
        "category": "Confluent: Schemas"
      },
      {
        "command": "confluent.schemas.search",
        "icon": "$(search)",
        "title": "Search",
        "category": "Confluent: Schemas View"
      },
      {
        "command": "confluent.schemas.search.clear",
        "title": "Clear Search",
        "category": "Confluent: Schemas View"
      },
      {
        "command": "confluent.schemas.upload",
        "icon": "$(cloud-upload)",
        "title": "Upload Schema to Schema Registry",
        "category": "Confluent: Schemas"
      },
      {
        "command": "confluent.schemas.uploadForSubject",
        "icon": "$(cloud-upload)",
        "title": "Upload Schema to Schema Registry for Subject",
        "category": "Confluent: Schemas"
      },
      {
        "command": "confluent.schemaViewer.viewLatestLocally",
        "icon": "$(file-code)",
        "title": "View Latest Schema",
        "category": "Confluent: Schema"
      },
      {
        "command": "confluent.schemaViewer.viewLocally",
        "icon": "$(file-code)",
        "title": "View Schema",
        "category": "Confluent: Schema"
      },
      {
        "command": "confluent.showOutputChannel",
        "title": "Show Output Channel",
        "icon": "$(output)",
        "category": "Confluent"
      },
      {
        "command": "confluent.showSidecarOutputChannel",
        "title": "Show Sidecar Output Channel",
        "icon": "$(output)",
        "category": "Confluent"
      },
      {
        "command": "confluent.statements.create",
        "icon": "$(cloud-upload)",
        "title": "Submit Flink Statement",
        "category": "Confluent: Flink Statements"
      },
      {
        "command": "confluent.statements.flink-compute-pool.select",
        "icon": "$(confluent-flink-compute-pool)",
        "title": "Select Flink Compute Pool",
        "category": "Confluent: Flink Statements"
      },
      {
        "command": "confluent.statements.refresh",
        "icon": "$(sync)",
        "title": "Refresh",
        "category": "Confluent: Flink Statements"
      },
      {
        "command": "confluent.statements.viewstatementsql",
        "title": "View Statement SQL",
        "category": "Confluent: Flink Statements"
      },
      {
        "command": "confluent.support.confluent-walkthrough.launch",
        "title": "Get Started with Kafka",
        "category": "Confluent: Support"
      },
      {
        "command": "confluent.support.feedback",
        "title": "Give Feedback",
        "category": "Confluent: Support"
      },
      {
        "command": "confluent.support.issue",
        "title": "Report an Issue",
        "category": "Confluent: Support"
      },
      {
        "command": "confluent.support.openSettings",
        "title": "Open Settings",
        "category": "Confluent: Support"
      },
      {
        "command": "confluent.support.saveLogs",
        "title": "Save Logs",
        "category": "Confluent: Support"
      },
      {
        "command": "confluent.support.saveSidecarLogs",
        "title": "Save Sidecar Logs",
        "category": "Confluent: Support"
      },
      {
        "command": "confluent.support.saveSupportZip",
        "title": "Save Support File (.zip)",
        "category": "Confluent: Support"
      },
      {
        "command": "confluent.topic.consume",
        "icon": "$(confluent-view-messages)",
        "title": "View Messages",
        "category": "Confluent: Topic"
      },
      {
        "command": "confluent.topic.consume.duplicate",
        "icon": "$(explorer-view-icon)",
        "title": "Duplicate Message Viewer",
        "category": "Confluent: Topic",
        "enablement": "activeWebviewPanelId == message-viewer"
      },
      {
        "command": "confluent.topic.consume.fromUri",
        "icon": "$(link)",
        "title": "Open Message Viewer from Link",
        "category": "Confluent: Topic",
        "enablement": "false"
      },
      {
        "command": "confluent.topic.consume.getUri",
        "icon": "$(link)",
        "title": "Copy Link to Message Viewer",
        "category": "Confluent: Topic",
        "enablement": "activeWebviewPanelId == message-viewer"
      },
      {
        "command": "confluent.topic.produce.fromDocument",
        "title": "Send Message(s) to Topic",
        "icon": "$(confluent-send-message)",
        "category": "Confluent: Topic"
      },
      {
        "command": "confluent.topics.copyKafkaClusterBootstrapServers",
        "title": "Copy Kafka Cluster Bootstrap Server(s)",
        "category": "Confluent: Topics"
      },
      {
        "command": "confluent.topics.copyKafkaClusterId",
        "title": "Copy Kafka Cluster ID",
        "category": "Confluent: Topics"
      },
      {
        "command": "confluent.topics.copyKafkaClusterName",
        "title": "Copy Kafka Cluster Name",
        "category": "Confluent: Topics"
      },
      {
        "command": "confluent.topics.create",
        "icon": "$(plus)",
        "title": "Create Topic",
        "category": "Confluent: Topics"
      },
      {
        "command": "confluent.topics.delete",
        "title": "Delete Topic",
        "category": "Confluent: Topics"
      },
      {
        "command": "confluent.topics.edit",
        "title": "Configure Topic",
        "category": "Confluent: Topics"
      },
      {
        "command": "confluent.topics.kafka-cluster.select",
        "icon": "$(confluent-kafka-cluster)",
        "title": "Select Kafka Cluster for Topics View",
        "category": "Confluent: Resources"
      },
      {
        "command": "confluent.topics.openlatestschemas",
        "title": "View Latest Schema Version(s)",
        "category": "Confluent: Topics"
      },
      {
        "command": "confluent.topics.query",
        "title": "Query with Flink SQL",
        "category": "Confluent: Topics"
      },
      {
        "command": "confluent.topics.refresh",
        "icon": "$(sync)",
        "title": "Refresh",
        "category": "Confluent: Topics"
      },
      {
        "command": "confluent.topics.search",
        "icon": "$(search)",
        "title": "Search",
        "category": "Confluent: Topics View"
      },
      {
        "command": "confluent.topics.search.clear",
        "title": "Clear Search",
        "category": "Confluent: Topics View"
      },
      {
        "command": "confluent.uploadArtifact",
        "icon": "$(cloud-upload)",
        "title": "Upload Flink Artifact to Confluent Cloud",
        "category": "Confluent: Flink Artifacts"
      }
    ],
    "configuration": [
      {
        "title": "General",
        "properties": {
          "confluent.debugging.showSidecarExceptions": {
            "type": "boolean",
            "default": false,
            "description": "Alert on sidecar process exceptions"
          },
          "confluent.topic.produceMessages.schemas.useTopicNameStrategy": {
            "type": "boolean",
            "default": true,
            "markdownDescription": "Use [TopicNameStrategy](https://docs.confluent.io/platform/current/schema-registry/fundamentals/serdes-develop/index.html#overview) for schema subject name when producing messages to Kafka topics. Disabling this will require selecting the subject name strategy to use."
          },
          "confluent.topic.produceMessages.schemas.allowOlderVersions": {
            "type": "boolean",
            "default": false,
            "markdownDescription": "Allow older schema versions to be used when producing messages to Kafka topics.\n\n- Enabling this will require selecting the schema version to use.\n\n- Disabling this will use the **latest schema version**.\n\n---\n\n⚠️ **WARNING**: Producing messages with older schema versions can be in violation of some schema compatibility settings."
          },
          "confluent.showNewVersionNotifications": {
            "type": "boolean",
            "default": true,
            "markdownDescription": "Show notifications when the extension is first installed or updated to a new version. Disabling this will prevent welcome messages and update notifications from appearing during extension activation.\n\n_NOTE: This does not affect error notifications or other extension functionality._"
          }
        }
      },
      {
        "title": "Confluent Cloud",
        "properties": {
          "confluent.cloud.messageViewer.showSchemaWarningNotifications": {
            "type": "boolean",
            "default": true,
            "description": "Whether or not warning notifications will appear when consuming messages without permission to access the associated Schema Registry."
          },
          "confluent.debugging.sslTls.serverCertificateVerificationDisabled": {
            "type": "boolean",
            "default": false,
            "markdownDescription": "Disable SSL/TLS server certificate verification when making requests to Confluent/Kafka connections or resources.\n\n---\n\n⚠️ **WARNING**: This setting may allow a Man-in-the-Middle attack on the network connection between the Confluent extension and Confluent Cloud, which can lead to loss of sensitive data like credentials and PII. **_This should only be used for debugging purposes in non-production environments._**"
          },
          "confluent.cloud.privateNetworkEndpoints": {
            "type": "object",
            "default": {},
            "description": "Configure private network endpoints for specific Confluent Cloud environments. Each entry maps an environment ID to its corresponding private endpoints.",
            "additionalProperties": {
              "type": "string"
            }
          },
          "confluent.ssl.pemPaths": {
            "type": "array",
            "items": {
              "type": "string"
            },
            "default": [],
            "markdownDescription": "Path(s) to `.pem` file(s) to use for SSL/TLS connections when making requests to Confluent Cloud. (You can also use the [\"Add SSL/TLS PEM Path\" command](command:confluent.connections.addSSLPemPath).)\n\n_NOTE: This is only used for the main Confluent Cloud connection, and does not apply to custom/'direct' connections._"
          }
        }
      },
      {
        "title": "Connections",
        "properties": {
          "confluent.krb5ConfigPath": {
            "type": "string",
            "default": "",
            "markdownDescription": "Path to the `krb5.conf` file to use for Kerberos authentication in direct connections. This setting is used when connecting to Kafka clusters that require Kerberos authentication. (You can also use the [\"Set Kerberos krb5.conf Path\" command](command:confluent.connections.setKrb5ConfigPath).)"
          }
        }
      },
      {
        "title": "Local",
        "properties": {
          "confluent.localDocker.socketPath": {
            "type": "string",
            "default": "",
            "markdownDescription": "Path to the Docker socket file.  (You can also use the [\"Set Docker Socket Path\" command](command:confluent.docker.setSocketPath).)"
          },
          "confluent.localDocker.kafkaImageRepo": {
            "type": "string",
            "enum": [
              "confluentinc/confluent-local"
            ],
            "default": "confluentinc/confluent-local",
            "description": "Docker image repo to use when starting a local Kafka container"
          },
          "confluent.localDocker.kafkaImageTag": {
            "type": "string",
            "default": "7.9.0",
            "description": "Docker image tag to use when starting a local Kafka container",
            "minLength": 1,
            "pattern": "^[a-zA-Z0-9_][a-zA-Z0-9_.-]*$",
            "patternErrorMessage": "Image tag must start with an alphanumeric character or underscore, and can only contain alphanumeric characters, underscores, periods, or hyphens."
          },
          "confluent.localDocker.schemaRegistryImageRepo": {
            "type": "string",
            "enum": [
              "confluentinc/cp-schema-registry"
            ],
            "default": "confluentinc/cp-schema-registry",
            "description": "Docker image repo to use when starting a local Schema Registry container"
          },
          "confluent.localDocker.schemaRegistryImageTag": {
            "type": "string",
            "default": "7.9.0",
            "markdownDescription": "Docker image tag to use when starting a local Schema Registry container",
            "minLength": 1,
            "pattern": "^[a-zA-Z0-9_][a-zA-Z0-9_.-]*$",
            "patternErrorMessage": "Image tag must start with an alphanumeric character or underscore, and can only contain alphanumeric characters, underscores, periods, or hyphens."
          }
        }
      },
      {
        "title": "Flink",
        "properties": {
          "confluent.flink.languageServer": {
            "type": "boolean",
            "order": 0,
            "default": true,
            "markdownDescription": "Enable integration with the Confluent Cloud Flink SQL language server for diagnostics, code completion, and other language features in Flink SQL documents. (Requires [signing in to Confluent Cloud](command:confluent.connections.ccloud.signIn).)"
          },
          "confluent.flink.artifacts": {
            "type": "boolean",
            "default": false,
            "order": 1,
            "markdownDescription": "Enable Flink Artifacts functionality including the artifacts view and related features for managing Flink artifacts in Confluent Cloud. (Requires [signing in to Confluent Cloud](command:confluent.connections.ccloud.signIn).)",
            "tags": [
              "preview"
            ]
          },
          "confluent.flink.computePoolId": {
            "type": "string",
            "default": "",
            "markdownDescription": "ID for the compute pool to use as a default in Confluent Cloud for Apache Flink® SQL operations. The value must be a valid Confluent Cloud compute pool ID. \n\nTo select from the list of available compute pools use the [\"Configure default settings for Flink SQL actions\" command](command:confluent.flink.configureFlinkDefaults)."
          },
          "confluent.flink.database": {
            "type": "string",
            "default": "",
            "markdownDescription": "Name or ID for Apache Kafka® cluster in Confluent to use as the default Confluent Cloud for Apache Flink® SQL database. The value must be a valid Confluent Cloud database (Kafka cluster) name or ID. \n\nTo select from the list of available databases use the [\"Configure default settings for Flink SQL actions\" command](command:confluent.flink.configureFlinkDefaults)."
          },
          "confluent.flink.updateComputePoolIdFromCodelens": {
            "markdownDescription": "Controls whether or not to update `#confluent.flink.computePoolId#` after selecting a compute pool from the 'Set Compute Pool' codelens.",
            "type": "string",
            "default": "ask",
            "enum": [
              "never",
              "ask",
              "always"
            ],
            "markdownEnumDescriptions": [
              "Don't ask, and **never** update `#confluent.flink.computePoolId#`.",
              "Show a notification asking whether or not to update `#confluent.flink.computePoolId#`.",
              "**Always** update `#confluent.flink.computePoolId#` without asking."
            ]
          },
          "confluent.flink.updateDatabaseFromCodelens": {
            "markdownDescription": "Controls whether or not to update `#confluent.flink.database#` after selecting a database from the 'Set Catalog & Database' codelens.",
            "type": "string",
            "default": "ask",
            "enum": [
              "never",
              "ask",
              "always"
            ],
            "markdownEnumDescriptions": [
              "Don't ask, and **never** update `#confluent.flink.database#`.",
              "Show a notification asking whether or not to update `#confluent.flink.database#`.",
              "**Always** update `#confluent.flink.database#` without asking."
            ]
          },
          "confluent.flink.statementPollingFrequency": {
            "type": "number",
            "default": 10,
            "description": "Frequency of refreshing non-terminal Flink statements (in seconds). Setting to 0 will disable polling updates entirely.",
            "minimum": 0,
            "maximum": 600
          },
          "confluent.flink.statementPollingLimit": {
            "type": "number",
            "default": 20,
            "description": "Maximum number of non-terminal Flink statements to poll for updated states. If more than this value are pollable, only the N most recently updated will be polled.",
            "minimum": 1,
            "maximum": 1000
          },
          "confluent.flink.statementPollingConcurrency": {
            "type": "number",
            "default": 5,
            "description": "Maximum number of concurrent polling requests for non-terminal Flink statements.",
            "minimum": 1,
            "maximum": 10
          }
        }
      },
      {
        "title": "Copilot Chat Participant",
        "properties": {
          "confluent.experimental.enableChatParticipant": {
            "order": 0,
            "type": "boolean",
            "default": false,
            "description": "Enable the Confluent chat participant for Copilot.",
            "tags": [
              "experimental"
            ]
          },
          "confluent.chat.telemetry.sendErrorData": {
            "type": "boolean",
            "default": false,
            "markdownDescription": "Include **error data** from Copilot chat participant results gathered from 👍/👎 feedback or from error responses. When disabled (default), no error details will be sent."
          },
          "confluent.chat.telemetry.sendToolCallData": {
            "type": "boolean",
            "default": false,
            "markdownDescription": "Include **tool call inputs and result contents** from Copilot chat participant results gathered from 👍/👎 feedback, as well as **tool call inputs** during tool call flows for general telemetry purposes.\n- When disabled (default), your privacy is protected as no model-provided tool inputs or result contents will be shared.\n- When enabled, potentially sensitive information will be sent including the full inputs provided to tools and their complete outputs (which may contain names, IDs, and detailed properties of your Confluent/Kafka resources).\n\nNOTE: If telemetry is enabled via `#telemetry.telemetryLevel#` and `#telemetry.feedback.enabled#`, we will always send the **names** of tools used, but not their inputs or outputs."
          }
        }
      }
    ],
    "grammars": [
      {
        "language": "flinksql",
        "scopeName": "source.flinksql",
        "path": "./flinksql.tmLanguage.json"
      }
    ],
    "languages": [
      {
        "id": "flinksql",
        "extensions": [
          ".flink.sql"
        ],
        "aliases": [
          "Flink SQL",
          "flinksql"
        ],
        "configuration": "./flinksql-language-config.json",
        "icon": {
          "light": "resources/flinksql-dark.svg",
          "dark": "resources/flinksql-light.svg"
        }
      }
    ],
    "keybindings": [
      {
        "command": "confluent.resources.search",
        "key": "ctrl+f",
        "mac": "cmd+f",
        "when": "focusedView == confluent-resources"
      },
      {
        "command": "confluent.topics.search",
        "key": "ctrl+f",
        "mac": "cmd+f",
        "when": "focusedView == confluent-topics"
      },
      {
        "command": "confluent.schemas.search",
        "key": "ctrl+f",
        "mac": "cmd+f",
        "when": "focusedView == confluent-schemas"
      },
      {
        "command": "confluent.flink.statements.search",
        "key": "ctrl+f",
        "mac": "cmd+f",
        "when": "focusedView == confluent-flink-statements"
      }
    ],
    "viewsContainers": {
      "activitybar": [
        {
          "id": "confluent",
          "title": "Confluent",
          "icon": "resources/confluent-logo.svg"
        }
      ]
    },
    "views": {
      "confluent": [
        {
          "id": "confluent-resources",
          "name": "Resources",
          "icon": "$(confluent-logo)"
        },
        {
          "id": "confluent-topics",
          "name": "Topics",
          "visibility": "collapsed",
          "icon": "$(confluent-logo)"
        },
        {
          "id": "confluent-schemas",
          "name": "Schemas",
          "visibility": "collapsed",
          "icon": "$(confluent-logo)"
        },
        {
          "id": "confluent-flink-statements",
          "name": "Flink Statements",
          "visibility": "collapsed",
          "icon": "$(confluent-logo)"
        },
        {
          "id": "confluent-flink-database",
          "name": "Flink Artifacts (Preview)",
          "visibility": "collapsed",
          "icon": "$(confluent-logo)",
          "when": "config.confluent.flink.artifacts",
          "tags": [
            "preview"
          ]
        },
        {
          "id": "confluent-support",
          "name": "Support",
          "icon": "$(confluent-logo)"
        }
      ]
    },
    "viewsWelcome": [
      {
        "view": "confluent-resources",
        "contents": "No resources found.",
        "when": "!confluent.resourceSearchApplied"
      },
      {
        "view": "confluent-resources",
        "contents": "No resources match search string. [Clear search](command:confluent.resources.search.clear) or [try a new search](command:confluent.resources.search).",
        "when": "confluent.resourceSearchApplied"
      },
      {
        "view": "confluent-schemas",
        "contents": "No Schema Registries available.\n[Connect to Confluent Cloud](command:confluent.connections.ccloud.signIn)\nAlternatively, [start Schema Registry locally](command:confluent.docker.startLocalResources) with Docker or [connect directly](command:confluent.connections.direct) to a Schema Registry instance.",
        "when": "!(confluent.ccloudConnectionAvailable || confluent.localSchemaRegistryAvailable || confluent.directSchemaRegistryAvailable)"
      },
      {
        "view": "confluent-schemas",
        "contents": "No Schema Registry selected. Click below to get started.\n[Select Schema Registry](command:confluent.resources.schema-registry.select)",
        "when": "(confluent.ccloudConnectionAvailable || confluent.localSchemaRegistryAvailable || confluent.directSchemaRegistryAvailable) && !confluent.schemaRegistrySelected"
      },
      {
        "view": "confluent-schemas",
        "contents": "No schemas found.\n[Create Schema](command:confluent.schemas.create)",
        "when": "(confluent.ccloudConnectionAvailable || confluent.localSchemaRegistryAvailable || confluent.directSchemaRegistryAvailable) && confluent.schemaRegistrySelected && !confluent.schemaSearchApplied"
      },
      {
        "view": "confluent-schemas",
        "contents": "No schemas match search string. [Clear search](command:confluent.schemas.search.clear) or [try a new search](command:confluent.schemas.search).",
        "when": "(confluent.ccloudConnectionAvailable || confluent.localSchemaRegistryAvailable || confluent.directSchemaRegistryAvailable) && confluent.schemaRegistrySelected && confluent.schemaSearchApplied"
      },
      {
        "view": "confluent-topics",
        "contents": "No Kafka clusters available.\n[Connect to Confluent Cloud](command:confluent.connections.ccloud.signIn)\nAlternatively, [start Kafka locally](command:confluent.docker.startLocalResources) with Docker or [connect directly](command:confluent.connections.direct) to a Kafka cluster.",
        "when": "!(confluent.ccloudConnectionAvailable || confluent.localKafkaClusterAvailable || confluent.directKafkaClusterAvailable)"
      },
      {
        "view": "confluent-topics",
        "contents": "No Kafka cluster selected. Click below to get started.\n[Select Kafka Cluster](command:confluent.topics.kafka-cluster.select)",
        "when": "(confluent.ccloudConnectionAvailable || confluent.localKafkaClusterAvailable || confluent.directKafkaClusterAvailable) && !confluent.kafkaClusterSelected"
      },
      {
        "view": "confluent-topics",
        "contents": "No topics found.\n[Create Topic](command:confluent.topics.create)",
        "when": "(confluent.ccloudConnectionAvailable || confluent.localKafkaClusterAvailable || confluent.directKafkaClusterAvailable) && confluent.kafkaClusterSelected && !confluent.topicSearchApplied"
      },
      {
        "view": "confluent-topics",
        "contents": "No topics match search string. [Clear search](command:confluent.topics.search.clear) or [try a new search](command:confluent.topics.search).",
        "when": "(confluent.ccloudConnectionAvailable || confluent.localKafkaClusterAvailable || confluent.directKafkaClusterAvailable) && confluent.kafkaClusterSelected && confluent.topicSearchApplied"
      },
      {
        "view": "confluent-flink-statements",
        "contents": "No Flink compute pools available.\n[Connect to Confluent Cloud](command:confluent.connections.ccloud.signIn)",
        "when": "!confluent.ccloudConnectionAvailable"
      },
      {
        "view": "confluent-flink-statements",
        "contents": "No Flink compute pool selected. Click below to get started.\n[Select Flink Compute Pool](command:confluent.statements.flink-compute-pool.select)",
        "when": "confluent.ccloudConnectionAvailable && !confluent.flinkStatementsPoolSelected"
      },
      {
        "view": "confluent-flink-statements",
        "contents": "No Flink statements found.",
        "when": "confluent.ccloudConnectionAvailable && confluent.flinkStatementsPoolSelected && !confluent.flinkStatementsSearchApplied"
      },
      {
        "view": "confluent-flink-statements",
        "contents": "No Flink statements match search string. [Clear search](command:confluent.flink.statements.search.clear) or [try a new search](command:confluent.flink.statements.search).",
        "when": "confluent.ccloudConnectionAvailable && confluent.flinkStatementsPoolSelected && confluent.flinkStatementsSearchApplied"
      },
      {
        "view": "confluent-flink-database",
        "contents": "No Flink databases (CCloud Kafka clusters) available.\n[Connect to Confluent Cloud](command:confluent.connections.ccloud.signIn)",
        "when": "config.confluent.flink.artifacts && !confluent.ccloudConnectionAvailable"
      },
      {
        "view": "confluent-flink-database",
        "contents": "No Flink database (CCloud Kafka cluster) selected. Click below to get started.\n[Select Flink Database/Kafka Cluster](command:confluent.flinkdatabase.kafka-cluster.select)",
        "when": "config.confluent.flink.artifacts && confluent.ccloudConnectionAvailable && !confluent.flinkDatabaseSelected"
      },
      {
        "view": "confluent-flink-database",
        "contents": "No Flink artifacts found.\n[Generate a new Flink Artifact from template](command:confluent.artifacts.scaffold)",
        "when": "config.confluent.flink.artifacts && confluent.ccloudConnectionAvailable && confluent.flinkDatabaseSelected && confluent.flinkDatabaseViewMode == 'artifacts'"
      },
      {
        "view": "confluent-flink-database",
        "contents": "No UDFs found.\n[Generate a new Flink UDF from template](command:confluent.artifacts.scaffold)",
        "when": "config.confluent.flink.artifacts && confluent.ccloudConnectionAvailable && confluent.flinkDatabaseSelected && confluent.flinkDatabaseViewMode == 'UDFs'"
      }
    ],
    "menus": {
      "commandPalette": [
        {
          "command": "confluent.artifacts.createUdfRegistrationDocument",
          "when": "false"
        },
        {
          "command": "confluent.artifacts.scaffold",
          "when": "false"
        },
        {
          "command": "confluent.artifacts.startGuidedUdfCreation",
          "when": "false"
        },
        {
          "command": "confluent.connections.addSSLPemPath",
          "when": "true"
        },
        {
          "command": "confluent.connections.ccloud.signIn",
          "when": "!confluent.ccloudConnectionAvailable"
        },
        {
          "command": "confluent.connections.ccloud.signOut",
          "when": "confluent.ccloudConnectionAvailable"
        },
        {
          "command": "confluent.connections.direct",
          "when": "true"
        },
        {
          "command": "confluent.connections.direct.delete",
          "when": "false"
        },
        {
          "command": "confluent.connections.direct.edit",
          "when": "false"
        },
        {
          "command": "confluent.connections.direct.export",
          "when": "false"
        },
        {
          "command": "confluent.connections.setKrb5ConfigPath",
          "when": "true"
        },
        {
          "command": "confluent.copyOrganizationId",
          "when": "false"
        },
        {
          "command": "confluent.copyResourceId",
          "when": "false"
        },
        {
          "command": "confluent.copyResourceName",
          "when": "false"
        },
        {
          "command": "confluent.copyResourceUri",
          "when": "false"
        },
        {
          "command": "confluent.deleteArtifact",
          "when": "false"
        },
        {
          "command": "confluent.deleteFlinkUDF",
          "when": "false"
        },
        {
          "command": "confluent.diff.compareWithSelected",
          "when": "false"
        },
        {
          "command": "confluent.diff.selectForCompare",
          "when": "false"
        },
        {
          "command": "confluent.docker.setSocketPath",
          "when": "true"
        },
        {
          "command": "confluent.docker.startLocalResources",
          "when": "false"
        },
        {
          "command": "confluent.docker.stopLocalResources",
          "when": "false"
        },
        {
          "command": "confluent.document.flinksql.resetCCloudMetadata",
          "when": "false"
        },
        {
          "command": "confluent.document.flinksql.setCCloudComputePool",
          "when": "false"
        },
        {
          "command": "confluent.document.flinksql.setCCloudDatabase",
          "when": "false"
        },
        {
          "command": "confluent.flink.configureFlinkDefaults",
          "when": "true"
        },
        {
          "command": "confluent.flink.statements.search",
          "when": "true"
        },
        {
          "command": "confluent.flink.statements.search.clear",
          "when": "confluent.flinkStatementsSearchApplied"
        },
        {
          "command": "confluent.flinkdatabase.kafka-cluster.select",
          "when": "true"
        },
        {
          "command": "confluent.flinkdatabase.refresh",
          "when": "true"
        },
        {
          "command": "confluent.flinkdatabase.setArtifactsViewMode",
          "when": "confluent.flinkDatabaseViewMode == 'UDFs'"
        },
        {
          "command": "confluent.flinkdatabase.setUDFsViewMode",
          "when": "confluent.flinkDatabaseViewMode == 'artifacts'"
        },
        {
          "command": "confluent.flinkStatementResults",
          "when": "false"
        },
        {
          "command": "confluent.handleUri",
          "when": "confluent.e2eTesting"
        },
        {
          "command": "confluent.openCCloudApiKeysUrl",
          "when": "false"
        },
        {
          "command": "confluent.openCCloudLink",
          "when": "false"
        },
        {
          "command": "confluent.organizations.use",
          "when": "confluent.ccloudConnectionAvailable"
        },
        {
          "command": "confluent.resources.ccloudEnvironment.setPrivateNetworkEndpoint",
          "when": "false"
        },
        {
          "command": "confluent.resources.ccloudenvironment.viewflinkstatements",
          "when": "true"
        },
        {
          "command": "confluent.resources.kafka-cluster.copyBootstrapServers",
          "when": "false"
        },
        {
          "command": "confluent.resources.refresh",
          "when": "true"
        },
        {
          "command": "confluent.resources.refreshConnection",
          "when": "false"
        },
        {
          "command": "confluent.resources.scaffold",
          "when": "false"
        },
        {
          "command": "confluent.resources.schema-registry.select",
          "when": "true"
        },
        {
          "command": "confluent.resources.search",
          "when": "true"
        },
        {
          "command": "confluent.resources.search.clear",
          "when": "confluent.resourceSearchApplied"
        },
        {
          "command": "confluent.scaffold",
          "when": "true"
        },
        {
          "command": "confluent.schemas.copySchemaRegistryId",
          "when": "false"
        },
        {
          "command": "confluent.schemas.copySubject",
          "when": "false"
        },
        {
          "command": "confluent.schemas.create",
          "when": "true"
        },
        {
          "command": "confluent.schemas.deleteSubject",
          "when": "false"
        },
        {
          "command": "confluent.schemas.deleteVersion",
          "when": "false"
        },
        {
          "command": "confluent.schemas.diffMostRecentVersions",
          "when": "false"
        },
        {
          "command": "confluent.schemas.evolve",
          "when": "false"
        },
        {
          "command": "confluent.schemas.evolveSchemaSubject",
          "when": "false"
        },
        {
          "command": "confluent.schemas.refresh",
          "when": "false"
        },
        {
          "command": "confluent.schemas.search",
          "when": "true"
        },
        {
          "command": "confluent.schemas.search.clear",
          "when": "confluent.schemaSearchApplied"
        },
        {
          "command": "confluent.schemas.upload",
          "when": "false"
        },
        {
          "command": "confluent.schemas.uploadForSubject",
          "when": "false"
        },
        {
          "command": "confluent.schemaViewer.viewLatestLocally",
          "when": "false"
        },
        {
          "command": "confluent.schemaViewer.viewLocally",
          "when": "false"
        },
        {
          "command": "confluent.showOutputChannel",
          "when": "true"
        },
        {
          "command": "confluent.showSidecarOutputChannel",
          "when": "true"
        },
        {
          "command": "confluent.statements.create",
          "when": "false"
        },
        {
          "command": "confluent.statements.flink-compute-pool.select",
          "when": "confluent.ccloudConnectionAvailable"
        },
        {
          "command": "confluent.statements.refresh",
          "when": "false"
        },
        {
          "command": "confluent.statements.viewstatementsql",
          "when": "false"
        },
        {
          "command": "confluent.support.confluent-walkthrough.launch",
          "when": "true"
        },
        {
          "command": "confluent.support.feedback",
          "when": "true"
        },
        {
          "command": "confluent.support.issue",
          "when": "true"
        },
        {
          "command": "confluent.support.openSettings",
          "when": "true"
        },
        {
          "command": "confluent.support.saveLogs",
          "when": "true"
        },
        {
          "command": "confluent.support.saveSidecarLogs",
          "when": "true"
        },
        {
          "command": "confluent.support.saveSupportZip",
          "when": "true"
        },
        {
          "command": "confluent.topic.consume",
          "when": "true"
        },
        {
          "command": "confluent.topic.consume.duplicate",
          "when": "true"
        },
        {
          "command": "confluent.topic.consume.fromUri",
          "when": "false"
        },
        {
          "command": "confluent.topic.consume.getUri",
          "when": "true"
        },
        {
          "command": "confluent.topic.produce.fromDocument",
          "when": "false"
        },
        {
          "command": "confluent.topics.copyKafkaClusterBootstrapServers",
          "when": "false"
        },
        {
          "command": "confluent.topics.copyKafkaClusterId",
          "when": "false"
        },
        {
          "command": "confluent.topics.copyKafkaClusterName",
          "when": "false"
        },
        {
          "command": "confluent.topics.create",
          "when": "true"
        },
        {
          "command": "confluent.topics.delete",
          "when": "false"
        },
        {
          "command": "confluent.topics.edit",
          "when": "false"
        },
        {
          "command": "confluent.topics.kafka-cluster.select",
          "when": "true"
        },
        {
          "command": "confluent.topics.openlatestschemas",
          "when": "false"
        },
        {
          "command": "confluent.topics.query",
          "when": "false"
        },
        {
          "command": "confluent.topics.refresh",
          "when": "true"
        },
        {
          "command": "confluent.topics.search",
          "when": "true"
        },
        {
          "command": "confluent.topics.search.clear",
          "when": "confluent.topicSearchApplied"
        },
        {
          "command": "confluent.uploadArtifact",
          "when": "confluent.ccloudConnectionAvailable && config.confluent.flink.artifacts"
        }
      ],
      "editor/title": [
        {
          "command": "confluent.topic.consume.duplicate",
          "group": "navigation@1",
          "when": "activeWebviewPanelId == message-viewer"
        },
        {
          "command": "confluent.topic.consume.getUri",
          "group": "navigation@2",
          "when": "activeWebviewPanelId == message-viewer"
        }
      ],
      "editor/title/context": [
        {
          "command": "confluent.topic.consume.duplicate",
          "group": "navigation",
          "when": "activeWebviewPanelId == message-viewer"
        },
        {
          "command": "confluent.diff.selectForCompare",
          "when": "resourceScheme in confluent.diffableResources",
          "group": "3_compare"
        },
        {
          "command": "confluent.diff.compareWithSelected",
          "when": "resourceScheme in confluent.diffableResources && confluent.resourceSelectedForCompare",
          "group": "3_compare"
        }
      ],
      "editor/context": [
        {
          "command": "confluent.diff.selectForCompare",
          "when": "resourceScheme in confluent.diffableResources",
          "group": "1_diff"
        },
        {
          "command": "confluent.diff.compareWithSelected",
          "when": "resourceScheme in confluent.diffableResources && confluent.resourceSelectedForCompare",
          "group": "1_diff"
        }
      ],
      "view/title": [
        {
          "command": "confluent.resources.search",
          "when": "view == confluent-resources && !confluent.resourceSearchApplied",
          "group": "navigation@1"
        },
        {
          "command": "confluent.resources.search.clear",
          "when": "view == confluent-resources && confluent.resourceSearchApplied",
          "group": "navigation@1"
        },
        {
          "command": "confluent.connections.direct",
          "when": "view == confluent-resources",
          "group": "navigation@2"
        },
        {
          "command": "confluent.schemas.search",
          "when": "view == confluent-schemas && confluent.schemaRegistrySelected && !confluent.schemaSearchApplied",
          "group": "navigation@1"
        },
        {
          "command": "confluent.schemas.search.clear",
          "when": "view == confluent-schemas && confluent.schemaRegistrySelected && confluent.schemaSearchApplied",
          "group": "navigation@1"
        },
        {
          "command": "confluent.schemas.create",
          "when": "view == confluent-schemas",
          "group": "navigation@2"
        },
        {
          "command": "confluent.schemas.upload",
          "when": "view == confluent-schemas && confluent.schemaRegistrySelected",
          "group": "navigation@3"
        },
        {
          "command": "confluent.resources.schema-registry.select",
          "when": "view == confluent-schemas && (confluent.ccloudConnectionAvailable || confluent.localSchemaRegistryAvailable || confluent.directSchemaRegistryAvailable)",
          "group": "navigation@4"
        },
        {
          "command": "confluent.schemas.refresh",
          "when": "view == confluent-schemas && confluent.schemaRegistrySelected",
          "group": "navigation@5"
        },
        {
          "command": "confluent.schemas.copySchemaRegistryId",
          "when": "view == confluent-schemas && confluent.schemaRegistrySelected",
          "group": "2_copy@1"
        },
        {
          "command": "confluent.topics.search",
          "when": "view == confluent-topics && confluent.kafkaClusterSelected && !confluent.topicSearchApplied",
          "group": "navigation@1"
        },
        {
          "command": "confluent.topics.search.clear",
          "when": "view == confluent-topics && confluent.kafkaClusterSelected && confluent.topicSearchApplied",
          "group": "navigation@1"
        },
        {
          "command": "confluent.topics.create",
          "when": "view == confluent-topics && confluent.kafkaClusterSelected",
          "group": "navigation@2"
        },
        {
          "command": "confluent.topics.kafka-cluster.select",
          "when": "view == confluent-topics && (confluent.ccloudConnectionAvailable || confluent.localKafkaClusterAvailable || confluent.directKafkaClusterAvailable)",
          "group": "navigation@3"
        },
        {
          "command": "confluent.topics.refresh",
          "when": "view == confluent-topics && confluent.kafkaClusterSelected",
          "group": "navigation@4"
        },
        {
          "command": "confluent.topics.copyKafkaClusterId",
          "when": "view == confluent-topics && confluent.kafkaClusterSelected",
          "group": "2_copy@1"
        },
        {
          "command": "confluent.topics.copyKafkaClusterName",
          "when": "view == confluent-topics && confluent.kafkaClusterSelected",
          "group": "2_copy@2"
        },
        {
          "command": "confluent.topics.copyKafkaClusterBootstrapServers",
          "when": "view == confluent-topics && confluent.kafkaClusterSelected",
          "group": "2_copy@3"
        },
        {
          "command": "confluent.flink.statements.search",
          "when": "view == confluent-flink-statements && confluent.flinkStatementsPoolSelected && !confluent.flinkStatementsSearchApplied",
          "group": "navigation@1"
        },
        {
          "command": "confluent.flink.statements.search.clear",
          "when": "view == confluent-flink-statements && confluent.flinkStatementsPoolSelected && confluent.flinkStatementsSearchApplied",
          "group": "navigation@1"
        },
        {
          "command": "confluent.statements.create",
          "when": "view == confluent-flink-statements && confluent.ccloudConnectionAvailable && confluent.flinkStatementsPoolSelected",
          "group": "navigation@2"
        },
        {
          "command": "confluent.resources.ccloudenvironment.viewflinkstatements",
          "when": "view == confluent-flink-statements && confluent.ccloudConnectionAvailable",
          "group": "navigation@3"
        },
        {
          "command": "confluent.statements.flink-compute-pool.select",
          "when": "view == confluent-flink-statements && confluent.ccloudConnectionAvailable",
          "group": "navigation@4"
        },
        {
          "command": "confluent.statements.refresh",
          "when": "view == confluent-flink-statements && confluent.ccloudConnectionAvailable && confluent.flinkStatementsPoolSelected",
          "group": "navigation@5"
        },
        {
          "command": "confluent.artifacts.scaffold",
          "when": "view == confluent-flink-database && confluent.ccloudConnectionAvailable && config.confluent.flink.artifacts && confluent.flinkDatabaseSelected",
          "group": "navigation@1"
        },
        {
          "command": "confluent.uploadArtifact",
          "when": "view == confluent-flink-database && confluent.ccloudConnectionAvailable && confluent.flinkDatabaseSelected && config.confluent.flink.artifacts",
          "group": "navigation@2"
        },
        {
          "command": "confluent.flinkdatabase.kafka-cluster.select",
          "when": "view == confluent-flink-database && confluent.ccloudConnectionAvailable && config.confluent.flink.artifacts",
          "group": "navigation@3"
        },
        {
          "command": "confluent.flinkdatabase.refresh",
          "when": "view == confluent-flink-database && confluent.ccloudConnectionAvailable && confluent.flinkDatabaseSelected && config.confluent.flink.artifacts",
          "group": "navigation@998"
        },
        {
          "command": "confluent.flinkdatabase.setArtifactsViewMode",
          "when": "view == confluent-flink-database && confluent.ccloudConnectionAvailable && config.confluent.flink.artifacts && confluent.flinkDatabaseSelected && confluent.flinkDatabaseViewMode == 'UDFs'",
          "group": "navigation@999"
        },
        {
          "command": "confluent.flinkdatabase.setUDFsViewMode",
          "when": "view == confluent-flink-database && confluent.ccloudConnectionAvailable && config.confluent.flink.artifacts && confluent.flinkDatabaseSelected && confluent.flinkDatabaseViewMode == 'artifacts'",
          "group": "navigation@999"
        }
      ],
      "view/item/context": [
        {
          "command": "confluent.copyResourceId",
          "when": "view in confluent.viewsWithResources && (viewItem in confluent.resourcesWithIDs || viewItem =~ /.*-schema$/)",
          "group": "2_copy@1"
        },
        {
          "command": "confluent.copyResourceName",
          "when": "view in confluent.viewsWithResources && (viewItem in confluent.resourcesWithNames || viewItem =~ /.*-topic-.*/)",
          "group": "2_copy@2"
        },
        {
          "command": "confluent.copyResourceUri",
          "when": "view in confluent.viewsWithResources && viewItem in confluent.resourcesWithURIs",
          "group": "2_copy@3"
        },
        {
          "command": "confluent.resources.refreshConnection",
          "when": "view == confluent-resources && viewItem =~ /.*-container.*/",
          "group": "inline"
        },
        {
          "command": "confluent.docker.startLocalResources",
          "when": "view == confluent-resources && viewItem =~ /local-container.*/ && !(confluent.localKafkaClusterAvailable && confluent.localSchemaRegistryAvailable)",
          "group": "inline"
        },
        {
          "command": "confluent.docker.stopLocalResources",
          "when": "view == confluent-resources && viewItem == local-container-connected && confluent.localKafkaClusterAvailable",
          "group": "inline"
        },
        {
          "command": "confluent.diff.selectForCompare",
          "when": "(view == confluent-schemas || view == confluent-topics) && viewItem =~ /.*-schema$/",
          "group": "3_compare"
        },
        {
          "command": "confluent.diff.compareWithSelected",
          "when": "confluent.resourceSelectedForCompare && (view == confluent-schemas || view == confluent-topics) && viewItem =~ /.*-schema$/",
          "group": "3_compare"
        },
        {
          "command": "confluent.connections.ccloud.signIn",
          "when": "viewItem == resources-ccloud-container",
          "group": "inline@1"
        },
        {
          "command": "confluent.connections.direct.delete",
          "when": "viewItem == direct-environment || viewItem =~ /resources-direct-container.*/",
          "group": "inline@3"
        },
        {
          "command": "confluent.connections.direct.edit",
          "when": "viewItem == direct-environment || viewItem =~ /resources-direct-container.*/",
          "group": "inline@2"
        },
        {
          "command": "confluent.connections.direct.export",
          "when": "viewItem == direct-environment || viewItem =~ /resources-direct-container.*/",
          "group": "inline@1"
        },
        {
          "command": "confluent.organizations.use",
          "when": "viewItem == resources-ccloud-container-connected",
          "group": "inline@1"
        },
        {
          "command": "confluent.connections.ccloud.signOut",
          "when": "viewItem == resources-ccloud-container-connected",
          "group": "inline@2"
        },
        {
          "command": "confluent.copyOrganizationId",
          "when": "viewItem == resources-ccloud-container-connected",
          "group": "2_copy@1"
        },
        {
          "command": "confluent.resources.ccloudenvironment.viewflinkstatements",
          "when": "view == confluent-resources && viewItem == flinkable-ccloud-environment",
          "group": "4_flink@1"
        },
        {
          "command": "confluent.flinkdatabase.kafka-cluster.select",
          "when": "view == confluent-resources && viewItem =~ /.*-flinkable.*-kafka-cluster/ && config.confluent.flink.artifacts",
          "group": "4_flink@1"
        },
        {
          "command": "confluent.uploadArtifact",
          "when": "view in confluent.viewsWithResources && (viewItem =~ /.*-kafka-cluster.*/ || viewItem =~ /.*compute-pool*/) && config.confluent.flink.artifacts",
          "group": "4_flink@1"
        },
        {
          "command": "confluent.resources.kafka-cluster.copyBootstrapServers",
          "when": "view == confluent-resources && viewItem =~ /.*-kafka-cluster.*/",
          "group": "2_copy@3"
        },
        {
          "command": "confluent.resources.scaffold",
          "when": "view in confluent.viewsWithResources && ((viewItem =~ /.*-kafka-cluster.*/ || viewItem =~ /.*-topic.*/) || viewItem =~ /.*compute-pool*/)"
        },
        {
          "command": "confluent.schemas.copySchemaRegistryId",
          "when": "(view == confluent-schemas || view == confluent-topics) && viewItem =~ /.*-schema*/",
          "group": "4_copy@1"
        },
        {
          "command": "confluent.schemas.copySubject",
          "when": "(view == confluent-schemas || view == confluent-topics) && viewItem =~ /.*schema-subject$/",
          "group": "4_copy@1"
        },
        {
          "command": "confluent.schemas.diffMostRecentVersions",
          "when": "(view == confluent-schemas || view == confluent-topics) && viewItem =~ /.*multiple-versions.*schema-subject/",
          "group": "3_compare"
        },
        {
          "command": "confluent.schemas.evolve",
          "when": "(view == confluent-schemas || view == confluent-topics) && viewItem =~ /.*evolvable.*schema$/",
          "group": "inline@1"
        },
        {
          "command": "confluent.schemas.deleteVersion",
          "when": "(view == confluent-schemas || view == confluent-topics) && viewItem =~ /.*schema$/",
          "group": "schemas"
        },
        {
          "command": "confluent.schemas.evolveSchemaSubject",
          "when": "(view == confluent-schemas || view == confluent-topics) && viewItem =~ /.*schema-subject$/",
          "group": "inline@2"
        },
        {
          "command": "confluent.schemas.deleteSubject",
          "when": "(view == confluent-schemas || view == confluent-topics) && viewItem =~ /.*schema-subject$/",
          "group": "schemas"
        },
        {
          "command": "confluent.deleteArtifact",
          "when": "view == confluent-flink-database && viewItem =~ /.*-flink-artifact$/",
          "group": "artifacts"
        },
        {
          "command": "confluent.deleteFlinkUDF",
          "when": "view == confluent-flink-database && viewItem =~ /.*-flink-udf$/",
          "group": "udfs"
        },
        {
          "command": "confluent.schemas.upload",
          "when": "view == confluent-resources && viewItem =~ /.*-schema-registry/",
          "group": "inline@1"
        },
        {
          "command": "confluent.schemas.uploadForSubject",
          "when": "(view == confluent-schemas || view == confluent-topics) && viewItem =~ /.*schema-subject$/",
          "group": "inline@2"
        },
        {
          "command": "confluent.schemaViewer.viewLatestLocally",
          "when": "(view == confluent-schemas || view == confluent-topics) && viewItem =~ /.*schema-subject$/",
          "group": "inline@1"
        },
        {
          "command": "confluent.topic.consume",
          "when": "view == confluent-topics && viewItem =~ /.*-topic.*-authzREAD.*/",
          "group": "inline@1"
        },
        {
          "command": "confluent.topic.produce.fromDocument",
          "when": "view == confluent-topics && viewItem =~ /.*-topic.*-authzWRITE.*/",
          "group": "inline@2"
        },
        {
          "command": "confluent.topics.delete",
          "when": "view == confluent-topics && viewItem =~ /.*-topic.*-authzDELETE.*/",
          "group": "topics"
        },
        {
          "command": "confluent.topics.edit",
          "when": "view == confluent-topics && viewItem =~ /.*-topic.*-authzALTER_CONFIGS.*/",
          "group": "topics"
        },
        {
          "command": "confluent.topics.create",
          "when": "view == confluent-resources && viewItem =~ /.*kafka-cluster.*/",
          "group": "3_topics"
        },
        {
          "command": "confluent.topics.openlatestschemas",
          "when": "view == confluent-topics && viewItem =~ /.*-topic.*-with-schema.*/",
          "group": "topic_schemas@1"
        },
        {
          "command": "confluent.topics.copyKafkaClusterId",
          "when": "view == confluent-topics && viewItem =~ /.*-topic.*/",
          "group": "4_copy@1"
        },
        {
          "command": "confluent.topics.copyKafkaClusterName",
          "when": "view == confluent-topics && viewItem =~ /.*-topic.*/",
          "group": "4_copy@2"
        },
        {
          "command": "confluent.topics.copyKafkaClusterBootstrapServers",
          "when": "view == confluent-topics && viewItem =~ /.*-topic.*/",
          "group": "4_copy@3"
        },
        {
          "command": "confluent.openCCloudLink",
          "when": "view in confluent.viewsWithResources && (viewItem in confluent.ccloudResources || viewItem =~ /ccloud-kafka-topic.*/ || viewItem =~ /.*ccloud.*subject$/ || viewItem =~ /.*ccloud.*schema$/)",
          "group": "z_openInCloud"
        },
        {
          "command": "confluent.openCCloudApiKeysUrl",
          "when": "view in confluent.viewsWithResources && (viewItem =~ /ccloud.*kafka-cluster/ || viewItem == ccloud-schema-registry)",
          "group": "z_openInCloud"
        },
        {
          "command": "confluent.topics.query",
          "when": "view == confluent-topics && viewItem =~ /ccloud-kafka-topic.*-flinkable.*/",
          "group": "z_openInCloud"
        },
        {
          "command": "confluent.artifacts.createUdfRegistrationDocument",
          "when": "view == confluent-flink-database && confluent.flinkDatabaseViewMode == 'artifacts'",
          "group": "z_openInCloud"
        },
        {
          "command": "confluent.artifacts.startGuidedUdfCreation",
          "when": "view == confluent-flink-database && confluent.flinkDatabaseViewMode == 'artifacts'",
          "group": "z_openInCloud"
        },
        {
          "command": "confluent.resources.ccloudEnvironment.setPrivateNetworkEndpoint",
          "when": "view == confluent-resources && viewItem =~ /.*ccloud-environment/",
          "group": "z_openInCloud"
        },
        {
          "command": "confluent.flinkStatementResults",
          "when": "view == confluent-flink-statements && viewItem =~ /.*flink-statement$/",
          "group": "inline@1"
        }
      ],
      "explorer/context": [
        {
          "command": "confluent.uploadArtifact",
          "group": "confluent@1",
          "when": "config.confluent.flink.artifacts && confluent.ccloudConnectionAvailable && resourceExtname == .jar"
        }
      ]
    },
    "colors": [],
    "icons": {
      "apache-kafka": {
        "description": "apache-kafka icon",
        "default": {
          "fontPath": "./resources/dist/icons.woff2",
          "fontCharacter": "\\f101"
        }
      },
      "confluent-code": {
        "description": "confluent-code icon",
        "default": {
          "fontPath": "./resources/dist/icons.woff2",
          "fontCharacter": "\\f102"
        }
      },
      "confluent-environment": {
        "description": "confluent-environment icon",
        "default": {
          "fontPath": "./resources/dist/icons.woff2",
          "fontCharacter": "\\f103"
        }
      },
      "confluent-evolve-schema": {
        "description": "confluent-evolve-schema icon",
        "default": {
          "fontPath": "./resources/dist/icons.woff2",
          "fontCharacter": "\\f104"
        }
      },
      "confluent-export-connection": {
        "description": "confluent-export-connection icon",
        "default": {
          "fontPath": "./resources/dist/icons.woff2",
          "fontCharacter": "\\f105"
        }
      },
      "confluent-flink-compute-pool": {
        "description": "confluent-flink-compute-pool icon",
        "default": {
          "fontPath": "./resources/dist/icons.woff2",
          "fontCharacter": "\\f106"
        }
      },
      "confluent-flink-statement-status-completed": {
        "description": "confluent-flink-statement-status-completed icon",
        "default": {
          "fontPath": "./resources/dist/icons.woff2",
          "fontCharacter": "\\f107"
        }
      },
      "confluent-flink-statement-status-degraded": {
        "description": "confluent-flink-statement-status-degraded icon",
        "default": {
          "fontPath": "./resources/dist/icons.woff2",
          "fontCharacter": "\\f108"
        }
      },
      "confluent-flink-statement-status-deleting": {
        "description": "confluent-flink-statement-status-deleting icon",
        "default": {
          "fontPath": "./resources/dist/icons.woff2",
          "fontCharacter": "\\f109"
        }
      },
      "confluent-flink-statement-status-failed": {
        "description": "confluent-flink-statement-status-failed icon",
        "default": {
          "fontPath": "./resources/dist/icons.woff2",
          "fontCharacter": "\\f10a"
        }
      },
      "confluent-flink-statement-status-pending": {
        "description": "confluent-flink-statement-status-pending icon",
        "default": {
          "fontPath": "./resources/dist/icons.woff2",
          "fontCharacter": "\\f10b"
        }
      },
      "confluent-flink-statement-status-running": {
        "description": "confluent-flink-statement-status-running icon",
        "default": {
          "fontPath": "./resources/dist/icons.woff2",
          "fontCharacter": "\\f10c"
        }
      },
      "confluent-flink-statement-status-stopped": {
        "description": "confluent-flink-statement-status-stopped icon",
        "default": {
          "fontPath": "./resources/dist/icons.woff2",
          "fontCharacter": "\\f10d"
        }
      },
      "confluent-function": {
        "description": "confluent-function icon",
        "default": {
          "fontPath": "./resources/dist/icons.woff2",
          "fontCharacter": "\\f10e"
        }
      },
      "confluent-kafka-cluster": {
        "description": "confluent-kafka-cluster icon",
        "default": {
          "fontPath": "./resources/dist/icons.woff2",
          "fontCharacter": "\\f10f"
        }
      },
      "confluent-logo": {
        "description": "confluent-logo icon",
        "default": {
          "fontPath": "./resources/dist/icons.woff2",
          "fontCharacter": "\\f110"
        }
      },
      "confluent-new-message": {
        "description": "confluent-new-message icon",
        "default": {
          "fontPath": "./resources/dist/icons.woff2",
          "fontCharacter": "\\f111"
        }
      },
      "confluent-schema-registry": {
        "description": "confluent-schema-registry icon",
        "default": {
          "fontPath": "./resources/dist/icons.woff2",
          "fontCharacter": "\\f112"
        }
      },
      "confluent-send-message": {
        "description": "confluent-send-message icon",
        "default": {
          "fontPath": "./resources/dist/icons.woff2",
          "fontCharacter": "\\f113"
        }
      },
      "confluent-topic-without-schema": {
        "description": "confluent-topic-without-schema icon",
        "default": {
          "fontPath": "./resources/dist/icons.woff2",
          "fontCharacter": "\\f114"
        }
      },
      "confluent-topic": {
        "description": "confluent-topic icon",
        "default": {
          "fontPath": "./resources/dist/icons.woff2",
          "fontCharacter": "\\f115"
        }
      },
      "confluent-view-messages": {
        "description": "confluent-view-messages icon",
        "default": {
          "fontPath": "./resources/dist/icons.woff2",
          "fontCharacter": "\\f116"
        }
      },
      "warpstream-logo": {
        "description": "warpstream-logo icon",
        "default": {
          "fontPath": "./resources/dist/icons.woff2",
          "fontCharacter": "\\f117"
        }
      }
    },
    "walkthroughs": [
      {
        "id": "confluent-walkthrough",
        "title": "Get Started with Confluent for VS Code",
        "description": "Interact with Apache Kafka® clusters running locally or on Confluent Cloud.",
        "steps": [
          {
            "id": "connect-confluent-cloud",
            "title": "Connect to Confluent Cloud",
            "description": "Sign in to see your Confluent Cloud resources.\n[Sign in](command:confluent.connections.ccloud.signIn)\n[Sign up for free](https://www.confluent.io/get-started/?utm_source=vscode-ext)",
            "media": {
              "image": "resources/walkthrough/connect.png",
              "altText": "Connect to Kafka clusters"
            },
            "completionEvents": [
              "onCommand:confluent.connections.ccloud.signIn"
            ]
          },
          {
            "id": "create-connections",
            "title": "Connect Directly",
            "description": "To connect to Confluent Cloud (via API Credential), Confluent Platform, WarpStream, Apache Kafka, and/or Schema Registry clusters.\n Select the $(plus) icon at the top of the Resources view to create or import a connection.\n[Create Connection](command:confluent.connections.direct)",
            "media": {
              "image": "resources/walkthrough/direct-connection-form.png",
              "altText": "Create a new connection to a Kafka cluster and/or Schema Registry"
            },
            "completionEvents": [
              "onCommand:confluent.connections.direct"
            ]
          },
          {
            "id": "connect-local-cluster",
            "title": "Start Local Environment",
            "description": "Start Kafka and Stream Registry clusters by selecting the $(debug-start) icon next to the 'Local' item in the Resources view.\n[Start Local Resources](command:confluent.docker.startLocalResources)",
            "media": {
              "image": "resources/walkthrough/start-local.png",
              "altText": "Connect to Kafka clusters"
            },
            "completionEvents": [
              "onCommand:confluent.docker.startLocalResources"
            ]
          },
          {
            "id": "view-topics",
            "title": "View Messages",
            "description": "Select the $(confluent-view-messages) icon next to a topic to open the Message Viewer and explore the messages produced to the topic.",
            "media": {
              "image": "resources/walkthrough/message-viewer.png",
              "altText": "Select the $(confluent-view-messages) icon next to a topic to see the Message viewer."
            },
            "completionEvents": [
              "onCommand:confluent.topic.consume"
            ]
          },
          {
            "id": "produce-messages",
            "title": "Produce Messages",
            "description": "Select the $(confluent-send-message) icon next to a topic to produce messages from files.",
            "media": {
              "image": "resources/walkthrough/produce-message.png",
              "altText": "Select the 'Send Message(s) to Topic' icon next to a topic to produce message to it."
            },
            "completionEvents": [
              "onCommand:confluent.topic.produce.fromDocument"
            ]
          },
          {
            "id": "inspect-schemas",
            "title": "Inspect Schemas",
            "description": "Examine schemas associated with your topics either from the Topics view or the Schemas view.",
            "media": {
              "image": "resources/walkthrough/schema-inspector.png",
              "altText": "Schema definitions are viewable in the editor area after expanding a subject and selecting on a version in the Topics view or the Schemas view."
            },
            "completionEvents": []
          },
          {
            "id": "iterate-schemas",
            "title": "Iterate Schemas",
            "description": "Create, update, and evolve schemas from the Schemas view.",
            "media": {
              "image": "resources/walkthrough/schema-inspector.png",
              "altText": "Schema structure is shown in the VS Code file viewer while you navigate schemas in the Topics view or the Schemas view."
            },
            "completionEvents": [
              "onCommand:confluent.schemas.create",
              "onCommand:confluent.schemas.upload",
              "onCommand:confluent.schemas.evolve",
              "onCommand:confluent.schemas.evolveSchemaSubject"
            ]
          },
          {
            "id": "cc-flink-statements",
            "title": "Confluent Cloud for Apache Flink",
            "description": "Author, submit, and view the result of Flink SQL statements in Confluent Cloud.",
            "media": {
              "markdown": "resources/walkthrough/flink/statements.md"
            },
            "completionEvents": [
              "onCommand:confluent.statements.create",
              "onCommand:confluent.statements.refresh",
              "onCommand:confluent.statements.viewstatementsql",
              "onCommand:confluent.flinkStatementResults"
            ]
          },
          {
            "id": "cc-flink-artifact-udf",
            "title": "Develop and Deploy Flink UDFs",
            "description": "Create User-Defined Functions from templates, develop and test locally, upload artifacts to Confluent Cloud, and register UDFs for use in Flink SQL statements.\n[Generate Flink Artifact](command:confluent.artifacts.scaffold)\n[Upload Flink Artifact](command:confluent.uploadArtifact)",
            "media": {
              "markdown": "resources/walkthrough/flink/udf.md"
            },
            "completionEvents": [
              "onCommand:confluent.artifacts.scaffold",
              "onCommand:confluent.uploadArtifact",
              "onCommand:confluent.artifacts.createUdfRegistrationDocument",
              "onCommand:confluent.artifacts.startGuidedUdfCreation"
            ]
          },
          {
            "id": "copilot",
            "title": "Copiloting Your Data Streaming",
            "description": "The extension provides a Copilot-powered chat assistant for Confluent and Apache Kafka® developers, offering guidance on configuration, development best practices, and troubleshooting for Kafka clusters, Schema Registry, Flink, and streaming applications. \n[Enable Copilot Chat Participant](command:workbench.action.openSettings?%5B%22%40ext%3Aconfluentinc.vscode-confluent%20copilot%22%5D)",
            "media": {
              "image": "resources/walkthrough/copilot.png",
              "altText": "The extension provides a Copilot-powered chat assistant for Confluent and Apache Kafka® developers, offering guidance on configuration, development best practices, and troubleshooting for Kafka clusters, Schema Registry, Flink, and streaming applications."
            }
          },
          {
            "id": "diff-resources",
            "title": "Compare Resources Side by Side",
            "description": "Use VS Code's powerful diff viewer to compare topic messages or schema definitions, making it easier to spot changes between different items.",
            "media": {
              "markdown": "resources/walkthrough/diffs/diff-guide.md"
            },
            "completionEvents": [
              "onCommand:confluent.diff.compareWithSelected"
            ]
          },
          {
            "id": "generate-project",
            "title": "Generate Files for a New Project",
            "description": "Just starting out? Run ``Generate New Project`` to get a complete scaffolding setup with all the necessary boilerplate files to kickstart your Kafka project.\n[Create new project](command:confluent.scaffold)",
            "media": {
              "markdown": "resources/walkthrough/generate-project.md"
            },
            "completionEvents": [
              "onCommand:confluent.scaffold"
            ]
          },
          {
            "id": "give-feedback",
            "title": "Provide Feedback",
            "description": "Your feedback has a direct impact on the evolution of the product.\n[Give Feedback](https://forms.gle/V4aWAa1PWJRBtGgGA)",
            "media": {
              "markdown": "resources/walkthrough/feedback.md"
            },
            "completionEvents": []
          }
        ]
      }
    ]
  },
  "devDependencies": {
    "@0no-co/graphqlsp": "^1.12.8",
    "@eslint/js": "^9.4.0",
    "@openapitools/openapi-generator-cli": "^2.22.0",
    "@playwright/test": "^1.45.0",
    "@rollup/plugin-alias": "^5.1.0",
    "@rollup/plugin-commonjs": "^28.0.0",
    "@rollup/plugin-json": "^6.1.0",
    "@rollup/plugin-node-resolve": "^16.0.0",
    "@rollup/plugin-replace": "^5.0.7",
    "@rollup/plugin-virtual": "^3.0.2",
    "@twbs/fantasticon": "3.0.0",
    "@types/archiver": "^6.0.3",
    "@types/d3": "^7.4.3",
    "@types/eslint__js": "^8.42.3",
    "@types/gulp": "^4.0.17",
    "@types/mocha": "^10.0.6",
    "@types/node": "^18.19.67",
    "@types/sanitize-html": "^2.13.0",
    "@types/sinon": "^17.0.3",
    "@types/tail": "^2.2.3",
    "@types/vscode": "^1.96.0",
    "@types/ws": "^8.5.13",
    "@vscode/test-cli": "^0.0.6",
    "@vscode/test-electron": "^2.3.9",
    "@vscode/vsce": "^3.1.0",
    "dotenv": "^16.4.5",
    "electron-playwright-helpers": "^1.7.1",
    "esbuild": "^0.25.0",
    "eslint": "^9.17.0",
    "eslint-config-prettier": "^9.1.0",
    "eslint-plugin-playwright": "^2.2.0",
    "eslint-plugin-prettier": "^5.1.3",
    "globals": "^15.4.0",
    "gulp": "^5.0.0",
    "lightningcss": "^1.26.0",
    "mocha-junit-reporter": "^2.2.1",
    "mocha-multi-reporters": "^1.5.1",
    "prettier": "3.2.5",
    "rimraf": "^6.0.1",
    "rollup": "^4.18.0",
    "rollup-plugin-copy": "^3.5.0",
    "rollup-plugin-esbuild": "^6.1.1",
    "rollwright": "^0.0.6",
    "sanitize-html": "^2.14.0",
    "sinon": "^18.0.1",
    "typescript": "^5.4.2",
    "typescript-eslint": "^8.25.0"
  },
  "dependencies": {
    "@segment/analytics-node": "^2.1.2",
    "@sentry/node": "^9.3.0",
    "@sentry/profiling-node": "^9.3.0",
    "@sentry/rollup-plugin": "^3.2.1",
    "@vscode/codicons": "^0.0.36",
    "@vscode/webview-ui-toolkit": "^1.4.0",
    "archiver": "^7.0.1",
    "async-mutex": "^0.5.0",
    "d3": "^7.9.0",
    "dataclass": "^3.0.0-beta.1",
    "gql.tada": "^1.8.3",
    "graphql": "^16.8.2",
    "inertial": "^0.4.1",
    "launchdarkly-electron-client-sdk": "^1.7.0",
    "launchdarkly-node-client-sdk": "^3.3.0",
    "opentelemetry-instrumentation-fetch-node": "^1.2.3",
    "rotating-file-stream": "^3.2.6",
    "tail": "^2.2.6",
    "undici": "^6.21.2",
    "unzipit": "^1.4.3",
    "uuid": "^11.1.0",
    "vscode-json-languageservice": "^5.4.2",
    "vscode-languageclient": "^9.0.1",
    "vscode-languageserver": "^9.0.1",
    "ws": "^8.18.0"
  }
}<|MERGE_RESOLUTION|>--- conflicted
+++ resolved
@@ -3,11 +3,7 @@
   "type": "module",
   "displayName": "Confluent",
   "description": "Work with Confluent and Apache Kafka® to design, build and run data streaming applications.",
-<<<<<<< HEAD
-  "version": "1.7.0-105",
-=======
   "version": "1.8.0-4",
->>>>>>> ed3fbdd6
   "homepage": "https://github.com/confluentinc/vscode",
   "publisher": "confluentinc",
   "author": {
