{
  "name": "vscode-confluent",
  "type": "module",
  "displayName": "Confluent",
  "description": "Work with Confluent and Apache Kafka® to design, build and run data streaming applications.",
<<<<<<< HEAD
  "version": "1.2.0-28",
=======
  "version": "1.2.0-30",
>>>>>>> 3b170e0d
  "homepage": "https://github.com/confluentinc/vscode",
  "publisher": "confluentinc",
  "author": {
    "name": "Confluent, Inc."
  },
  "license": "SEE LICENSE IN LICENSE.txt",
  "repository": {
    "type": "git",
    "url": "https://github.com/confluentinc/vscode.git"
  },
  "bugs": {
    "url": "https://github.com/confluentinc/vscode/issues",
    "email": "vscode-extension@confluent.io"
  },
  "icon": "resources/confluent_logo-mark-meadow.png",
  "engines": {
    "vscode": "^1.97.0"
  },
  "categories": [
    "Programming Languages",
    "Other"
  ],
  "keywords": [
    "Confluent",
    "Confluent Cloud",
    "Confluent Platform",
    "Schema Registry",
    "Apache Kafka",
    "Apache Flink",
    "kafka",
    "flink",
    "kstreams",
    "kafka streams",
    "schema",
    "producer",
    "consumer",
    "kafka consumer",
    "kafka producer",
    "templates"
  ],
  "activationEvents": [
    "workspaceContains:**/*.confluent.*"
  ],
  "main": "./out/extension.js",
  "contributes": {
    "authentication": [
      {
        "id": "confluent-cloud-auth-provider",
        "label": "Confluent Cloud"
      }
    ],
    "chatParticipants": [
      {
        "id": "confluent.chat-participant",
        "name": "Confluent",
        "description": "Provides a Copilot-powered chat assistant for Confluent and Apache Kafka® developers, offering guidance on configuration, development best practices, and troubleshooting for Kafka clusters, Schema Registry, Flink, and streaming applications.",
        "isSticky": true,
        "commands": [],
        "disambiguation": [],
        "when": "confluent.chatParticipantEnabled"
      }
    ],
    "commands": [
      {
        "command": "confluent.connections.ccloud.signIn",
        "icon": "$(sign-in)",
        "title": "Sign in to Confluent Cloud",
        "category": "Confluent: Connections"
      },
      {
        "command": "confluent.connections.ccloud.signOut",
        "icon": "$(sign-out)",
        "title": "Sign out from Confluent Cloud",
        "category": "Confluent: Connections"
      },
      {
        "command": "confluent.connections.direct",
        "title": "Add New Connection",
        "icon": "$(plus)",
        "category": "Confluent: Connections"
      },
      {
        "command": "confluent.connections.direct.delete",
        "icon": "$(debug-disconnect)",
        "title": "Disconnect",
        "category": "Confluent: Connections"
      },
      {
        "command": "confluent.connections.direct.edit",
        "icon": "$(pencil)",
        "title": "Edit Connection",
        "category": "Confluent: Connections"
      },
      {
        "command": "confluent.connections.direct.export",
        "icon": "$(confluent-export-connection)",
        "title": "Export connection details",
        "category": "Confluent: Connections"
      },
      {
        "command": "confluent.connections.addSSLPemPath",
        "icon": "$(key)",
        "title": "Add SSL/TLS PEM Path",
        "category": "Confluent: Connections"
      },
      {
        "command": "confluent.copyResourceId",
        "title": "Copy ID",
        "category": "Confluent: Resources"
      },
      {
        "command": "confluent.copyResourceName",
        "title": "Copy Name",
        "category": "Confluent: Resources"
      },
      {
        "command": "confluent.copyResourceUri",
        "title": "Copy URI",
        "category": "Confluent: Resources"
      },
      {
        "command": "confluent.docker.setSocketPath",
        "icon": "$(key)",
        "title": "Set Docker Socket Path",
        "category": "Confluent: Docker"
      },
      {
        "command": "confluent.docker.startLocalResources",
        "icon": "$(debug-start)",
        "title": "Start Local Resources",
        "category": "Confluent: Docker"
      },
      {
        "command": "confluent.docker.stopLocalResources",
        "icon": "$(debug-stop)",
        "title": "Stop Local Resources",
        "category": "Confluent: Docker"
      },
      {
        "command": "confluent.schemas.diffMostRecentVersions",
        "title": "Show Latest Changes",
        "category": "Confluent: Compare Resources"
      },
      {
        "command": "confluent.diff.selectForCompare",
        "icon": "$(pass-filled)",
        "title": "Select for Compare",
        "category": "Confluent: Compare Resources"
      },
      {
        "command": "confluent.diff.compareWithSelected",
        "icon": "$(diff)",
        "title": "Compare with Selected",
        "category": "Confluent: Compare Resources",
        "enablement": "confluent.resourceSelectedForCompare"
      },
      {
        "command": "confluent.organizations.use",
        "icon": "$(organization)",
        "title": "Change Organization",
        "category": "Confluent: Organizations"
      },
      {
        "command": "confluent.copyOrganizationId",
        "title": "Copy Organization ID",
        "category": "Confluent: Resources"
      },
      {
        "command": "confluent.resources.refresh",
        "icon": "$(sync)",
        "title": "Refresh",
        "category": "Confluent: Resources"
      },
      {
        "command": "confluent.resources.item.rename",
        "icon": "$(pencil)",
        "title": "Rename Environment",
        "category": "Confluent: Resources"
      },
      {
        "command": "confluent.kafka-clusters.item.rename",
        "icon": "$(pencil)",
        "title": "Rename Kafka Cluster",
        "category": "Confluent: Kafka Clusters"
      },
      {
        "command": "confluent.resources.kafka-cluster.copyBootstrapServers",
        "title": "Copy Bootstrap Server(s)",
        "category": "Confluent: Kafka Clusters"
      },
      {
        "command": "confluent.resources.kafka-cluster.select",
        "icon": "$(confluent-kafka-cluster)",
        "title": "Select Kafka Cluster",
        "category": "Confluent: Resources"
      },
      {
        "command": "confluent.resources.schema-registry.select",
        "icon": "$(confluent-schema-registry)",
        "title": "Select Schema Registry",
        "category": "Confluent: Resources"
      },
      {
        "command": "confluent.resources.flink-compute-pool.select",
        "icon": "$(confluent-flink-compute-pool)",
        "title": "Select Flink Compute Pool",
        "category": "Confluent: Resources"
      },
      {
        "command": "confluent.statements.flink-compute-pool.select",
        "icon": "$(confluent-flink-compute-pool)",
        "title": "Select Flink Compute Pool",
        "category": "Confluent: Flink Statements"
      },
      {
        "command": "confluent.artifacts.flink-compute-pool.select",
        "icon": "$(confluent-flink-compute-pool)",
        "title": "Select Flink Compute Pool",
        "category": "Confluent: Flink Artifacts"
      },
      {
        "command": "confluent.resources.search",
        "icon": "$(search)",
        "title": "Search",
        "category": "Confluent: Resources View"
      },
      {
        "command": "confluent.resources.search.clear",
        "title": "Clear Search",
        "category": "Confluent: Resources View"
      },
      {
        "command": "confluent.resources.scaffold",
        "title": "Generate Project From Resource",
        "category": "Confluent: Resource Project"
      },
      {
        "command": "confluent.scaffold",
        "title": "Generate New Project",
        "category": "Confluent: Project"
      },
      {
        "command": "confluent.schemaViewer.viewLocally",
        "icon": "$(file-code)",
        "title": "View Schema",
        "category": "Confluent: Schema"
      },
      {
        "command": "confluent.schemaViewer.viewLatestLocally",
        "icon": "$(file-code)",
        "title": "View Latest Schema",
        "category": "Confluent: Schema"
      },
      {
        "command": "confluent.schemas.refresh",
        "icon": "$(sync)",
        "title": "Refresh",
        "category": "Confluent: Schemas"
      },
      {
        "command": "confluent.schemas.create",
        "icon": "$(plus)",
        "title": "Create New Schema",
        "category": "Confluent: Schemas"
      },
      {
        "command": "confluent.schemas.upload",
        "icon": "$(cloud-upload)",
        "title": "Upload Schema to Schema Registry",
        "category": "Confluent: Schemas"
      },
      {
        "command": "confluent.schemas.uploadForSubject",
        "icon": "$(cloud-upload)",
        "title": "Upload Schema to Schema Registry for Subject",
        "category": "Confluent: Schemas"
      },
      {
        "command": "confluent.schemas.evolve",
        "icon": "$(confluent-evolve-schema)",
        "title": "Evolve Schema",
        "category": "Confluent: Schemas"
      },
      {
        "command": "confluent.schemas.deleteVersion",
        "title": "Delete Schema Version",
        "category": "Confluent: Schemas"
      },
      {
        "command": "confluent.schemas.deleteSubject",
        "title": "Delete All Schemas in Subject",
        "category": "Confluent: Schemas"
      },
      {
        "command": "confluent.schemas.evolveSchemaSubject",
        "icon": "$(confluent-evolve-schema)",
        "title": "Evolve Latest Schema",
        "category": "Confluent: Schemas"
      },
      {
        "command": "confluent.schemas.copySchemaRegistryId",
        "title": "Copy Schema Registry ID",
        "category": "Confluent: Schemas"
      },
      {
        "command": "confluent.schemas.search",
        "icon": "$(search)",
        "title": "Search",
        "category": "Confluent: Schemas View"
      },
      {
        "command": "confluent.schemas.search.clear",
        "title": "Clear Search",
        "category": "Confluent: Schemas View"
      },
      {
        "command": "confluent.showOutputChannel",
        "title": "Show Output Channel",
        "icon": "$(output)",
        "category": "Confluent"
      },
      {
        "command": "confluent.showSidecarOutputChannel",
        "title": "Show Sidecar Output Channel",
        "icon": "$(output)",
        "category": "Confluent"
      },
      {
        "command": "confluent.support.confluent-walkthrough.launch",
        "title": "Get Started with Kafka",
        "category": "Confluent: Support"
      },
      {
        "command": "confluent.support.saveLogs",
        "title": "Save Logs",
        "category": "Confluent: Support"
      },
      {
        "command": "confluent.support.saveSidecarLogs",
        "title": "Save Sidecar Logs",
        "category": "Confluent: Support"
      },
      {
        "command": "confluent.support.saveSupportZip",
        "title": "Save Support File (.zip)",
        "category": "Confluent: Support"
      },
      {
        "command": "confluent.support.feedback",
        "title": "Give Feedback",
        "category": "Confluent: Support"
      },
      {
        "command": "confluent.support.issue",
        "title": "Report an Issue",
        "category": "Confluent: Support"
      },
      {
        "command": "confluent.support.openSettings",
        "title": "Open Settings",
        "category": "Confluent: Support"
      },
      {
        "command": "confluent.topic.consume",
        "icon": "$(confluent-view-messages)",
        "title": "View Messages",
        "category": "Confluent: Topic"
      },
      {
        "command": "confluent.topic.consume.duplicate",
        "icon": "$(explorer-view-icon)",
        "title": "Duplicate Message Viewer",
        "category": "Confluent: Topic",
        "enablement": "activeWebviewPanelId == message-viewer"
      },
      {
        "command": "confluent.topic.consume.getUri",
        "icon": "$(link)",
        "title": "Copy Link to Message Viewer",
        "category": "Confluent: Topic",
        "enablement": "activeWebviewPanelId == message-viewer"
      },
      {
        "command": "confluent.topic.consume.fromUri",
        "icon": "$(link)",
        "title": "Open Message Viewer from Link",
        "category": "Confluent: Topic",
        "enablement": "false"
      },
      {
        "command": "confluent.topic.produce.fromDocument",
        "title": "Send Message(s) to Topic",
        "icon": "$(confluent-send-message)",
        "category": "Confluent: Topic"
      },
      {
        "command": "confluent.topics.create",
        "icon": "$(plus)",
        "title": "Create Topic",
        "category": "Confluent: Topics"
      },
      {
        "command": "confluent.topics.edit",
        "title": "Configure Topic",
        "category": "Confluent: Topics"
      },
      {
        "command": "confluent.topics.delete",
        "title": "Delete Topic",
        "category": "Confluent: Topics"
      },
      {
        "command": "confluent.topics.openlatestschemas",
        "title": "View Latest Schema Version(s)",
        "category": "Confluent: Topics"
      },
      {
        "command": "confluent.topics.refresh",
        "icon": "$(sync)",
        "title": "Refresh",
        "category": "Confluent: Topics"
      },
      {
        "command": "confluent.topics.copyKafkaClusterId",
        "title": "Copy Kafka Cluster ID",
        "category": "Confluent: Topics"
      },
      {
        "command": "confluent.topics.copyKafkaClusterName",
        "title": "Copy Kafka Cluster Name",
        "category": "Confluent: Topics"
      },
      {
        "command": "confluent.topics.copyKafkaClusterBootstrapServers",
        "title": "Copy Kafka Cluster Bootstrap Server(s)",
        "category": "Confluent: Topics"
      },
      {
        "command": "confluent.topics.search",
        "icon": "$(search)",
        "title": "Search",
        "category": "Confluent: Topics View"
      },
      {
        "command": "confluent.topics.search.clear",
        "title": "Clear Search",
        "category": "Confluent: Topics View"
      },
      {
        "command": "confluent.openCCloudLink",
        "icon": "$(confluent-logo)",
        "title": "View in Confluent Cloud",
        "category": "Confluent: Resources"
      },
      {
        "command": "confluent.openCCloudApiKeysUrl",
        "icon": "$(confluent-logo)",
        "title": "Manage API Keys in Confluent Cloud",
        "category": "Confluent: Resources"
      }
    ],
    "configuration": {
      "title": "Confluent",
      "properties": {
        "confluent.cloud.messageViewer.showSchemaWarningNotifications": {
          "type": "boolean",
          "default": true,
          "description": "Whether or not warning notifications will appear when consuming messages without permission to access the associated Schema Registry."
        },
        "confluent.debugging.showSidecarExceptions": {
          "type": "boolean",
          "default": false,
          "description": "Alert on sidecar process exceptions"
        },
        "confluent.debugging.sslTls.serverCertificateVerificationDisabled": {
          "type": "boolean",
          "default": false,
          "markdownDescription": "Disable SSL/TLS server certificate verification when making requests to Confluent/Kafka connections or resources.\n\n---\n\n⚠️ **WARNING**: This setting may allow a Man-in-the-Middle attack on the network connection between the Confluent extension and Confluent Cloud, which can lead to loss of sensitive data like credentials and PII. **_This should only be used for debugging purposes in non-production environments._**"
        },
        "confluent.ssl.pemPaths": {
          "type": "array",
          "items": {
            "type": "string"
          },
          "default": [],
          "markdownDescription": "Path(s) to `.pem` file(s) to use for SSL/TLS connections when making requests to Confluent Cloud. (You can also use the [\"Add SSL/TLS PEM Path\" command](command:confluent.connections.addSSLPemPath).)\n\n_NOTE: This is only used for the main Confluent Cloud connection, and does not apply to custom/'direct' connections._"
        },
        "confluent.localDocker.socketPath": {
          "type": "string",
          "default": "",
          "markdownDescription": "Path to the Docker socket file.  (You can also use the [\"Set Docker Socket Path\" command](command:confluent.docker.setSocketPath).)"
        },
        "confluent.localDocker.kafkaImageRepo": {
          "type": "string",
          "enum": [
            "confluentinc/confluent-local"
          ],
          "default": "confluentinc/confluent-local",
          "description": "Docker image repo to use when starting a local Kafka container"
        },
        "confluent.localDocker.kafkaImageTag": {
          "type": "string",
          "default": "latest",
          "description": "Docker image tag to use when starting a local Kafka container"
        },
        "confluent.localDocker.schemaRegistryImageTag": {
          "type": "string",
          "default": "latest",
          "markdownDescription": "Docker image tag to use when starting a local Schema Registry container. (By default, this will use the [`confluentinc/cp-schema-registry`](https://hub.docker.com/r/confluentinc/cp-schema-registry/tags) image.)"
        },
        "confluent.topic.produceMessages.schemas.useTopicNameStrategy": {
          "type": "boolean",
          "default": true,
          "markdownDescription": "Use [TopicNameStrategy](https://docs.confluent.io/platform/current/schema-registry/fundamentals/serdes-develop/index.html#overview) for schema subject name when producing messages to Kafka topics. Disabling this will require selecting the subject name strategy to use."
        },
        "confluent.topic.produceMessages.schemas.allowOlderVersions": {
          "type": "boolean",
          "default": false,
          "markdownDescription": "Allow older schema versions to be used when producing messages to Kafka topics.\n\n- Enabling this will require selecting the schema version to use.\n\n- Disabling this will use the **latest schema version**.\n\n---\n\n⚠️ **WARNING**: Producing messages with older schema versions can be in violation of some schema compatibility settings."
        },
        "confluent.preview.enableFlink": {
          "type": "boolean",
          "default": false,
          "markdownDescription": "Enable Flink-related resource loading and associated actions.",
          "tags": [
            "preview"
          ]
        },
        "confluent.experimental.enableChatParticipant": {
          "type": "boolean",
          "default": false,
          "description": "Enable the Confluent chat participant for Copilot.",
          "tags": [
            "experimental"
          ]
        }
      }
    },
    "languages": [
      {
        "id": "flinksql",
        "extensions": [
          ".flinksql"
        ],
        "aliases": [
          "Flink SQL",
          "flinksql"
        ],
        "configuration": "./flinksql-language-config.json",
        "icon": {
          "light": "resources/flinksql-dark.svg",
          "dark": "resources/flinksql-light.svg"
        }
      }
    ],
    "keybindings": [
      {
        "command": "confluent.resources.search",
        "key": "ctrl+f",
        "mac": "cmd+f",
        "when": "focusedView == confluent-resources"
      },
      {
        "command": "confluent.topics.search",
        "key": "ctrl+f",
        "mac": "cmd+f",
        "when": "focusedView == confluent-topics"
      },
      {
        "command": "confluent.schemas.search",
        "key": "ctrl+f",
        "mac": "cmd+f",
        "when": "focusedView == confluent-schemas"
      }
    ],
    "viewsContainers": {
      "activitybar": [
        {
          "id": "confluent",
          "title": "Confluent",
          "icon": "resources/confluent-logo.svg"
        }
      ]
    },
    "views": {
      "confluent": [
        {
          "id": "confluent-resources",
          "name": "Resources",
          "icon": "$(confluent-logo)",
          "contextualTitle": "Confluent: Resources"
        },
        {
          "id": "confluent-topics",
          "name": "Topics",
          "visibility": "collapsed",
          "icon": "$(confluent-logo)",
          "contextualTitle": "Confluent: Topics"
        },
        {
          "id": "confluent-schemas",
          "name": "Schemas",
          "visibility": "collapsed",
          "icon": "$(confluent-logo)",
          "contextualTitle": "Confluent: Schemas"
        },
        {
          "id": "confluent-flink-statements",
          "name": "Flink Statements",
          "visibility": "collapsed",
          "icon": "$(confluent-logo)",
          "when": "confluent.flinkEnabled",
          "contextualTitle": "Confluent: Flink Statements"
        },
        {
          "id": "confluent-flink-artifacts",
          "name": "Flink Artifacts",
          "visibility": "collapsed",
          "icon": "$(confluent-logo)",
          "when": "confluent.flinkEnabled",
          "contextualTitle": "Confluent: Flink Artifacts"
        },
        {
          "id": "confluent-support",
          "name": "Support",
          "icon": "$(confluent-logo)"
        }
      ]
    },
    "viewsWelcome": [
      {
        "view": "confluent-resources",
        "contents": "No resources found.",
        "when": "!confluent.resourceSearchApplied"
      },
      {
        "view": "confluent-resources",
        "contents": "No resources match search string. [Clear search](command:confluent.resources.search.clear) or [try a new search](command:confluent.resources.search).",
        "when": "confluent.resourceSearchApplied"
      },
      {
        "view": "confluent-schemas",
        "contents": "No Schema Registries available.\n[Connect to Confluent Cloud](command:confluent.connections.ccloud.signIn)\nAlternatively, [start Schema Registry locally](command:confluent.docker.startLocalResources) with Docker or [connect directly](command:confluent.connections.direct) to a Schema Registry instance.",
        "when": "!(confluent.ccloudConnectionAvailable || confluent.localSchemaRegistryAvailable || confluent.directSchemaRegistryAvailable)"
      },
      {
        "view": "confluent-schemas",
        "contents": "No Schema Registry selected. Click below to get started.\n[Select Schema Registry](command:confluent.resources.schema-registry.select)",
        "when": "(confluent.ccloudConnectionAvailable || confluent.localSchemaRegistryAvailable || confluent.directSchemaRegistryAvailable) && !confluent.schemaRegistrySelected"
      },
      {
        "view": "confluent-schemas",
        "contents": "No schemas found.\n[Create Schema](command:confluent.schemas.create)",
        "when": "(confluent.ccloudConnectionAvailable || confluent.localSchemaRegistryAvailable || confluent.directSchemaRegistryAvailable) && confluent.schemaRegistrySelected && !confluent.schemaSearchApplied"
      },
      {
        "view": "confluent-schemas",
        "contents": "No schemas match search string. [Clear search](command:confluent.schemas.search.clear) or [try a new search](command:confluent.schemas.search).",
        "when": "(confluent.ccloudConnectionAvailable || confluent.localSchemaRegistryAvailable || confluent.directSchemaRegistryAvailable) && confluent.schemaRegistrySelected && confluent.schemaSearchApplied"
      },
      {
        "view": "confluent-topics",
        "contents": "No Kafka clusters available.\n[Connect to Confluent Cloud](command:confluent.connections.ccloud.signIn)\nAlternatively, [start Kafka locally](command:confluent.docker.startLocalResources) with Docker or [connect directly](command:confluent.connections.direct) to a Kafka cluster.",
        "when": "!(confluent.ccloudConnectionAvailable || confluent.localKafkaClusterAvailable || confluent.directKafkaClusterAvailable)"
      },
      {
        "view": "confluent-topics",
        "contents": "No Kafka cluster selected. Click below to get started.\n[Select Kafka Cluster](command:confluent.resources.kafka-cluster.select)",
        "when": "(confluent.ccloudConnectionAvailable || confluent.localKafkaClusterAvailable || confluent.directKafkaClusterAvailable) && !confluent.kafkaClusterSelected"
      },
      {
        "view": "confluent-topics",
        "contents": "No topics found.\n[Create Topic](command:confluent.topics.create)",
        "when": "(confluent.ccloudConnectionAvailable || confluent.localKafkaClusterAvailable || confluent.directKafkaClusterAvailable) && confluent.kafkaClusterSelected && !confluent.topicSearchApplied"
      },
      {
        "view": "confluent-topics",
        "contents": "No topics match search string. [Clear search](command:confluent.topics.search.clear) or [try a new search](command:confluent.topics.search).",
        "when": "(confluent.ccloudConnectionAvailable || confluent.localKafkaClusterAvailable || confluent.directKafkaClusterAvailable) && confluent.kafkaClusterSelected && confluent.topicSearchApplied"
      },
      {
        "view": "confluent-flink-statements",
        "contents": "No Flink compute pools available.\n[Connect to Confluent Cloud](command:confluent.connections.ccloud.signIn)",
        "when": "!confluent.ccloudConnectionAvailable"
      },
      {
        "view": "confluent-flink-statements",
        "contents": "No Flink compute pool selected. Click below to get started.\n[Select Flink Compute Pool](command:confluent.statements.flink-compute-pool.select)",
        "when": "confluent.ccloudConnectionAvailable && !confluent.flinkStatementsPoolSelected"
      },
      {
        "view": "confluent-flink-statements",
        "contents": "No Flink statements found.",
        "when": "confluent.ccloudConnectionAvailable && confluent.flinkStatementsPoolSelected"
      },
      {
        "view": "confluent-flink-artifacts",
        "contents": "No Flink compute pools available.\n[Connect to Confluent Cloud](command:confluent.connections.ccloud.signIn)",
        "when": "!confluent.ccloudConnectionAvailable"
      },
      {
        "view": "confluent-flink-artifacts",
        "contents": "No Flink compute pool selected. Click below to get started.\n[Select Flink Compute Pool](command:confluent.artifacts.flink-compute-pool.select)",
        "when": "confluent.ccloudConnectionAvailable && !confluent.flinkArtifactsPoolSelected"
      },
      {
        "view": "confluent-flink-artifacts",
        "contents": "No Flink artifacts found.",
        "when": "confluent.ccloudConnectionAvailable && confluent.flinkArtifactsPoolSelected"
      }
    ],
    "menus": {
      "commandPalette": [
        {
          "command": "confluent.connections.ccloud.signIn",
          "when": "!confluent.ccloudConnectionAvailable"
        },
        {
          "command": "confluent.connections.ccloud.signOut",
          "when": "confluent.ccloudConnectionAvailable"
        },
        {
          "command": "confluent.connections.direct.delete",
          "when": "false"
        },
        {
          "command": "confluent.connections.direct.edit",
          "when": "false"
        },
        {
          "command": "confluent.connections.direct.export",
          "when": "false"
        },
        {
          "command": "confluent.copyOrganizationId",
          "when": "false"
        },
        {
          "command": "confluent.copyResourceId",
          "when": "false"
        },
        {
          "command": "confluent.copyResourceName",
          "when": "false"
        },
        {
          "command": "confluent.topic.produce.fromDocument",
          "when": "false"
        },
        {
          "command": "confluent.copyResourceUri",
          "when": "false"
        },
        {
          "command": "confluent.resources.kafka-cluster.copyBootstrapServers",
          "when": "false"
        },
        {
          "command": "confluent.kafka-clusters.item.rename",
          "when": "false"
        },
        {
          "command": "confluent.resources.item.rename",
          "when": "false"
        },
        {
          "command": "confluent.resources.search.clear",
          "when": "confluent.resourceSearchApplied"
        },
        {
          "command": "confluent.schemaViewer.viewLocally",
          "when": "false"
        },
        {
          "command": "confluent.schemaViewer.viewLatestLocally",
          "when": "false"
        },
        {
          "command": "confluent.schemas.copySchemaRegistryId",
          "when": "false"
        },
        {
          "command": "confluent.schemas.evolve",
          "when": "false"
        },
        {
          "command": "confluent.schemas.deleteVersion",
          "when": "false"
        },
        {
          "command": "confluent.schemas.deleteSubject",
          "when": "false"
        },
        {
          "command": "confluent.schemas.evolveSchemaSubject",
          "when": "false"
        },
        {
          "command": "confluent.schemas.refresh",
          "when": "false"
        },
        {
          "command": "confluent.schemas.search.clear",
          "when": "confluent.schemaSearchApplied"
        },
        {
          "command": "confluent.schemas.upload",
          "when": "false"
        },
        {
          "command": "confluent.schemas.uploadForSubject",
          "when": "false"
        },
        {
          "command": "confluent.topics.delete",
          "when": "false"
        },
        {
          "command": "confluent.topics.edit",
          "when": "false"
        },
        {
          "command": "confluent.topics.openlatestschemas",
          "when": "false"
        },
        {
          "command": "confluent.topics.copyKafkaClusterId",
          "when": "false"
        },
        {
          "command": "confluent.topics.copyKafkaClusterName",
          "when": "false"
        },
        {
          "command": "confluent.topics.copyKafkaClusterBootstrapServers",
          "when": "false"
        },
        {
          "command": "confluent.topics.search.clear",
          "when": "confluent.topicSearchApplied"
        },
        {
          "command": "confluent.schemas.diffMostRecentVersions",
          "when": "false"
        },
        {
          "command": "confluent.openCCloudLink",
          "when": "false"
        },
        {
          "command": "confluent.openCCloudApiKeysUrl",
          "when": "false"
        }
      ],
      "editor/title": [
        {
          "command": "confluent.topic.consume.duplicate",
          "group": "navigation@1",
          "when": "activeWebviewPanelId == message-viewer"
        },
        {
          "command": "confluent.topic.consume.getUri",
          "group": "navigation@2",
          "when": "activeWebviewPanelId == message-viewer"
        }
      ],
      "editor/title/context": [
        {
          "command": "confluent.topic.consume.duplicate",
          "group": "navigation",
          "when": "activeWebviewPanelId == message-viewer"
        },
        {
          "command": "confluent.diff.selectForCompare",
          "when": "resourceScheme in confluent.diffableResources",
          "group": "3_compare"
        },
        {
          "command": "confluent.diff.compareWithSelected",
          "when": "resourceScheme in confluent.diffableResources && confluent.resourceSelectedForCompare",
          "group": "3_compare"
        }
      ],
      "editor/context": [
        {
          "command": "confluent.diff.selectForCompare",
          "when": "resourceScheme in confluent.diffableResources",
          "group": "1_diff"
        },
        {
          "command": "confluent.diff.compareWithSelected",
          "when": "resourceScheme in confluent.diffableResources && confluent.resourceSelectedForCompare",
          "group": "1_diff"
        }
      ],
      "view/title": [
        {
          "command": "confluent.resources.search",
          "when": "view == confluent-resources && !confluent.resourceSearchApplied",
          "group": "navigation@1"
        },
        {
          "command": "confluent.resources.search.clear",
          "when": "view == confluent-resources && confluent.resourceSearchApplied",
          "group": "navigation@1"
        },
        {
          "command": "confluent.connections.direct",
          "when": "view == confluent-resources",
          "group": "navigation@2"
        },
        {
          "command": "confluent.resources.refresh",
          "when": "view == confluent-resources",
          "group": "navigation@3"
        },
        {
          "command": "confluent.schemas.search",
          "when": "view == confluent-schemas && !confluent.schemaSearchApplied",
          "group": "navigation@1"
        },
        {
          "command": "confluent.schemas.search.clear",
          "when": "view == confluent-schemas && confluent.schemaSearchApplied",
          "group": "navigation@1"
        },
        {
          "command": "confluent.schemas.create",
          "when": "view == confluent-schemas",
          "group": "navigation@2"
        },
        {
          "command": "confluent.schemas.upload",
          "when": "view == confluent-schemas && confluent.schemaRegistrySelected",
          "group": "navigation@3"
        },
        {
          "command": "confluent.resources.schema-registry.select",
          "when": "view == confluent-schemas && (confluent.ccloudConnectionAvailable || confluent.localSchemaRegistryAvailable || confluent.directSchemaRegistryAvailable)",
          "group": "navigation@4"
        },
        {
          "command": "confluent.schemas.refresh",
          "when": "view == confluent-schemas",
          "group": "navigation@5"
        },
        {
          "command": "confluent.schemas.copySchemaRegistryId",
          "when": "view == confluent-schemas && confluent.schemaRegistrySelected",
          "group": "2_copy@1"
        },
        {
          "command": "confluent.topics.search",
          "when": "view == confluent-topics && !confluent.topicSearchApplied",
          "group": "navigation@1"
        },
        {
          "command": "confluent.topics.search.clear",
          "when": "view == confluent-topics && confluent.topicSearchApplied",
          "group": "navigation@1"
        },
        {
          "command": "confluent.topics.create",
          "when": "view == confluent-topics && confluent.kafkaClusterSelected",
          "group": "navigation@2"
        },
        {
          "command": "confluent.resources.kafka-cluster.select",
          "when": "view == confluent-topics && (confluent.ccloudConnectionAvailable || confluent.localKafkaClusterAvailable || confluent.directKafkaClusterAvailable)",
          "group": "navigation@3"
        },
        {
          "command": "confluent.topics.refresh",
          "when": "view == confluent-topics",
          "group": "navigation@4"
        },
        {
          "command": "confluent.topics.copyKafkaClusterId",
          "when": "view == confluent-topics && confluent.kafkaClusterSelected",
          "group": "2_copy@1"
        },
        {
          "command": "confluent.topics.copyKafkaClusterName",
          "when": "view == confluent-topics && confluent.kafkaClusterSelected",
          "group": "2_copy@2"
        },
        {
          "command": "confluent.topics.copyKafkaClusterBootstrapServers",
          "when": "view == confluent-topics && confluent.kafkaClusterSelected",
          "group": "2_copy@3"
        },
        {
          "command": "confluent.statements.flink-compute-pool.select",
          "when": "view == confluent-flink-statements && confluent.ccloudConnectionAvailable",
          "group": "navigation@1"
        },
        {
          "command": "confluent.artifacts.flink-compute-pool.select",
          "when": "view == confluent-flink-artifacts && confluent.ccloudConnectionAvailable",
          "group": "navigation@1"
        }
      ],
      "view/item/context": [
        {
          "command": "confluent.copyResourceId",
          "when": "view in confluent.viewsWithResources && (viewItem in confluent.resourcesWithIDs || viewItem =~ /.*-schema$/)",
          "group": "2_copy@1"
        },
        {
          "command": "confluent.copyResourceName",
          "when": "view in confluent.viewsWithResources && (viewItem in confluent.resourcesWithNames || viewItem =~ /.*-topic-.*/)",
          "group": "2_copy@2"
        },
        {
          "command": "confluent.copyResourceUri",
          "when": "view in confluent.viewsWithResources && viewItem in confluent.resourcesWithURIs",
          "group": "2_copy@3"
        },
        {
          "command": "confluent.docker.startLocalResources",
          "when": "view == confluent-resources && viewItem =~ /local-container.*/ && !(confluent.localKafkaClusterAvailable && confluent.localSchemaRegistryAvailable)",
          "group": "inline"
        },
        {
          "command": "confluent.docker.stopLocalResources",
          "when": "view == confluent-resources && viewItem == local-container-connected && confluent.localKafkaClusterAvailable",
          "group": "inline"
        },
        {
          "command": "confluent.diff.selectForCompare",
          "when": "(view == confluent-schemas || view == confluent-topics) && viewItem =~ /.*-schema$/",
          "group": "3_compare"
        },
        {
          "command": "confluent.diff.compareWithSelected",
          "when": "confluent.resourceSelectedForCompare && (view == confluent-schemas || view == confluent-topics) && viewItem =~ /.*-schema$/",
          "group": "3_compare"
        },
        {
          "command": "confluent.kafka-clusters.item.rename",
          "when": "false",
          "group": "inline@2"
        },
        {
          "command": "confluent.connections.ccloud.signIn",
          "when": "viewItem == resources-ccloud-container",
          "group": "inline@1"
        },
        {
          "command": "confluent.connections.direct.delete",
          "when": "viewItem == direct-environment",
          "group": "inline@3"
        },
        {
          "command": "confluent.connections.direct.edit",
          "when": "viewItem == direct-environment",
          "group": "inline@2"
        },
        {
          "command": "confluent.connections.direct.export",
          "when": "viewItem == direct-environment",
          "group": "inline@1"
        },
        {
          "command": "confluent.organizations.use",
          "when": "viewItem == resources-ccloud-container-connected",
          "group": "inline@1"
        },
        {
          "command": "confluent.connections.ccloud.signOut",
          "when": "viewItem == resources-ccloud-container-connected",
          "group": "inline@2"
        },
        {
          "command": "confluent.copyOrganizationId",
          "when": "viewItem == resources-ccloud-container-connected",
          "group": "2_copy@1"
        },
        {
          "command": "confluent.resources.item.rename",
          "when": "false",
          "group": "inline@2"
        },
        {
          "command": "confluent.resources.kafka-cluster.copyBootstrapServers",
          "when": "view == confluent-resources && viewItem =~ /.*-kafka-cluster.*/",
          "group": "2_copy@3"
        },
        {
          "command": "confluent.resources.scaffold",
          "when": "view in confluent.viewsWithResources && (viewItem =~ /.*-kafka-cluster.*/ || viewItem =~ /.*-topic.*/)"
        },
        {
          "command": "confluent.schemas.copySchemaRegistryId",
          "when": "(view == confluent-schemas || view == confluent-topics) && viewItem =~ /.*-schema*/",
          "group": "4_copy@1"
        },
        {
          "command": "confluent.schemas.diffMostRecentVersions",
          "when": "(view == confluent-schemas || view == confluent-topics) && viewItem =~ /.*multiple-versions.*schema-subject/",
          "group": "3_compare"
        },
        {
          "command": "confluent.schemas.evolve",
          "when": "(view == confluent-schemas || view == confluent-topics) && viewItem =~ /.*evolvable.*schema$/",
          "group": "inline@1"
        },
        {
          "command": "confluent.schemas.deleteVersion",
          "when": "(view == confluent-schemas || view == confluent-topics) && viewItem =~ /.*schema$/",
          "group": "schemas"
        },
        {
          "command": "confluent.schemas.evolveSchemaSubject",
          "when": "(view == confluent-schemas || view == confluent-topics) && viewItem =~ /.*schema-subject$/",
          "group": "inline@2"
        },
        {
          "command": "confluent.schemas.deleteSubject",
          "when": "(view == confluent-schemas || view == confluent-topics) && viewItem =~ /.*schema-subject$/",
          "group": "schemas"
        },
        {
          "command": "confluent.schemas.upload",
          "when": "view == confluent-resources && viewItem =~ /.*-schema-registry/",
          "group": "inline@1"
        },
        {
          "command": "confluent.schemas.uploadForSubject",
          "when": "(view == confluent-schemas || view == confluent-topics) && viewItem =~ /.*schema-subject$/",
          "group": "inline@2"
        },
        {
          "command": "confluent.schemaViewer.viewLatestLocally",
          "when": "(view == confluent-schemas || view == confluent-topics) && viewItem =~ /.*schema-subject$/",
          "group": "inline@1"
        },
        {
          "command": "confluent.topic.consume",
          "when": "view == confluent-topics && viewItem =~ /.*-topic.*-authzREAD.*/",
          "group": "inline@1"
        },
        {
          "command": "confluent.topic.produce.fromDocument",
          "when": "view == confluent-topics && viewItem =~ /.*-topic.*-authzWRITE.*/",
          "group": "inline@2"
        },
        {
          "command": "confluent.topics.delete",
          "when": "view == confluent-topics && viewItem =~ /.*-topic.*-authzDELETE.*/",
          "group": "topics"
        },
        {
          "command": "confluent.topics.edit",
          "when": "view == confluent-topics && viewItem =~ /.*-topic.*-authzALTER_CONFIGS.*/",
          "group": "topics"
        },
        {
          "command": "confluent.topics.create",
          "when": "view == confluent-resources && (viewItem == ccloud-kafka-cluster || viewItem == local-kafka-cluster)",
          "group": "topics"
        },
        {
          "command": "confluent.topics.openlatestschemas",
          "when": "view == confluent-topics && viewItem =~ /.*-topic.*-with-schema.*/",
          "group": "topic_schemas@1"
        },
        {
          "command": "confluent.topics.copyKafkaClusterId",
          "when": "view == confluent-topics && viewItem =~ /.*-topic.*/",
          "group": "4_copy@1"
        },
        {
          "command": "confluent.topics.copyKafkaClusterName",
          "when": "view == confluent-topics && viewItem =~ /.*-topic.*/",
          "group": "4_copy@2"
        },
        {
          "command": "confluent.topics.copyKafkaClusterBootstrapServers",
          "when": "view == confluent-topics && viewItem =~ /.*-topic.*/",
          "group": "4_copy@3"
        },
        {
          "command": "confluent.openCCloudLink",
          "when": "view in confluent.viewsWithResources && (viewItem in confluent.ccloudResources || viewItem =~ /ccloud-kafka-topic.*/ || viewItem =~ /.*ccloud.*subject$/ || viewItem =~ /.*ccloud.*schema$/)",
          "group": "z_openInCloud"
        },
        {
          "command": "confluent.openCCloudApiKeysUrl",
          "when": "view in confluent.viewsWithResources && (viewItem == ccloud-kafka-cluster || viewItem == ccloud-schema-registry)",
          "group": "z_openInCloud"
        }
      ]
    },
    "colors": [],
    "icons": {
      "apache-kafka": {
        "description": "apache-kafka icon",
        "default": {
          "fontPath": "./resources/dist/icons.woff2",
          "fontCharacter": "\\f101"
        }
      },
      "confluent-environment": {
        "description": "confluent-environment icon",
        "default": {
          "fontPath": "./resources/dist/icons.woff2",
          "fontCharacter": "\\f102"
        }
      },
      "confluent-evolve-schema": {
        "description": "confluent-evolve-schema icon",
        "default": {
          "fontPath": "./resources/dist/icons.woff2",
          "fontCharacter": "\\f103"
        }
      },
      "confluent-export-connection": {
        "description": "confluent-export-connection icon",
        "default": {
          "fontPath": "./resources/dist/icons.woff2",
          "fontCharacter": "\\f104"
        }
      },
      "confluent-flink-compute-pool": {
        "description": "confluent-flink-compute-pool icon",
        "default": {
          "fontPath": "./resources/dist/icons.woff2",
          "fontCharacter": "\\f105"
        }
      },
      "confluent-flink-statement-status-completed": {
        "description": "confluent-flink-statement-status-completed icon",
        "default": {
          "fontPath": "./resources/dist/icons.woff2",
          "fontCharacter": "\\f106"
        }
      },
      "confluent-flink-statement-status-degraded": {
        "description": "confluent-flink-statement-status-degraded icon",
        "default": {
          "fontPath": "./resources/dist/icons.woff2",
          "fontCharacter": "\\f107"
        }
      },
      "confluent-flink-statement-status-deleting": {
        "description": "confluent-flink-statement-status-deleting icon",
        "default": {
          "fontPath": "./resources/dist/icons.woff2",
          "fontCharacter": "\\f108"
        }
      },
      "confluent-flink-statement-status-failed": {
        "description": "confluent-flink-statement-status-failed icon",
        "default": {
          "fontPath": "./resources/dist/icons.woff2",
          "fontCharacter": "\\f109"
        }
      },
      "confluent-flink-statement-status-pending": {
        "description": "confluent-flink-statement-status-pending icon",
        "default": {
          "fontPath": "./resources/dist/icons.woff2",
          "fontCharacter": "\\f10a"
        }
      },
      "confluent-flink-statement-status-running": {
        "description": "confluent-flink-statement-status-running icon",
        "default": {
          "fontPath": "./resources/dist/icons.woff2",
          "fontCharacter": "\\f10b"
        }
      },
      "confluent-flink-statement-status-stopped": {
        "description": "confluent-flink-statement-status-stopped icon",
        "default": {
          "fontPath": "./resources/dist/icons.woff2",
          "fontCharacter": "\\f10c"
        }
      },
      "confluent-kafka-cluster": {
        "description": "confluent-kafka-cluster icon",
        "default": {
          "fontPath": "./resources/dist/icons.woff2",
          "fontCharacter": "\\f10d"
        }
      },
      "confluent-logo": {
        "description": "confluent-logo icon",
        "default": {
          "fontPath": "./resources/dist/icons.woff2",
          "fontCharacter": "\\f10e"
        }
      },
      "confluent-new-message": {
        "description": "confluent-new-message icon",
        "default": {
          "fontPath": "./resources/dist/icons.woff2",
          "fontCharacter": "\\f10f"
        }
      },
      "confluent-schema-registry": {
        "description": "confluent-schema-registry icon",
        "default": {
          "fontPath": "./resources/dist/icons.woff2",
          "fontCharacter": "\\f110"
        }
      },
      "confluent-send-message": {
        "description": "confluent-send-message icon",
        "default": {
          "fontPath": "./resources/dist/icons.woff2",
          "fontCharacter": "\\f111"
        }
      },
      "confluent-topic-without-schema": {
        "description": "confluent-topic-without-schema icon",
        "default": {
          "fontPath": "./resources/dist/icons.woff2",
          "fontCharacter": "\\f112"
        }
      },
      "confluent-topic": {
        "description": "confluent-topic icon",
        "default": {
          "fontPath": "./resources/dist/icons.woff2",
          "fontCharacter": "\\f113"
        }
      },
      "confluent-view-messages": {
        "description": "confluent-view-messages icon",
        "default": {
          "fontPath": "./resources/dist/icons.woff2",
          "fontCharacter": "\\f114"
        }
      },
      "warpstream-logo": {
        "description": "warpstream-logo icon",
        "default": {
          "fontPath": "./resources/dist/icons.woff2",
          "fontCharacter": "\\f115"
        }
      }
    },
    "walkthroughs": [
      {
        "id": "confluent-walkthrough",
        "title": "Get Started with Confluent for VS Code",
        "description": "Interact with Apache Kafka® clusters running locally or on Confluent Cloud.",
        "steps": [
          {
            "id": "connect-confluent-cloud",
            "title": "Connect to Confluent Cloud",
            "description": "Sign in to see your Confluent Cloud resources.\n[Sign in](command:confluent.connections.ccloud.signIn)\n[Sign up for free](https://confluent.cloud/signup?utm_source=vscode-ext)",
            "media": {
              "image": "resources/walkthrough/connect.png",
              "altText": "Connect to Kafka clusters"
            },
            "completionEvents": [
              "onCommand:confluent.connections.ccloud.signIn"
            ]
          },
          {
            "id": "create-connections",
            "title": "Connect Directly",
            "description": "To connect to Confluent Cloud (via API Credential), Confluent Platform, WarpStream, Apache Kafka, and/or Schema Registry clusters.\n Select the $(plus) icon at the top of the Resources view to create or import a connection.\n[Create Connection](command:confluent.connections.direct)",
            "media": {
              "image": "resources/walkthrough/direct-connection-form.png",
              "altText": "Create a new connection to a Kafka cluster and/or Schema Registry"
            },
            "completionEvents": [
              "onCommand:confluent.connections.direct"
            ]
          },
          {
            "id": "connect-local-cluster",
            "title": "Start Local Environment",
            "description": "Start Kafka and Stream Registry clusters by selecting the $(debug-start) icon next to the 'Local' item in the Resources view.\n[Start Local Resources](command:confluent.docker.startLocalResources)",
            "media": {
              "image": "resources/walkthrough/start-local.png",
              "altText": "Connect to Kafka clusters"
            },
            "completionEvents": [
              "onCommand:confluent.docker.startLocalResources"
            ]
          },
          {
            "id": "view-topics",
            "title": "View Messages",
            "description": "Select the $(confluent-view-messages) icon next to a topic to open the Message Viewer and explore the messages produced to the topic.",
            "media": {
              "image": "resources/walkthrough/message-viewer.png",
              "altText": "Select the $(confluent-view-messages) icon next to a topic to see the Message viewer."
            },
            "completionEvents": [
              "onCommand:confluent.topic.consume"
            ]
          },
          {
            "id": "produce-messages",
            "title": "Produce Messages",
            "description": "Select the $(confluent-send-message) icon next to a topic to produce messages from files.",
            "media": {
              "image": "resources/walkthrough/produce-message.png",
              "altText": "Select the 'Send Message(s) to Topic' icon next to a topic to produce message to it."
            },
            "completionEvents": [
              "onCommand:confluent.topic.produce.fromDocument"
            ]
          },
          {
            "id": "inspect-schemas",
            "title": "Inspect Schemas",
            "description": "Examine schemas associated with your topics either from the Topics view or the Schemas view.",
            "media": {
              "image": "resources/walkthrough/schema-inspector.png",
              "altText": "Schema definitions are viewable in the editor area after expanding a subject and selecting on a version in the Topics view or the Schemas view."
            },
            "completionEvents": []
          },
          {
            "id": "iterate-schemas",
            "title": "Iterate Schemas",
            "description": "Create, update, and evolve schemas from the Schemas view.",
            "media": {
              "image": "resources/walkthrough/schema-inspector.png",
              "altText": "Schema structure is shown in the VS Code file viewer while you navigate schemas in the Topics view or the Schemas view."
            },
            "completionEvents": [
              "onCommand:confluent.schemas.create",
              "onCommand:confluent.schemas.upload",
              "onCommand:confluent.schemas.evolve",
              "onCommand:confluent.schemas.evolveSchemaSubject"
            ]
          },
          {
            "id": "generate-project",
            "title": "Generate Files for a New Project",
            "description": "Just starting out? Run ``Generate New Project`` to get a complete scaffolding setup with all the necessary boilerplate files to kickstart your Kafka project.\n[Create new project](command:confluent.scaffold)",
            "media": {
              "markdown": "resources/walkthrough/generate-project.md"
            },
            "completionEvents": [
              "onCommand:confluent.scaffold"
            ]
          },
          {
            "id": "give-feedback",
            "title": "Provide Feedback",
            "description": "Your feedback has a direct impact on the evolution of the product.\n[Give Feedback](https://forms.gle/V4aWAa1PWJRBtGgGA)",
            "media": {
              "markdown": "resources/walkthrough/feedback.md"
            },
            "completionEvents": []
          }
        ]
      }
    ]
  },
  "devDependencies": {
    "@0no-co/graphqlsp": "^1.12.8",
    "@eslint/js": "^9.4.0",
    "@openapitools/openapi-generator-cli": "^2.18.2",
    "@playwright/test": "^1.45.0",
    "@rollup/plugin-alias": "^5.1.0",
    "@rollup/plugin-commonjs": "^26.0.1",
    "@rollup/plugin-json": "^6.1.0",
    "@rollup/plugin-node-resolve": "^15.2.3",
    "@rollup/plugin-replace": "^5.0.7",
    "@rollup/plugin-virtual": "^3.0.2",
    "@twbs/fantasticon": "3.0.0",
    "@types/archiver": "^6.0.3",
    "@types/d3": "^7.4.3",
    "@types/eslint__js": "^8.42.3",
    "@types/gulp": "^4.0.17",
    "@types/mocha": "^10.0.6",
    "@types/node": "^18.19.67",
    "@types/sanitize-html": "^2.13.0",
    "@types/sinon": "^17.0.3",
    "@types/tail": "^2.2.3",
    "@types/vscode": "^1.97.0",
    "@types/ws": "^8.5.13",
    "@vscode/test-cli": "^0.0.6",
    "@vscode/test-electron": "^2.3.9",
    "@vscode/vsce": "^3.1.0",
    "dotenv": "^16.4.5",
    "esbuild": "^0.25.0",
    "eslint": "^9.17.0",
    "eslint-config-prettier": "^9.1.0",
    "eslint-plugin-prettier": "^5.1.3",
    "globals": "^15.4.0",
    "gulp": "^5.0.0",
    "lightningcss": "^1.26.0",
    "mocha-junit-reporter": "^2.2.1",
    "mocha-multi-reporters": "^1.5.1",
    "prettier": "3.2.5",
    "rimraf": "^6.0.1",
    "rollup": "^4.18.0",
    "rollup-plugin-copy": "^3.5.0",
    "rollup-plugin-esbuild": "^6.1.1",
    "rollwright": "^0.0.6",
    "sanitize-html": "^2.14.0",
    "sinon": "^18.0.1",
    "typescript": "^5.4.2",
    "typescript-eslint": "^8.25.0"
  },
  "dependencies": {
    "@segment/analytics-node": "^2.1.2",
    "@sentry/node": "^9.3.0",
    "@sentry/profiling-node": "^9.3.0",
    "@sentry/rollup-plugin": "^3.2.1",
    "@vscode/codicons": "^0.0.36",
    "@vscode/webview-ui-toolkit": "^1.4.0",
    "archiver": "^7.0.1",
    "async-mutex": "^0.5.0",
    "d3": "^7.9.0",
    "dataclass": "^3.0.0-beta.1",
    "gql.tada": "^1.8.3",
    "graphql": "^16.8.2",
    "inertial": "^0.4.1",
    "launchdarkly-electron-client-sdk": "^1.7.0",
    "opentelemetry-instrumentation-fetch-node": "^1.2.3",
    "rotating-file-stream": "^3.2.6",
    "tail": "^2.2.6",
    "undici": "^6.19.8",
    "unzipit": "^1.4.3",
    "vscode-json-languageservice": "^5.4.2",
    "ws": "^8.18.0"
  }
}<|MERGE_RESOLUTION|>--- conflicted
+++ resolved
@@ -3,11 +3,7 @@
   "type": "module",
   "displayName": "Confluent",
   "description": "Work with Confluent and Apache Kafka® to design, build and run data streaming applications.",
-<<<<<<< HEAD
-  "version": "1.2.0-28",
-=======
   "version": "1.2.0-30",
->>>>>>> 3b170e0d
   "homepage": "https://github.com/confluentinc/vscode",
   "publisher": "confluentinc",
   "author": {
