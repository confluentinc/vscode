{
  "name": "vscode-confluent",
  "type": "module",
  "displayName": "Confluent",
  "description": "Work with Confluent and Apache Kafka® to design, build and run data streaming applications.",
  "version": "1.7.0-22",
  "homepage": "https://github.com/confluentinc/vscode",
  "publisher": "confluentinc",
  "author": {
    "name": "Confluent, Inc."
  },
  "license": "SEE LICENSE IN LICENSE.txt",
  "repository": {
    "type": "git",
    "url": "https://github.com/confluentinc/vscode.git"
  },
  "bugs": {
    "url": "https://github.com/confluentinc/vscode/issues",
    "email": "vscode-extension@confluent.io"
  },
  "icon": "resources/confluent_logo-mark-meadow.png",
  "engines": {
    "vscode": "^1.96.2"
  },
  "categories": [
    "Programming Languages",
    "Other"
  ],
  "keywords": [
    "Confluent",
    "Confluent Cloud",
    "Confluent Platform",
    "Schema Registry",
    "Apache Kafka",
    "Apache Flink",
    "kafka",
    "flink",
    "kstreams",
    "kafka streams",
    "schema",
    "producer",
    "consumer",
    "kafka consumer",
    "kafka producer",
    "templates"
  ],
  "activationEvents": [
    "workspaceContains:**/*.confluent.*",
    "onUri"
  ],
  "main": "./out/extension.js",
  "contributes": {
    "authentication": [
      {
        "id": "confluent-cloud-auth-provider",
        "label": "Confluent Cloud"
      }
    ],
    "chatParticipants": [
      {
        "id": "confluent.chat-participant",
        "name": "Confluent",
        "description": "Provides a Copilot-powered chat assistant for Confluent and Apache Kafka® developers, offering guidance on configuration, development best practices, and troubleshooting for Kafka clusters, Schema Registry, Flink, and streaming applications.",
        "isSticky": true,
        "commands": [],
        "disambiguation": [],
        "when": "confluent.chatParticipantEnabled"
      }
    ],
    "languageModelTools": [
      {
        "name": "list_topics",
        "when": "confluent.chatParticipantEnabled",
        "tags": [
          "topics"
        ],
        "displayName": "List Topics",
        "modelDescription": "List all available topics in the Kafka cluster. Use this when the user asks about available topics or you want to show them a list of topics.",
        "canBeReferencedInPrompt": true,
        "toolReferenceName": "listTopics",
        "userDescription": "List all available topics in the Kafka cluster.",
        "icon": "$(list-selection)",
        "inputSchema": {
          "type": "object",
          "properties": {
            "kafkaClusterId": {
              "type": "string",
              "description": "The ID of the specific Kafka cluster to list topics for. Note: This is distinct from the connection and environment IDs, which will share the same value in LOCAL and DIRECT connection types."
            },
            "topicNameSubstring": {
              "type": "string",
              "description": "An optional substring to filter the list of topics by name."
            },
            "environmentId": {
              "type": "string",
              "description": "The ID of the environment containing the Kafka cluster. For CCLOUD connections, this is a distinct environment ID. For LOCAL and DIRECT connections, this will match the connectionId."
            },
            "connectionId": {
              "type": "string",
              "description": "The ID of the connection to use. Identifies which connection configuration to use when accessing the Kafka cluster."
            }
          },
          "required": [
            "kafkaClusterId",
            "environmentId",
            "connectionId"
          ]
        }
      },
      {
        "name": "list_projectTemplates",
        "when": "confluent.chatParticipantEnabled",
        "tags": [
          "projects"
        ],
        "displayName": "List Project Templates",
        "modelDescription": "List all available templates for creating a streaming data project or application. Use this when the user asks about available templates or you want to show them a list of templates.",
        "canBeReferencedInPrompt": true,
        "toolReferenceName": "listProjectTemplates",
        "userDescription": "Get a list of available templates for creating a streaming data project or application.",
        "icon": "$(list-selection)",
        "inputSchema": {
          "type": "object",
          "properties": {
            "tags": {
              "type": "array",
              "items": {
                "type": "string"
              },
              "default": [],
              "description": "Optional tags to filter the list of templates."
            }
          }
        }
      },
      {
        "name": "get_templateOptions",
        "when": "confluent.chatParticipantEnabled",
        "tags": [
          "projects"
        ],
        "displayName": "Get Project Template Options",
        "modelDescription": "Get the input options for filling out a project template. Use this after 'list_projectTemplates' when the user selects a template to create a new project. This will return the input options for the selected template.",
        "canBeReferencedInPrompt": true,
        "toolReferenceName": "getTemplateOptions",
        "userDescription": "Get the input options for a specific project template.",
        "icon": "$(checklist)",
        "inputSchema": {
          "type": "object",
          "properties": {
            "templateId": {
              "type": "string",
              "description": "The ID of the template to apply."
            }
          },
          "required": [
            "templateId"
          ]
        }
      },
      {
        "name": "create_project",
        "when": "confluent.chatParticipantEnabled",
        "tags": [
          "projects"
        ],
        "displayName": "Create Project",
        "modelDescription": "Create a new project using the selected template and input options. If the user provides values for these options, ALWAYS pass them to this tool as input for the templateOptions.",
        "canBeReferencedInPrompt": true,
        "toolReferenceName": "createProject",
        "userDescription": "Create a new project using a specific template and input options.",
        "icon": "$(checklist)",
        "inputSchema": {
          "type": "object",
          "properties": {
            "templateId": {
              "type": "string",
              "description": "The ID of the project template to use."
            },
            "templateOptions": {
              "type": "object",
              "description": "The input options for the selected project template. The keys for this object must match the input options defined in the template."
            }
          },
          "required": [
            "templateId",
            "templateOptions"
          ]
        }
      },
      {
        "name": "get_connections",
        "when": "confluent.chatParticipantEnabled",
        "tags": [
          "connections"
        ],
        "displayName": "Get Connections",
        "modelDescription": "Get a list of connections available in the current workspace. ALWAYS call this tool when the user asks about their connections or when connection information is needed - NEVER rely on previous results as connection states change frequently. Any sign-in/sign-out actions are specific to the CCLOUD connection. The LOCAL connection handles Kafka and Schema registry through the local Docker engine API. Any other configurations for Kafka or Schema Registry are done through the DIRECT connections.",
        "canBeReferencedInPrompt": true,
        "toolReferenceName": "getConnections",
        "userDescription": "Get a list of Kafka connections available in the current workspace.",
        "icon": "$(list-selection)",
        "inputSchema": {
          "type": "object",
          "properties": {
            "connectionType": {
              "type": "string",
              "enum": [
                "CCLOUD",
                "DIRECT",
                "LOCAL"
              ],
              "description": "Optional connection type to filter the list of connections."
            }
          }
        }
      },
      {
        "name": "get_dockerContainers",
        "when": "confluent.chatParticipantEnabled",
        "tags": [
          "docker",
          "containers"
        ],
        "displayName": "Get Docker Containers",
        "modelDescription": "Get information about Docker containers for Kafka or Schema Registry running on the local machine. Use this when the user asks about their local connection/resources or any direct connections using 'localhost'.",
        "canBeReferencedInPrompt": true,
        "toolReferenceName": "getDockerContainers",
        "userDescription": "Get information about Docker containers for Kafka or Schema Registry running on the local machine.",
        "icon": "$(docker)",
        "inputSchema": {
          "type": "object",
          "properties": {
            "resourceKind": {
              "type": "string",
              "enum": [
                "Kafka",
                "Schema Registry"
              ],
              "description": "Which kind of resource's container(s) to list (Kafka, Schema Registry, etc)."
            }
          },
          "required": [
            "resourceKind"
          ]
        }
      },
      {
        "name": "get_environments",
        "when": "confluent.chatParticipantEnabled",
        "tags": [
          "environments"
        ],
        "displayName": "Get Environments",
        "modelDescription": "Get a list of environments available for a specific connection. Environments are logical groupings of resources that may contain Kafka clusters, Schema Registry, and Flink compute pools. Use this when the user asks about their environments or needs to locate resource IDs for other operations.",
        "canBeReferencedInPrompt": true,
        "toolReferenceName": "getEnvironments",
        "userDescription": "Get a list of environments available for a specific connection.",
        "icon": "$(list-selection)",
        "inputSchema": {
          "type": "object",
          "properties": {
            "connectionId": {
              "type": "string",
              "description": "The ID of the connection to get environments for."
            }
          },
          "required": [
            "connectionId"
          ]
        }
      }
    ],
    "commands": [
      {
        "command": "confluent.uploadArtifact",
        "icon": "$(cloud-upload)",
        "title": "Upload Artifact",
        "category": "Confluent: Flink Artifacts",
        "enablement": "isDevelopment"
      },
      {
        "command": "confluent.deleteArtifact",
        "title": "Delete Artifact",
        "category": "Confluent: Flink Artifacts",
        "enablement": "isDevelopment"
      },
      {
        "command": "confluent.connections.ccloud.signIn",
        "icon": "$(sign-in)",
        "title": "Sign in to Confluent Cloud",
        "category": "Confluent: Connections"
      },
      {
        "command": "confluent.connections.ccloud.signOut",
        "icon": "$(sign-out)",
        "title": "Sign out from Confluent Cloud",
        "category": "Confluent: Connections"
      },
      {
        "command": "confluent.connections.direct",
        "title": "Add New Connection",
        "icon": "$(plus)",
        "category": "Confluent: Connections"
      },
      {
        "command": "confluent.connections.direct.delete",
        "icon": "$(debug-disconnect)",
        "title": "Disconnect",
        "category": "Confluent: Connections"
      },
      {
        "command": "confluent.connections.direct.edit",
        "icon": "$(pencil)",
        "title": "Edit Connection",
        "category": "Confluent: Connections"
      },
      {
        "command": "confluent.connections.direct.export",
        "icon": "$(confluent-export-connection)",
        "title": "Export connection details",
        "category": "Confluent: Connections"
      },
      {
        "command": "confluent.connections.addSSLPemPath",
        "icon": "$(key)",
        "title": "Add SSL/TLS PEM Path",
        "category": "Confluent: Connections"
      },
      {
        "command": "confluent.copyResourceId",
        "title": "Copy ID",
        "category": "Confluent: Resources"
      },
      {
        "command": "confluent.copyResourceName",
        "title": "Copy Name",
        "category": "Confluent: Resources"
      },
      {
        "command": "confluent.copyResourceUri",
        "title": "Copy URI",
        "category": "Confluent: Resources"
      },
      {
        "command": "confluent.docker.setSocketPath",
        "icon": "$(key)",
        "title": "Set Docker Socket Path",
        "category": "Confluent: Docker"
      },
      {
        "command": "confluent.docker.startLocalResources",
        "icon": "$(debug-start)",
        "title": "Start Local Resources",
        "category": "Confluent: Docker"
      },
      {
        "command": "confluent.docker.stopLocalResources",
        "icon": "$(debug-stop)",
        "title": "Stop Local Resources",
        "category": "Confluent: Docker"
      },
      {
        "command": "confluent.schemas.diffMostRecentVersions",
        "title": "Show Latest Changes",
        "category": "Confluent: Compare Resources"
      },
      {
        "command": "confluent.diff.selectForCompare",
        "icon": "$(pass-filled)",
        "title": "Select for Compare",
        "category": "Confluent: Compare Resources"
      },
      {
        "command": "confluent.diff.compareWithSelected",
        "icon": "$(diff)",
        "title": "Compare with Selected",
        "category": "Confluent: Compare Resources",
        "enablement": "confluent.resourceSelectedForCompare"
      },
      {
        "command": "confluent.organizations.use",
        "icon": "$(organization)",
        "title": "Change Organization",
        "category": "Confluent: Organizations"
      },
      {
        "command": "confluent.copyOrganizationId",
        "title": "Copy Organization ID",
        "category": "Confluent: Resources"
      },
      {
        "command": "confluent.resources.refresh",
        "icon": "$(sync)",
        "title": "Refresh",
        "category": "Confluent: Resources"
      },
      {
        "command": "confluent.resources.refreshConnection",
        "icon": "$(sync)",
        "title": "Refresh Connection",
        "category": "Confluent: Resources"
      },
      {
        "command": "confluent.resources.kafka-cluster.copyBootstrapServers",
        "title": "Copy Bootstrap Server(s)",
        "category": "Confluent: Kafka Clusters"
      },
      {
        "command": "confluent.topics.kafka-cluster.select",
        "icon": "$(confluent-kafka-cluster)",
        "title": "Select Kafka Cluster for Topics View",
        "category": "Confluent: Resources"
      },
      {
        "command": "confluent.flinkdatabase.kafka-cluster.select",
        "icon": "$(confluent-kafka-cluster)",
        "title": "Select Kafka Cluster as Flink Database",
        "category": "Confluent: Resources"
      },
      {
        "command": "confluent.resources.schema-registry.select",
        "icon": "$(confluent-schema-registry)",
        "title": "Select Schema Registry",
        "category": "Confluent: Resources"
      },
      {
        "command": "confluent.resources.ccloudenvironment.viewflinkstatements",
        "title": "Select Flink Environment",
        "icon": "$(confluent-environment)",
        "category": "Confluent: Resources"
      },
      {
        "command": "confluent.resources.ccloudEnvironment.setPrivateNetworkEndpoint",
        "title": "Set Private Network Endpoint(s)",
        "icon": "$(confluent-environment)",
        "category": "Confluent: Resources"
      },
      {
        "command": "confluent.statements.flink-compute-pool.select",
        "icon": "$(confluent-flink-compute-pool)",
        "title": "Select Flink Compute Pool",
        "category": "Confluent: Flink Statements"
      },
      {
        "command": "confluent.statements.refresh",
        "icon": "$(sync)",
        "title": "Refresh",
        "category": "Confluent: Flink Statements"
      },
      {
        "command": "confluent.statements.create",
        "icon": "$(cloud-upload)",
        "title": "Submit Flink Statement",
        "category": "Confluent: Flink Statements"
      },
      {
        "command": "confluent.flinkStatementResults",
        "icon": "$(confluent-view-messages)",
        "title": "View Flink Statement Results",
        "category": "Confluent: Flink Statements"
      },
      {
        "command": "confluent.statements.viewstatementsql",
        "title": "View Statement SQL",
        "category": "Confluent: Flink Statements"
      },
      {
        "command": "confluent.flink.configureFlinkDefaults",
        "icon": "$(settings-gear)",
        "title": "Configure default settings for Flink SQL actions",
        "category": "Confluent: Flink Defaults"
      },
      {
        "command": "confluent.resources.search",
        "icon": "$(search)",
        "title": "Search",
        "category": "Confluent: Resources View"
      },
      {
        "command": "confluent.resources.search.clear",
        "title": "Clear Search",
        "category": "Confluent: Resources View"
      },
      {
        "command": "confluent.resources.scaffold",
        "title": "Generate Project From Resource",
        "category": "Confluent: Resource Project"
      },
      {
        "command": "confluent.scaffold",
        "title": "Generate New Project",
        "category": "Confluent: Project"
      },
      {
        "command": "confluent.schemaViewer.viewLocally",
        "icon": "$(file-code)",
        "title": "View Schema",
        "category": "Confluent: Schema"
      },
      {
        "command": "confluent.schemaViewer.viewLatestLocally",
        "icon": "$(file-code)",
        "title": "View Latest Schema",
        "category": "Confluent: Schema"
      },
      {
        "command": "confluent.schemas.refresh",
        "icon": "$(sync)",
        "title": "Refresh",
        "category": "Confluent: Schemas"
      },
      {
        "command": "confluent.schemas.create",
        "icon": "$(plus)",
        "title": "Create New Schema",
        "category": "Confluent: Schemas"
      },
      {
        "command": "confluent.schemas.upload",
        "icon": "$(cloud-upload)",
        "title": "Upload Schema to Schema Registry",
        "category": "Confluent: Schemas"
      },
      {
        "command": "confluent.schemas.uploadForSubject",
        "icon": "$(cloud-upload)",
        "title": "Upload Schema to Schema Registry for Subject",
        "category": "Confluent: Schemas"
      },
      {
        "command": "confluent.schemas.evolve",
        "icon": "$(confluent-evolve-schema)",
        "title": "Evolve Schema",
        "category": "Confluent: Schemas"
      },
      {
        "command": "confluent.schemas.deleteVersion",
        "title": "Delete Schema Version",
        "category": "Confluent: Schemas"
      },
      {
        "command": "confluent.schemas.deleteSubject",
        "title": "Delete All Schemas in Subject",
        "category": "Confluent: Schemas"
      },
      {
        "command": "confluent.schemas.evolveSchemaSubject",
        "icon": "$(confluent-evolve-schema)",
        "title": "Evolve Latest Schema",
        "category": "Confluent: Schemas"
      },
      {
        "command": "confluent.schemas.copySchemaRegistryId",
        "title": "Copy Schema Registry ID",
        "category": "Confluent: Schemas"
      },
      {
        "command": "confluent.schemas.copySubject",
        "title": "Copy Subject",
        "category": "Confluent: Schemas"
      },
      {
        "command": "confluent.schemas.search",
        "icon": "$(search)",
        "title": "Search",
        "category": "Confluent: Schemas View"
      },
      {
        "command": "confluent.schemas.search.clear",
        "title": "Clear Search",
        "category": "Confluent: Schemas View"
      },
      {
        "command": "confluent.showOutputChannel",
        "title": "Show Output Channel",
        "icon": "$(output)",
        "category": "Confluent"
      },
      {
        "command": "confluent.showSidecarOutputChannel",
        "title": "Show Sidecar Output Channel",
        "icon": "$(output)",
        "category": "Confluent"
      },
      {
        "command": "confluent.support.confluent-walkthrough.launch",
        "title": "Get Started with Kafka",
        "category": "Confluent: Support"
      },
      {
        "command": "confluent.support.saveLogs",
        "title": "Save Logs",
        "category": "Confluent: Support"
      },
      {
        "command": "confluent.support.saveSidecarLogs",
        "title": "Save Sidecar Logs",
        "category": "Confluent: Support"
      },
      {
        "command": "confluent.support.saveSupportZip",
        "title": "Save Support File (.zip)",
        "category": "Confluent: Support"
      },
      {
        "command": "confluent.support.feedback",
        "title": "Give Feedback",
        "category": "Confluent: Support"
      },
      {
        "command": "confluent.support.issue",
        "title": "Report an Issue",
        "category": "Confluent: Support"
      },
      {
        "command": "confluent.support.openSettings",
        "title": "Open Settings",
        "category": "Confluent: Support"
      },
      {
        "command": "confluent.topic.consume",
        "icon": "$(confluent-view-messages)",
        "title": "View Messages",
        "category": "Confluent: Topic"
      },
      {
        "command": "confluent.topic.consume.duplicate",
        "icon": "$(explorer-view-icon)",
        "title": "Duplicate Message Viewer",
        "category": "Confluent: Topic",
        "enablement": "activeWebviewPanelId == message-viewer"
      },
      {
        "command": "confluent.topic.consume.getUri",
        "icon": "$(link)",
        "title": "Copy Link to Message Viewer",
        "category": "Confluent: Topic",
        "enablement": "activeWebviewPanelId == message-viewer"
      },
      {
        "command": "confluent.topic.consume.fromUri",
        "icon": "$(link)",
        "title": "Open Message Viewer from Link",
        "category": "Confluent: Topic",
        "enablement": "false"
      },
      {
        "command": "confluent.topic.produce.fromDocument",
        "title": "Send Message(s) to Topic",
        "icon": "$(confluent-send-message)",
        "category": "Confluent: Topic"
      },
      {
        "command": "confluent.topics.create",
        "icon": "$(plus)",
        "title": "Create Topic",
        "category": "Confluent: Topics"
      },
      {
        "command": "confluent.topics.edit",
        "title": "Configure Topic",
        "category": "Confluent: Topics"
      },
      {
        "command": "confluent.topics.query",
        "title": "Query with Flink SQL",
        "category": "Confluent: Topics"
      },
      {
        "command": "confluent.topics.delete",
        "title": "Delete Topic",
        "category": "Confluent: Topics"
      },
      {
        "command": "confluent.topics.openlatestschemas",
        "title": "View Latest Schema Version(s)",
        "category": "Confluent: Topics"
      },
      {
        "command": "confluent.topics.refresh",
        "icon": "$(sync)",
        "title": "Refresh",
        "category": "Confluent: Topics"
      },
      {
        "command": "confluent.topics.copyKafkaClusterId",
        "title": "Copy Kafka Cluster ID",
        "category": "Confluent: Topics"
      },
      {
        "command": "confluent.topics.copyKafkaClusterName",
        "title": "Copy Kafka Cluster Name",
        "category": "Confluent: Topics"
      },
      {
        "command": "confluent.topics.copyKafkaClusterBootstrapServers",
        "title": "Copy Kafka Cluster Bootstrap Server(s)",
        "category": "Confluent: Topics"
      },
      {
        "command": "confluent.topics.search",
        "icon": "$(search)",
        "title": "Search",
        "category": "Confluent: Topics View"
      },
      {
        "command": "confluent.topics.search.clear",
        "title": "Clear Search",
        "category": "Confluent: Topics View"
      },
      {
        "command": "confluent.openCCloudLink",
        "icon": "$(confluent-logo)",
        "title": "View in Confluent Cloud",
        "category": "Confluent: Resources"
      },
      {
        "command": "confluent.artifacts.registerUDF",
        "title": "Register Flink Artifact with Flink SQL",
        "category": "Confluent: Flink Artifacts"
      },
      {
        "command": "confluent.openCCloudApiKeysUrl",
        "icon": "$(confluent-logo)",
        "title": "Manage API Keys in Confluent Cloud",
        "category": "Confluent: Resources"
      },
      {
        "command": "confluent.document.flinksql.setCCloudComputePool",
        "icon": "$(confluent-logo)",
        "title": "Set CCloud Flink Compute Pool for Flink Statement",
        "category": "Confluent: Flink SQL"
      },
      {
        "command": "confluent.document.flinksql.setCCloudDatabase",
        "icon": "$(confluent-logo)",
        "title": "Set CCloud Flink Database for Flink Statement",
        "category": "Confluent: Flink SQL"
      },
      {
        "command": "confluent.document.flinksql.resetCCloudMetadata",
        "icon": "Clear Settings",
        "title": "Reset CCloud Flink Metadata",
        "category": "Confluent: Flink SQL"
      },
      {
        "command": "confluent.connections.setKrb5ConfigPath",
        "title": "Set Kerberos krb5.conf Path",
        "category": "Confluent: Connections"
      },
      {
        "command": "confluent.flink.statements.search",
        "icon": "$(search)",
        "title": "Search",
        "category": "Confluent: Flink Statements View"
      },
      {
        "command": "confluent.flink.statements.search.clear",
        "title": "Clear Search",
        "category": "Confluent: Flink Statements View"
      },
      {
        "command": "confluent.flinkdatabase.setUDFsViewMode",
        "title": "Switch to Flink UDFs",
        "icon": "$(code)",
        "category": "Confluent: Flink Database View"
      },
      {
        "command": "confluent.flinkdatabase.setArtifactsViewMode",
        "title": "Switch to Flink Artifacts",
        "icon": "$(folder-library)",
        "category": "Confluent: Flink Database View"
      }
    ],
    "configuration": [
      {
        "title": "General",
        "properties": {
          "confluent.debugging.showSidecarExceptions": {
            "type": "boolean",
            "default": false,
            "description": "Alert on sidecar process exceptions"
          },
          "confluent.topic.produceMessages.schemas.useTopicNameStrategy": {
            "type": "boolean",
            "default": true,
            "markdownDescription": "Use [TopicNameStrategy](https://docs.confluent.io/platform/current/schema-registry/fundamentals/serdes-develop/index.html#overview) for schema subject name when producing messages to Kafka topics. Disabling this will require selecting the subject name strategy to use."
          },
          "confluent.topic.produceMessages.schemas.allowOlderVersions": {
            "type": "boolean",
            "default": false,
            "markdownDescription": "Allow older schema versions to be used when producing messages to Kafka topics.\n\n- Enabling this will require selecting the schema version to use.\n\n- Disabling this will use the **latest schema version**.\n\n---\n\n⚠️ **WARNING**: Producing messages with older schema versions can be in violation of some schema compatibility settings."
          },
          "confluent.showNewVersionNotifications": {
            "type": "boolean",
            "default": true,
            "markdownDescription": "Show notifications when the extension is first installed or updated to a new version. Disabling this will prevent welcome messages and update notifications from appearing during extension activation.\n\n_NOTE: This does not affect error notifications or other extension functionality._"
          },
          "confluent.preview.useNewResourcesViewProvider": {
            "type": "boolean",
            "default": true,
            "markdownDescription": "Use the new Resources view provider for displaying resources in the Confluent extension.\n\n---\n\n⚠️ **WARNING**: This setting is currently in preview and may not be fully functional or stable. Must restart extensions for change to take effect.",
            "tags": [
              "preview"
            ]
          }
        }
      },
      {
        "title": "Confluent Cloud",
        "properties": {
          "confluent.cloud.messageViewer.showSchemaWarningNotifications": {
            "type": "boolean",
            "default": true,
            "description": "Whether or not warning notifications will appear when consuming messages without permission to access the associated Schema Registry."
          },
          "confluent.debugging.sslTls.serverCertificateVerificationDisabled": {
            "type": "boolean",
            "default": false,
            "markdownDescription": "Disable SSL/TLS server certificate verification when making requests to Confluent/Kafka connections or resources.\n\n---\n\n⚠️ **WARNING**: This setting may allow a Man-in-the-Middle attack on the network connection between the Confluent extension and Confluent Cloud, which can lead to loss of sensitive data like credentials and PII. **_This should only be used for debugging purposes in non-production environments._**"
          },
          "confluent.cloud.privateNetworkEndpoints": {
            "type": "object",
            "default": {},
            "description": "Configure private network endpoints for specific Confluent Cloud environments. Each entry maps an environment ID to its corresponding private endpoints.",
            "additionalProperties": {
              "type": "string"
            }
          },
          "confluent.ssl.pemPaths": {
            "type": "array",
            "items": {
              "type": "string"
            },
            "default": [],
            "markdownDescription": "Path(s) to `.pem` file(s) to use for SSL/TLS connections when making requests to Confluent Cloud. (You can also use the [\"Add SSL/TLS PEM Path\" command](command:confluent.connections.addSSLPemPath).)\n\n_NOTE: This is only used for the main Confluent Cloud connection, and does not apply to custom/'direct' connections._"
          }
        }
      },
      {
        "title": "Connections",
        "properties": {
          "confluent.krb5ConfigPath": {
            "type": "string",
            "default": "",
            "markdownDescription": "Path to the `krb5.conf` file to use for Kerberos authentication in direct connections. This setting is used when connecting to Kafka clusters that require Kerberos authentication. (You can also use the [\"Set Kerberos krb5.conf Path\" command](command:confluent.connections.setKrb5ConfigPath).)"
          }
        }
      },
      {
        "title": "Local",
        "properties": {
          "confluent.localDocker.socketPath": {
            "type": "string",
            "default": "",
            "markdownDescription": "Path to the Docker socket file.  (You can also use the [\"Set Docker Socket Path\" command](command:confluent.docker.setSocketPath).)"
          },
          "confluent.localDocker.kafkaImageRepo": {
            "type": "string",
            "enum": [
              "confluentinc/confluent-local"
            ],
            "default": "confluentinc/confluent-local",
            "description": "Docker image repo to use when starting a local Kafka container"
          },
          "confluent.localDocker.kafkaImageTag": {
            "type": "string",
            "default": "7.9.0",
            "description": "Docker image tag to use when starting a local Kafka container"
          },
          "confluent.localDocker.schemaRegistryImageRepo": {
            "type": "string",
            "enum": [
              "confluentinc/cp-schema-registry"
            ],
            "default": "confluentinc/cp-schema-registry",
            "description": "Docker image repo to use when starting a local Schema Registry container"
          },
          "confluent.localDocker.schemaRegistryImageTag": {
            "type": "string",
            "default": "7.9.0",
            "markdownDescription": "Docker image tag to use when starting a local Schema Registry container"
          }
        }
      },
      {
        "title": "Flink SQL Defaults",
        "properties": {
          "confluent.flink.enableConfluentCloudLanguageServer": {
            "type": "boolean",
            "default": true,
            "markdownDescription": "Enable integration with the Confluent Cloud Flink SQL language server for diagnostics, code completion, and other language features in Flink SQL documents. (Requires [signing in to Confluent Cloud](command:confluent.connections.ccloud.signIn).)"
          },
          "confluent.flink.enableFlinkArtifacts": {
            "type": "boolean",
            "default": false,
            "order": 1,
            "markdownDescription": "Enable Flink Artifacts functionality including the artifacts view and related features for managing Flink artifacts in Confluent Cloud. (Requires [signing in to Confluent Cloud](command:confluent.connections.ccloud.signIn).)",
            "tags": [
              "preview"
            ]
          },
          "confluent.flink.computePoolId": {
            "type": "string",
            "default": "",
            "order": 2,
            "markdownDescription": "ID for the compute pool to use as a default in Confluent Cloud for Apache Flink® SQL operations. The value must be a valid Confluent Cloud compute pool ID. \n\nTo select from the list of available compute pools use the [\"Configure default settings for Flink SQL actions\" command](command:confluent.flink.configureFlinkDefaults)."
          },
          "confluent.flink.database": {
            "type": "string",
            "order": 3,
            "default": "",
            "markdownDescription": "Name or ID for Apache Kafka® cluster in Confluent to use as the default Confluent Cloud for Apache Flink® SQL database. The value must be a valid Confluent Cloud database (Kafka cluster) name or ID. \n\nTo select from the list of available databases use the [\"Configure default settings for Flink SQL actions\" command](command:confluent.flink.configureFlinkDefaults)."
          },
          "confluent.flink.updateComputePoolIdFromCodelens": {
            "markdownDescription": "Controls whether or not to update `#confluent.flink.computePoolId#` after selecting a compute pool from the 'Set Compute Pool' codelens.",
            "type": "string",
            "default": "ask",
            "enum": [
              "never",
              "ask",
              "always"
            ],
            "markdownEnumDescriptions": [
              "Don't ask, and **never** update `#confluent.flink.computePoolId#`.",
              "Show a notification asking whether or not to update `#confluent.flink.computePoolId#`.",
              "**Always** update `#confluent.flink.computePoolId#` without asking."
            ]
          },
          "confluent.flink.updateDatabaseFromCodelens": {
            "markdownDescription": "Controls whether or not to update `#confluent.flink.database#` after selecting a database from the 'Set Catalog & Database' codelens.",
            "type": "string",
            "default": "ask",
            "enum": [
              "never",
              "ask",
              "always"
            ],
            "markdownEnumDescriptions": [
              "Don't ask, and **never** update `#confluent.flink.database#`.",
              "Show a notification asking whether or not to update `#confluent.flink.database#`.",
              "**Always** update `#confluent.flink.database#` without asking."
            ]
          },
          "confluent.flink.statementPollingFrequency": {
            "type": "number",
            "default": 10,
            "description": "Frequency of refreshing non-terminal Flink statements (in seconds). Setting to 0 will disable polling updates entirely.",
            "minimum": 0,
            "maximum": 600
          },
          "confluent.flink.statementPollingLimit": {
            "type": "number",
            "default": 20,
            "description": "Maximum number of non-terminal Flink statements to poll for updated states. If more than this value are pollable, only the N most recently updated will be polled.",
            "minimum": 1,
            "maximum": 1000
          },
          "confluent.flink.statementPollingConcurrency": {
            "type": "number",
            "default": 5,
            "description": "Maximum number of concurrent polling requests for non-terminal Flink statements.",
            "minimum": 1,
            "maximum": 10
          }
        }
      },
      {
        "title": "Copilot Chat Participant",
        "properties": {
          "confluent.experimental.enableChatParticipant": {
            "order": 0,
            "type": "boolean",
            "default": false,
            "description": "Enable the Confluent chat participant for Copilot.",
            "tags": [
              "experimental"
            ]
          },
          "confluent.chat.telemetry.sendErrorData": {
            "type": "boolean",
            "default": false,
            "markdownDescription": "Include **error data** from Copilot chat participant results gathered from 👍/👎 feedback or from error responses. When disabled (default), no error details will be sent."
          },
          "confluent.chat.telemetry.sendToolCallData": {
            "type": "boolean",
            "default": false,
            "markdownDescription": "Include **tool call inputs and result contents** from Copilot chat participant results gathered from 👍/👎 feedback, as well as **tool call inputs** during tool call flows for general telemetry purposes.\n- When disabled (default), your privacy is protected as no model-provided tool inputs or result contents will be shared.\n- When enabled, potentially sensitive information will be sent including the full inputs provided to tools and their complete outputs (which may contain names, IDs, and detailed properties of your Confluent/Kafka resources).\n\nNOTE: If telemetry is enabled via `#telemetry.telemetryLevel#` and `#telemetry.feedback.enabled#`, we will always send the **names** of tools used, but not their inputs or outputs."
          }
        }
      }
    ],
    "grammars": [
      {
        "language": "flinksql",
        "scopeName": "source.flinksql",
        "path": "./flinksql.tmLanguage.json"
      }
    ],
    "languages": [
      {
        "id": "flinksql",
        "extensions": [
          ".flink.sql"
        ],
        "aliases": [
          "Flink SQL",
          "flinksql"
        ],
        "configuration": "./flinksql-language-config.json",
        "icon": {
          "light": "resources/flinksql-dark.svg",
          "dark": "resources/flinksql-light.svg"
        }
      }
    ],
    "keybindings": [
      {
        "command": "confluent.resources.search",
        "key": "ctrl+f",
        "mac": "cmd+f",
        "when": "focusedView == confluent-resources"
      },
      {
        "command": "confluent.topics.search",
        "key": "ctrl+f",
        "mac": "cmd+f",
        "when": "focusedView == confluent-topics"
      },
      {
        "command": "confluent.schemas.search",
        "key": "ctrl+f",
        "mac": "cmd+f",
        "when": "focusedView == confluent-schemas"
      },
      {
        "command": "confluent.flink.statements.search",
        "key": "ctrl+f",
        "mac": "cmd+f",
        "when": "focusedView == confluent-flink-statements"
      }
    ],
    "viewsContainers": {
      "activitybar": [
        {
          "id": "confluent",
          "title": "Confluent",
          "icon": "resources/confluent-logo.svg"
        }
      ]
    },
    "views": {
      "confluent": [
        {
          "id": "confluent-resources",
          "name": "Resources",
          "icon": "$(confluent-logo)"
        },
        {
          "id": "confluent-topics",
          "name": "Topics",
          "visibility": "collapsed",
          "icon": "$(confluent-logo)"
        },
        {
          "id": "confluent-schemas",
          "name": "Schemas",
          "visibility": "collapsed",
          "icon": "$(confluent-logo)"
        },
        {
          "id": "confluent-flink-statements",
          "name": "Flink Statements",
          "visibility": "collapsed",
          "icon": "$(confluent-logo)"
        },
        {
          "id": "confluent-flink-database",
          "name": "Flink Artifacts (Preview)",
          "visibility": "collapsed",
          "icon": "$(confluent-logo)",
          "when": "config.confluent.flink.enableFlinkArtifacts",
          "tags": [
            "preview"
          ]
        },
        {
          "id": "confluent-support",
          "name": "Support",
          "icon": "$(confluent-logo)"
        }
      ]
    },
    "viewsWelcome": [
      {
        "view": "confluent-resources",
        "contents": "No resources found.",
        "when": "!confluent.resourceSearchApplied"
      },
      {
        "view": "confluent-resources",
        "contents": "No resources match search string. [Clear search](command:confluent.resources.search.clear) or [try a new search](command:confluent.resources.search).",
        "when": "confluent.resourceSearchApplied"
      },
      {
        "view": "confluent-schemas",
        "contents": "No Schema Registries available.\n[Connect to Confluent Cloud](command:confluent.connections.ccloud.signIn)\nAlternatively, [start Schema Registry locally](command:confluent.docker.startLocalResources) with Docker or [connect directly](command:confluent.connections.direct) to a Schema Registry instance.",
        "when": "!(confluent.ccloudConnectionAvailable || confluent.localSchemaRegistryAvailable || confluent.directSchemaRegistryAvailable)"
      },
      {
        "view": "confluent-schemas",
        "contents": "No Schema Registry selected. Click below to get started.\n[Select Schema Registry](command:confluent.resources.schema-registry.select)",
        "when": "(confluent.ccloudConnectionAvailable || confluent.localSchemaRegistryAvailable || confluent.directSchemaRegistryAvailable) && !confluent.schemaRegistrySelected"
      },
      {
        "view": "confluent-schemas",
        "contents": "No schemas found.\n[Create Schema](command:confluent.schemas.create)",
        "when": "(confluent.ccloudConnectionAvailable || confluent.localSchemaRegistryAvailable || confluent.directSchemaRegistryAvailable) && confluent.schemaRegistrySelected && !confluent.schemaSearchApplied"
      },
      {
        "view": "confluent-schemas",
        "contents": "No schemas match search string. [Clear search](command:confluent.schemas.search.clear) or [try a new search](command:confluent.schemas.search).",
        "when": "(confluent.ccloudConnectionAvailable || confluent.localSchemaRegistryAvailable || confluent.directSchemaRegistryAvailable) && confluent.schemaRegistrySelected && confluent.schemaSearchApplied"
      },
      {
        "view": "confluent-topics",
        "contents": "No Kafka clusters available.\n[Connect to Confluent Cloud](command:confluent.connections.ccloud.signIn)\nAlternatively, [start Kafka locally](command:confluent.docker.startLocalResources) with Docker or [connect directly](command:confluent.connections.direct) to a Kafka cluster.",
        "when": "!(confluent.ccloudConnectionAvailable || confluent.localKafkaClusterAvailable || confluent.directKafkaClusterAvailable)"
      },
      {
        "view": "confluent-topics",
        "contents": "No Kafka cluster selected. Click below to get started.\n[Select Kafka Cluster](command:confluent.topics.kafka-cluster.select)",
        "when": "(confluent.ccloudConnectionAvailable || confluent.localKafkaClusterAvailable || confluent.directKafkaClusterAvailable) && !confluent.kafkaClusterSelected"
      },
      {
        "view": "confluent-topics",
        "contents": "No topics found.\n[Create Topic](command:confluent.topics.create)",
        "when": "(confluent.ccloudConnectionAvailable || confluent.localKafkaClusterAvailable || confluent.directKafkaClusterAvailable) && confluent.kafkaClusterSelected && !confluent.topicSearchApplied"
      },
      {
        "view": "confluent-topics",
        "contents": "No topics match search string. [Clear search](command:confluent.topics.search.clear) or [try a new search](command:confluent.topics.search).",
        "when": "(confluent.ccloudConnectionAvailable || confluent.localKafkaClusterAvailable || confluent.directKafkaClusterAvailable) && confluent.kafkaClusterSelected && confluent.topicSearchApplied"
      },
      {
        "view": "confluent-flink-statements",
        "contents": "No Flink compute pools available.\n[Connect to Confluent Cloud](command:confluent.connections.ccloud.signIn)",
        "when": "!confluent.ccloudConnectionAvailable"
      },
      {
        "view": "confluent-flink-statements",
        "contents": "No Flink compute pool selected. Click below to get started.\n[Select Flink Compute Pool](command:confluent.statements.flink-compute-pool.select)",
        "when": "confluent.ccloudConnectionAvailable && !confluent.flinkStatementsPoolSelected"
      },
      {
        "view": "confluent-flink-statements",
        "contents": "No Flink statements found.",
        "when": "confluent.ccloudConnectionAvailable && confluent.flinkStatementsPoolSelected && !confluent.flinkStatementsSearchApplied"
      },
      {
        "view": "confluent-flink-statements",
        "contents": "No Flink statements match search string. [Clear search](command:confluent.flink.statements.search.clear) or [try a new search](command:confluent.flink.statements.search).",
        "when": "confluent.ccloudConnectionAvailable && confluent.flinkStatementsPoolSelected && confluent.flinkStatementsSearchApplied"
      },
      {
        "view": "confluent-flink-database",
        "contents": "No Flink databases (CCloud Kafka clusters) available.\n[Connect to Confluent Cloud](command:confluent.connections.ccloud.signIn)",
        "when": "config.confluent.flink.enableFlinkArtifacts && !confluent.ccloudConnectionAvailable"
      },
      {
        "view": "confluent-flink-database",
        "contents": "No Flink database (CCloud Kafka cluster) selected. Click below to get started.\n[Select Flink Database/Kafka Cluster](command:confluent.flinkdatabase.kafka-cluster.select)",
        "when": "config.confluent.flink.enableFlinkArtifacts && confluent.ccloudConnectionAvailable && !confluent.flinkDatabaseSelected"
      },
      {
        "view": "confluent-flink-database",
        "contents": "No Flink artifacts found.",
        "when": "config.confluent.flink.enableFlinkArtifacts && confluent.ccloudConnectionAvailable && confluent.flinkDatabaseSelected"
      }
    ],
    "menus": {
      "commandPalette": [
        {
          "command": "confluent.connections.ccloud.signIn",
          "when": "!confluent.ccloudConnectionAvailable"
        },
        {
          "command": "confluent.connections.ccloud.signOut",
          "when": "confluent.ccloudConnectionAvailable"
        },
        {
          "command": "confluent.connections.direct.delete",
          "when": "false"
        },
        {
          "command": "confluent.connections.direct.edit",
          "when": "false"
        },
        {
          "command": "confluent.connections.direct.export",
          "when": "false"
        },
        {
          "command": "confluent.copyOrganizationId",
          "when": "false"
        },
        {
          "command": "confluent.copyResourceId",
          "when": "false"
        },
        {
          "command": "confluent.copyResourceName",
          "when": "false"
        },
        {
          "command": "confluent.topic.produce.fromDocument",
          "when": "false"
        },
        {
          "command": "confluent.copyResourceUri",
          "when": "false"
        },
        {
          "command": "confluent.resources.kafka-cluster.copyBootstrapServers",
          "when": "false"
        },
        {
          "command": "confluent.resources.refreshConnection",
          "when": "false"
        },
        {
          "command": "confluent.resources.search.clear",
          "when": "confluent.resourceSearchApplied"
        },
        {
          "command": "confluent.statements.viewstatementsql",
          "when": "false"
        },
        {
          "command": "confluent.statements.refresh",
          "when": "false"
        },
        {
          "command": "confluent.statements.create",
          "when": "false"
        },
        {
          "command": "confluent.schemaViewer.viewLocally",
          "when": "false"
        },
        {
          "command": "confluent.schemaViewer.viewLatestLocally",
          "when": "false"
        },
        {
          "command": "confluent.schemas.copySchemaRegistryId",
          "when": "false"
        },
        {
          "command": "confluent.schemas.copySubject",
          "when": "false"
        },
        {
          "command": "confluent.schemas.evolve",
          "when": "false"
        },
        {
          "command": "confluent.schemas.deleteVersion",
          "when": "false"
        },
        {
          "command": "confluent.schemas.evolveSchemaSubject",
          "when": "false"
        },
        {
          "command": "confluent.schemas.refresh",
          "when": "false"
        },
        {
          "command": "confluent.schemas.search.clear",
          "when": "confluent.schemaSearchApplied"
        },
        {
          "command": "confluent.schemas.upload",
          "when": "false"
        },
        {
          "command": "confluent.schemas.uploadForSubject",
          "when": "false"
        },
        {
          "command": "confluent.topics.delete",
          "when": "false"
        },
        {
          "command": "confluent.topics.edit",
          "when": "false"
        },
        {
          "command": "confluent.topics.query",
          "when": "false"
        },
        {
          "command": "confluent.topics.openlatestschemas",
          "when": "false"
        },
        {
          "command": "confluent.topics.copyKafkaClusterId",
          "when": "false"
        },
        {
          "command": "confluent.topics.copyKafkaClusterName",
          "when": "false"
        },
        {
          "command": "confluent.topics.copyKafkaClusterBootstrapServers",
          "when": "false"
        },
        {
          "command": "confluent.topics.search.clear",
          "when": "confluent.topicSearchApplied"
        },
        {
          "command": "confluent.schemas.diffMostRecentVersions",
          "when": "false"
        },
        {
          "command": "confluent.openCCloudLink",
          "when": "false"
        },
        {
          "command": "confluent.openCCloudApiKeysUrl",
          "when": "false"
        },
        {
          "command": "confluent.document.flinksql.setCCloudComputePool",
          "when": "false"
        },
        {
          "command": "confluent.document.flinksql.setCCloudDatabase",
          "when": "false"
        },
        {
          "command": "confluent.document.flinksql.resetCCloudMetadata",
          "when": "false"
        },
        {
          "command": "confluent.resources.scaffold",
          "when": "false"
        },
        {
          "command": "confluent.flink.statements.search.clear",
          "when": "confluent.flinkStatementsSearchApplied"
        },
        {
          "command": "confluent.resources.ccloudEnvironment.setPrivateNetworkEndpoint",
          "when": "false"
        },
        {
          "command": "confluent.flinkdatabase.setArtifactsViewMode",
          "when": "confluent.flinkDatabaseViewMode == 'UDFs'"
        },
        {
          "command": "confluent.flinkdatabase.setUDFsViewMode",
          "when": "confluent.flinkDatabaseViewMode == 'artifacts'"
        }
      ],
      "editor/title": [
        {
          "command": "confluent.topic.consume.duplicate",
          "group": "navigation@1",
          "when": "activeWebviewPanelId == message-viewer"
        },
        {
          "command": "confluent.topic.consume.getUri",
          "group": "navigation@2",
          "when": "activeWebviewPanelId == message-viewer"
        }
      ],
      "editor/title/context": [
        {
          "command": "confluent.topic.consume.duplicate",
          "group": "navigation",
          "when": "activeWebviewPanelId == message-viewer"
        },
        {
          "command": "confluent.diff.selectForCompare",
          "when": "resourceScheme in confluent.diffableResources",
          "group": "3_compare"
        },
        {
          "command": "confluent.diff.compareWithSelected",
          "when": "resourceScheme in confluent.diffableResources && confluent.resourceSelectedForCompare",
          "group": "3_compare"
        }
      ],
      "editor/context": [
        {
          "command": "confluent.diff.selectForCompare",
          "when": "resourceScheme in confluent.diffableResources",
          "group": "1_diff"
        },
        {
          "command": "confluent.diff.compareWithSelected",
          "when": "resourceScheme in confluent.diffableResources && confluent.resourceSelectedForCompare",
          "group": "1_diff"
        }
      ],
      "view/title": [
        {
          "command": "confluent.resources.search",
          "when": "view == confluent-resources && !confluent.resourceSearchApplied",
          "group": "navigation@1"
        },
        {
          "command": "confluent.resources.search.clear",
          "when": "view == confluent-resources && confluent.resourceSearchApplied",
          "group": "navigation@1"
        },
        {
          "command": "confluent.connections.direct",
          "when": "view == confluent-resources",
          "group": "navigation@2"
        },
        {
          "command": "confluent.resources.refresh",
          "when": "!config.confluent.preview.useNewResourcesViewProvider && view == confluent-resources",
          "group": "navigation@3"
        },
        {
          "command": "confluent.schemas.search",
          "when": "view == confluent-schemas && confluent.schemaRegistrySelected && !confluent.schemaSearchApplied",
          "group": "navigation@1"
        },
        {
          "command": "confluent.schemas.search.clear",
          "when": "view == confluent-schemas && confluent.schemaRegistrySelected && confluent.schemaSearchApplied",
          "group": "navigation@1"
        },
        {
          "command": "confluent.schemas.create",
          "when": "view == confluent-schemas",
          "group": "navigation@2"
        },
        {
          "command": "confluent.schemas.upload",
          "when": "view == confluent-schemas && confluent.schemaRegistrySelected",
          "group": "navigation@3"
        },
        {
          "command": "confluent.resources.schema-registry.select",
          "when": "view == confluent-schemas && (confluent.ccloudConnectionAvailable || confluent.localSchemaRegistryAvailable || confluent.directSchemaRegistryAvailable)",
          "group": "navigation@4"
        },
        {
          "command": "confluent.schemas.refresh",
          "when": "view == confluent-schemas && confluent.schemaRegistrySelected",
          "group": "navigation@5"
        },
        {
          "command": "confluent.schemas.copySchemaRegistryId",
          "when": "view == confluent-schemas && confluent.schemaRegistrySelected",
          "group": "2_copy@1"
        },
        {
          "command": "confluent.topics.search",
          "when": "view == confluent-topics && confluent.kafkaClusterSelected && !confluent.topicSearchApplied",
          "group": "navigation@1"
        },
        {
          "command": "confluent.topics.search.clear",
          "when": "view == confluent-topics && confluent.kafkaClusterSelected && confluent.topicSearchApplied",
          "group": "navigation@1"
        },
        {
          "command": "confluent.topics.create",
          "when": "view == confluent-topics && confluent.kafkaClusterSelected",
          "group": "navigation@2"
        },
        {
<<<<<<< HEAD
          "command": "confluent.topics.kafka-cluster.select",
=======
          "command": "confluent.uploadArtifact",
          "when": "view == confluent-flink-artifacts && confluent.ccloudConnectionAvailable && config.confluent.flink.enableFlinkArtifacts",
          "group": "navigation@2"
        },
        {
          "command": "confluent.resources.kafka-cluster.select",
>>>>>>> e7ed86d8
          "when": "view == confluent-topics && (confluent.ccloudConnectionAvailable || confluent.localKafkaClusterAvailable || confluent.directKafkaClusterAvailable)",
          "group": "navigation@3"
        },
        {
          "command": "confluent.topics.refresh",
          "when": "view == confluent-topics && confluent.kafkaClusterSelected",
          "group": "navigation@4"
        },
        {
          "command": "confluent.topics.copyKafkaClusterId",
          "when": "view == confluent-topics && confluent.kafkaClusterSelected",
          "group": "2_copy@1"
        },
        {
          "command": "confluent.topics.copyKafkaClusterName",
          "when": "view == confluent-topics && confluent.kafkaClusterSelected",
          "group": "2_copy@2"
        },
        {
          "command": "confluent.topics.copyKafkaClusterBootstrapServers",
          "when": "view == confluent-topics && confluent.kafkaClusterSelected",
          "group": "2_copy@3"
        },
        {
          "command": "confluent.flink.statements.search",
          "when": "view == confluent-flink-statements && confluent.flinkStatementsPoolSelected && !confluent.flinkStatementsSearchApplied",
          "group": "navigation@1"
        },
        {
          "command": "confluent.flink.statements.search.clear",
          "when": "view == confluent-flink-statements && confluent.flinkStatementsPoolSelected && confluent.flinkStatementsSearchApplied",
          "group": "navigation@1"
        },
        {
          "command": "confluent.statements.create",
          "when": "view == confluent-flink-statements && confluent.ccloudConnectionAvailable && confluent.flinkStatementsPoolSelected",
          "group": "navigation@2"
        },
        {
          "command": "confluent.resources.ccloudenvironment.viewflinkstatements",
          "when": "view == confluent-flink-statements && confluent.ccloudConnectionAvailable",
          "group": "navigation@3"
        },
        {
          "command": "confluent.statements.flink-compute-pool.select",
          "when": "view == confluent-flink-statements && confluent.ccloudConnectionAvailable",
          "group": "navigation@4"
        },
        {
          "command": "confluent.statements.refresh",
          "when": "view == confluent-flink-statements && confluent.ccloudConnectionAvailable && confluent.flinkStatementsPoolSelected",
          "group": "navigation@5"
        },
        {
          "command": "confluent.flinkdatabase.kafka-cluster.select",
          "when": "view == confluent-flink-database && confluent.ccloudConnectionAvailable && config.confluent.flink.enableFlinkArtifacts",
          "group": "navigation@1"
        },
        {
          "command": "confluent.flinkdatabase.setArtifactsViewMode",
          "when": "view == confluent-flink-database && confluent.ccloudConnectionAvailable && config.confluent.flink.enableFlinkArtifacts && confluent.flinkDatabaseSelected && confluent.flinkDatabaseViewMode == 'UDFs'",
          "group": "navigation@2"
        },
        {
          "command": "confluent.flinkdatabase.setUDFsViewMode",
          "when": "view == confluent-flink-database && confluent.ccloudConnectionAvailable && config.confluent.flink.enableFlinkArtifacts && confluent.flinkDatabaseSelected && confluent.flinkDatabaseViewMode == 'artifacts'",
          "group": "navigation@2"
        }
      ],
      "view/item/context": [
        {
          "command": "confluent.copyResourceId",
          "when": "view in confluent.viewsWithResources && (viewItem in confluent.resourcesWithIDs || viewItem =~ /.*-schema$/)",
          "group": "2_copy@1"
        },
        {
          "command": "confluent.copyResourceName",
          "when": "view in confluent.viewsWithResources && (viewItem in confluent.resourcesWithNames || viewItem =~ /.*-topic-.*/)",
          "group": "2_copy@2"
        },
        {
          "command": "confluent.copyResourceUri",
          "when": "view in confluent.viewsWithResources && viewItem in confluent.resourcesWithURIs",
          "group": "2_copy@3"
        },
        {
          "command": "confluent.resources.refreshConnection",
          "when": "config.confluent.preview.useNewResourcesViewProvider && view == confluent-resources && viewItem =~ /.*-container.*/",
          "group": "inline"
        },
        {
          "command": "confluent.docker.startLocalResources",
          "when": "view == confluent-resources && viewItem =~ /local-container.*/ && !(confluent.localKafkaClusterAvailable && confluent.localSchemaRegistryAvailable)",
          "group": "inline"
        },
        {
          "command": "confluent.docker.stopLocalResources",
          "when": "view == confluent-resources && viewItem == local-container-connected && confluent.localKafkaClusterAvailable",
          "group": "inline"
        },
        {
          "command": "confluent.diff.selectForCompare",
          "when": "(view == confluent-schemas || view == confluent-topics) && viewItem =~ /.*-schema$/",
          "group": "3_compare"
        },
        {
          "command": "confluent.diff.compareWithSelected",
          "when": "confluent.resourceSelectedForCompare && (view == confluent-schemas || view == confluent-topics) && viewItem =~ /.*-schema$/",
          "group": "3_compare"
        },
        {
          "command": "confluent.connections.ccloud.signIn",
          "when": "viewItem == resources-ccloud-container",
          "group": "inline@1"
        },
        {
          "command": "confluent.connections.direct.delete",
          "when": "viewItem == direct-environment || viewItem =~ /resources-direct-container.*/",
          "group": "inline@3"
        },
        {
          "command": "confluent.connections.direct.edit",
          "when": "viewItem == direct-environment || viewItem =~ /resources-direct-container.*/",
          "group": "inline@2"
        },
        {
          "command": "confluent.connections.direct.export",
          "when": "viewItem == direct-environment || viewItem =~ /resources-direct-container.*/",
          "group": "inline@1"
        },
        {
          "command": "confluent.organizations.use",
          "when": "viewItem == resources-ccloud-container-connected",
          "group": "inline@1"
        },
        {
          "command": "confluent.connections.ccloud.signOut",
          "when": "viewItem == resources-ccloud-container-connected",
          "group": "inline@2"
        },
        {
          "command": "confluent.copyOrganizationId",
          "when": "viewItem == resources-ccloud-container-connected",
          "group": "2_copy@1"
        },
        {
          "command": "confluent.resources.ccloudenvironment.viewflinkstatements",
          "when": "view == confluent-resources && viewItem == flinkable-ccloud-environment",
          "group": "4_flink@1"
        },
        {
          "command": "confluent.flinkdatabase.kafka-cluster.select",
          "when": "view == confluent-resources && viewItem =~ /.*-flinkable.*-kafka-cluster/",
          "group": "4_flink@1"
        },
        {
          "command": "confluent.resources.kafka-cluster.copyBootstrapServers",
          "when": "view == confluent-resources && viewItem =~ /.*-kafka-cluster.*/",
          "group": "2_copy@3"
        },
        {
          "command": "confluent.resources.scaffold",
          "when": "view in confluent.viewsWithResources && ((viewItem =~ /.*-kafka-cluster.*/ || viewItem =~ /.*-topic.*/) || viewItem =~ /.*compute-pool*/)"
        },
        {
          "command": "confluent.schemas.copySchemaRegistryId",
          "when": "(view == confluent-schemas || view == confluent-topics) && viewItem =~ /.*-schema*/",
          "group": "4_copy@1"
        },
        {
          "command": "confluent.schemas.copySubject",
          "when": "(view == confluent-schemas || view == confluent-topics) && viewItem =~ /.*schema-subject$/",
          "group": "4_copy@1"
        },
        {
          "command": "confluent.schemas.diffMostRecentVersions",
          "when": "(view == confluent-schemas || view == confluent-topics) && viewItem =~ /.*multiple-versions.*schema-subject/",
          "group": "3_compare"
        },
        {
          "command": "confluent.schemas.evolve",
          "when": "(view == confluent-schemas || view == confluent-topics) && viewItem =~ /.*evolvable.*schema$/",
          "group": "inline@1"
        },
        {
          "command": "confluent.schemas.deleteVersion",
          "when": "(view == confluent-schemas || view == confluent-topics) && viewItem =~ /.*schema$/",
          "group": "schemas"
        },
        {
          "command": "confluent.schemas.evolveSchemaSubject",
          "when": "(view == confluent-schemas || view == confluent-topics) && viewItem =~ /.*schema-subject$/",
          "group": "inline@2"
        },
        {
          "command": "confluent.schemas.deleteSubject",
          "when": "(view == confluent-schemas || view == confluent-topics) && viewItem =~ /.*schema-subject$/",
          "group": "schemas"
        },
        {
          "command": "confluent.deleteArtifact",
          "when": "view == confluent-flink-database && viewItem =~ /.*-flink-artifact$/",
          "group": "artifacts"
        },
        {
          "command": "confluent.schemas.upload",
          "when": "view == confluent-resources && viewItem =~ /.*-schema-registry/",
          "group": "inline@1"
        },
        {
          "command": "confluent.schemas.uploadForSubject",
          "when": "(view == confluent-schemas || view == confluent-topics) && viewItem =~ /.*schema-subject$/",
          "group": "inline@2"
        },
        {
          "command": "confluent.schemaViewer.viewLatestLocally",
          "when": "(view == confluent-schemas || view == confluent-topics) && viewItem =~ /.*schema-subject$/",
          "group": "inline@1"
        },
        {
          "command": "confluent.topic.consume",
          "when": "view == confluent-topics && viewItem =~ /.*-topic.*-authzREAD.*/",
          "group": "inline@1"
        },
        {
          "command": "confluent.topic.produce.fromDocument",
          "when": "view == confluent-topics && viewItem =~ /.*-topic.*-authzWRITE.*/",
          "group": "inline@2"
        },
        {
          "command": "confluent.topics.delete",
          "when": "view == confluent-topics && viewItem =~ /.*-topic.*-authzDELETE.*/",
          "group": "topics"
        },
        {
          "command": "confluent.topics.edit",
          "when": "view == confluent-topics && viewItem =~ /.*-topic.*-authzALTER_CONFIGS.*/",
          "group": "topics"
        },
        {
          "command": "confluent.topics.create",
          "when": "view == confluent-resources && viewItem =~ /.*kafka-cluster.*/",
          "group": "3_topics"
        },
        {
          "command": "confluent.topics.openlatestschemas",
          "when": "view == confluent-topics && viewItem =~ /.*-topic.*-with-schema.*/",
          "group": "topic_schemas@1"
        },
        {
          "command": "confluent.topics.copyKafkaClusterId",
          "when": "view == confluent-topics && viewItem =~ /.*-topic.*/",
          "group": "4_copy@1"
        },
        {
          "command": "confluent.topics.copyKafkaClusterName",
          "when": "view == confluent-topics && viewItem =~ /.*-topic.*/",
          "group": "4_copy@2"
        },
        {
          "command": "confluent.topics.copyKafkaClusterBootstrapServers",
          "when": "view == confluent-topics && viewItem =~ /.*-topic.*/",
          "group": "4_copy@3"
        },
        {
          "command": "confluent.openCCloudLink",
          "when": "view in confluent.viewsWithResources && (viewItem in confluent.ccloudResources || viewItem =~ /ccloud-kafka-topic.*/ || viewItem =~ /.*ccloud.*subject$/ || viewItem =~ /.*ccloud.*schema$/)",
          "group": "z_openInCloud"
        },
        {
          "command": "confluent.openCCloudApiKeysUrl",
          "when": "view in confluent.viewsWithResources && (viewItem =~ /ccloud.*kafka-cluster/ || viewItem == ccloud-schema-registry)",
          "group": "z_openInCloud"
        },
        {
          "command": "confluent.topics.query",
          "when": "view == confluent-topics && viewItem =~ /ccloud-kafka-topic.*-flinkable.*/",
          "group": "z_openInCloud"
        },
        {
          "command": "confluent.artifacts.registerUDF",
          "when": "view == confluent-flink-database && confluent.flinkDatabaseViewMode == 'artifacts'",
          "group": "z_openInCloud"
        },
        {
          "command": "confluent.resources.ccloudEnvironment.setPrivateNetworkEndpoint",
          "when": "view == confluent-resources && viewItem =~ /.*ccloud-environment/",
          "group": "z_openInCloud"
        },
        {
          "command": "confluent.flinkStatementResults",
          "when": "view == confluent-flink-statements && viewItem =~ /.*flink-statement$/",
          "group": "inline@1"
        }
      ]
    },
    "colors": [],
    "icons": {
      "apache-kafka": {
        "description": "apache-kafka icon",
        "default": {
          "fontPath": "./resources/dist/icons.woff2",
          "fontCharacter": "\\f101"
        }
      },
      "confluent-environment": {
        "description": "confluent-environment icon",
        "default": {
          "fontPath": "./resources/dist/icons.woff2",
          "fontCharacter": "\\f102"
        }
      },
      "confluent-evolve-schema": {
        "description": "confluent-evolve-schema icon",
        "default": {
          "fontPath": "./resources/dist/icons.woff2",
          "fontCharacter": "\\f103"
        }
      },
      "confluent-export-connection": {
        "description": "confluent-export-connection icon",
        "default": {
          "fontPath": "./resources/dist/icons.woff2",
          "fontCharacter": "\\f104"
        }
      },
      "confluent-flink-compute-pool": {
        "description": "confluent-flink-compute-pool icon",
        "default": {
          "fontPath": "./resources/dist/icons.woff2",
          "fontCharacter": "\\f105"
        }
      },
      "confluent-flink-statement-status-completed": {
        "description": "confluent-flink-statement-status-completed icon",
        "default": {
          "fontPath": "./resources/dist/icons.woff2",
          "fontCharacter": "\\f106"
        }
      },
      "confluent-flink-statement-status-degraded": {
        "description": "confluent-flink-statement-status-degraded icon",
        "default": {
          "fontPath": "./resources/dist/icons.woff2",
          "fontCharacter": "\\f107"
        }
      },
      "confluent-flink-statement-status-deleting": {
        "description": "confluent-flink-statement-status-deleting icon",
        "default": {
          "fontPath": "./resources/dist/icons.woff2",
          "fontCharacter": "\\f108"
        }
      },
      "confluent-flink-statement-status-failed": {
        "description": "confluent-flink-statement-status-failed icon",
        "default": {
          "fontPath": "./resources/dist/icons.woff2",
          "fontCharacter": "\\f109"
        }
      },
      "confluent-flink-statement-status-pending": {
        "description": "confluent-flink-statement-status-pending icon",
        "default": {
          "fontPath": "./resources/dist/icons.woff2",
          "fontCharacter": "\\f10a"
        }
      },
      "confluent-flink-statement-status-running": {
        "description": "confluent-flink-statement-status-running icon",
        "default": {
          "fontPath": "./resources/dist/icons.woff2",
          "fontCharacter": "\\f10b"
        }
      },
      "confluent-flink-statement-status-stopped": {
        "description": "confluent-flink-statement-status-stopped icon",
        "default": {
          "fontPath": "./resources/dist/icons.woff2",
          "fontCharacter": "\\f10c"
        }
      },
      "confluent-kafka-cluster": {
        "description": "confluent-kafka-cluster icon",
        "default": {
          "fontPath": "./resources/dist/icons.woff2",
          "fontCharacter": "\\f10d"
        }
      },
      "confluent-logo": {
        "description": "confluent-logo icon",
        "default": {
          "fontPath": "./resources/dist/icons.woff2",
          "fontCharacter": "\\f10e"
        }
      },
      "confluent-new-message": {
        "description": "confluent-new-message icon",
        "default": {
          "fontPath": "./resources/dist/icons.woff2",
          "fontCharacter": "\\f10f"
        }
      },
      "confluent-schema-registry": {
        "description": "confluent-schema-registry icon",
        "default": {
          "fontPath": "./resources/dist/icons.woff2",
          "fontCharacter": "\\f110"
        }
      },
      "confluent-send-message": {
        "description": "confluent-send-message icon",
        "default": {
          "fontPath": "./resources/dist/icons.woff2",
          "fontCharacter": "\\f111"
        }
      },
      "confluent-topic-without-schema": {
        "description": "confluent-topic-without-schema icon",
        "default": {
          "fontPath": "./resources/dist/icons.woff2",
          "fontCharacter": "\\f112"
        }
      },
      "confluent-topic": {
        "description": "confluent-topic icon",
        "default": {
          "fontPath": "./resources/dist/icons.woff2",
          "fontCharacter": "\\f113"
        }
      },
      "confluent-view-messages": {
        "description": "confluent-view-messages icon",
        "default": {
          "fontPath": "./resources/dist/icons.woff2",
          "fontCharacter": "\\f114"
        }
      },
      "warpstream-logo": {
        "description": "warpstream-logo icon",
        "default": {
          "fontPath": "./resources/dist/icons.woff2",
          "fontCharacter": "\\f115"
        }
      }
    },
    "walkthroughs": [
      {
        "id": "confluent-walkthrough",
        "title": "Get Started with Confluent for VS Code",
        "description": "Interact with Apache Kafka® clusters running locally or on Confluent Cloud.",
        "steps": [
          {
            "id": "connect-confluent-cloud",
            "title": "Connect to Confluent Cloud",
            "description": "Sign in to see your Confluent Cloud resources.\n[Sign in](command:confluent.connections.ccloud.signIn)\n[Sign up for free](https://www.confluent.io/get-started/?utm_source=vscode-ext)",
            "media": {
              "image": "resources/walkthrough/connect.png",
              "altText": "Connect to Kafka clusters"
            },
            "completionEvents": [
              "onCommand:confluent.connections.ccloud.signIn"
            ]
          },
          {
            "id": "create-connections",
            "title": "Connect Directly",
            "description": "To connect to Confluent Cloud (via API Credential), Confluent Platform, WarpStream, Apache Kafka, and/or Schema Registry clusters.\n Select the $(plus) icon at the top of the Resources view to create or import a connection.\n[Create Connection](command:confluent.connections.direct)",
            "media": {
              "image": "resources/walkthrough/direct-connection-form.png",
              "altText": "Create a new connection to a Kafka cluster and/or Schema Registry"
            },
            "completionEvents": [
              "onCommand:confluent.connections.direct"
            ]
          },
          {
            "id": "connect-local-cluster",
            "title": "Start Local Environment",
            "description": "Start Kafka and Stream Registry clusters by selecting the $(debug-start) icon next to the 'Local' item in the Resources view.\n[Start Local Resources](command:confluent.docker.startLocalResources)",
            "media": {
              "image": "resources/walkthrough/start-local.png",
              "altText": "Connect to Kafka clusters"
            },
            "completionEvents": [
              "onCommand:confluent.docker.startLocalResources"
            ]
          },
          {
            "id": "view-topics",
            "title": "View Messages",
            "description": "Select the $(confluent-view-messages) icon next to a topic to open the Message Viewer and explore the messages produced to the topic.",
            "media": {
              "image": "resources/walkthrough/message-viewer.png",
              "altText": "Select the $(confluent-view-messages) icon next to a topic to see the Message viewer."
            },
            "completionEvents": [
              "onCommand:confluent.topic.consume"
            ]
          },
          {
            "id": "produce-messages",
            "title": "Produce Messages",
            "description": "Select the $(confluent-send-message) icon next to a topic to produce messages from files.",
            "media": {
              "image": "resources/walkthrough/produce-message.png",
              "altText": "Select the 'Send Message(s) to Topic' icon next to a topic to produce message to it."
            },
            "completionEvents": [
              "onCommand:confluent.topic.produce.fromDocument"
            ]
          },
          {
            "id": "inspect-schemas",
            "title": "Inspect Schemas",
            "description": "Examine schemas associated with your topics either from the Topics view or the Schemas view.",
            "media": {
              "image": "resources/walkthrough/schema-inspector.png",
              "altText": "Schema definitions are viewable in the editor area after expanding a subject and selecting on a version in the Topics view or the Schemas view."
            },
            "completionEvents": []
          },
          {
            "id": "iterate-schemas",
            "title": "Iterate Schemas",
            "description": "Create, update, and evolve schemas from the Schemas view.",
            "media": {
              "image": "resources/walkthrough/schema-inspector.png",
              "altText": "Schema structure is shown in the VS Code file viewer while you navigate schemas in the Topics view or the Schemas view."
            },
            "completionEvents": [
              "onCommand:confluent.schemas.create",
              "onCommand:confluent.schemas.upload",
              "onCommand:confluent.schemas.evolve",
              "onCommand:confluent.schemas.evolveSchemaSubject"
            ]
          },
          {
            "id": "cc-flink-statements",
            "title": "Confluent Cloud for Apache Flink",
            "description": "Author, submit, and view the result of Flink SQL statements in Confluent Cloud.",
            "media": {
              "markdown": "resources/walkthrough/flink/statements.md"
            },
            "completionEvents": [
              "onCommand:confluent.statements.create",
              "onCommand:confluent.statements.refresh",
              "onCommand:confluent.statements.viewstatementsql",
              "onCommand:confluent.flinkStatementResults"
            ]
          },
          {
            "id": "copilot",
            "title": "Copiloting Your Data Streaming",
            "description": "The extension provides a Copilot-powered chat assistant for Confluent and Apache Kafka® developers, offering guidance on configuration, development best practices, and troubleshooting for Kafka clusters, Schema Registry, Flink, and streaming applications. \n[Enable Copilot Chat Participant](command:workbench.action.openSettings?%5B%22%40ext%3Aconfluentinc.vscode-confluent%20copilot%22%5D)",
            "media": {
              "image": "resources/walkthrough/copilot.png",
              "altText": "The extension provides a Copilot-powered chat assistant for Confluent and Apache Kafka® developers, offering guidance on configuration, development best practices, and troubleshooting for Kafka clusters, Schema Registry, Flink, and streaming applications."
            }
          },
          {
            "id": "diff-resources",
            "title": "Compare Resources Side by Side",
            "description": "Use VS Code's powerful diff viewer to compare topic messages or schema definitions, making it easier to spot changes between different items.",
            "media": {
              "markdown": "resources/walkthrough/diffs/diff-guide.md"
            },
            "completionEvents": [
              "onCommand:confluent.diff.compareWithSelected"
            ]
          },
          {
            "id": "generate-project",
            "title": "Generate Files for a New Project",
            "description": "Just starting out? Run ``Generate New Project`` to get a complete scaffolding setup with all the necessary boilerplate files to kickstart your Kafka project.\n[Create new project](command:confluent.scaffold)",
            "media": {
              "markdown": "resources/walkthrough/generate-project.md"
            },
            "completionEvents": [
              "onCommand:confluent.scaffold"
            ]
          },
          {
            "id": "give-feedback",
            "title": "Provide Feedback",
            "description": "Your feedback has a direct impact on the evolution of the product.\n[Give Feedback](https://forms.gle/V4aWAa1PWJRBtGgGA)",
            "media": {
              "markdown": "resources/walkthrough/feedback.md"
            },
            "completionEvents": []
          }
        ]
      }
    ]
  },
  "devDependencies": {
    "@0no-co/graphqlsp": "^1.12.8",
    "@eslint/js": "^9.4.0",
    "@openapitools/openapi-generator-cli": "^2.22.0",
    "@playwright/test": "^1.45.0",
    "@rollup/plugin-alias": "^5.1.0",
    "@rollup/plugin-commonjs": "^28.0.0",
    "@rollup/plugin-json": "^6.1.0",
    "@rollup/plugin-node-resolve": "^16.0.0",
    "@rollup/plugin-replace": "^5.0.7",
    "@rollup/plugin-virtual": "^3.0.2",
    "@twbs/fantasticon": "3.0.0",
    "@types/archiver": "^6.0.3",
    "@types/d3": "^7.4.3",
    "@types/eslint__js": "^8.42.3",
    "@types/gulp": "^4.0.17",
    "@types/mocha": "^10.0.6",
    "@types/node": "^18.19.67",
    "@types/sanitize-html": "^2.13.0",
    "@types/sinon": "^17.0.3",
    "@types/tail": "^2.2.3",
    "@types/vscode": "^1.96.0",
    "@types/ws": "^8.5.13",
    "@vscode/test-cli": "^0.0.6",
    "@vscode/test-electron": "^2.3.9",
    "@vscode/vsce": "^3.1.0",
    "dotenv": "^16.4.5",
    "electron-playwright-helpers": "^1.7.1",
    "esbuild": "^0.25.0",
    "eslint": "^9.17.0",
    "eslint-config-prettier": "^9.1.0",
    "eslint-plugin-playwright": "^2.2.0",
    "eslint-plugin-prettier": "^5.1.3",
    "globals": "^15.4.0",
    "gulp": "^5.0.0",
    "lightningcss": "^1.26.0",
    "mocha-junit-reporter": "^2.2.1",
    "mocha-multi-reporters": "^1.5.1",
    "prettier": "3.2.5",
    "rimraf": "^6.0.1",
    "rollup": "^4.18.0",
    "rollup-plugin-copy": "^3.5.0",
    "rollup-plugin-esbuild": "^6.1.1",
    "rollwright": "^0.0.6",
    "sanitize-html": "^2.14.0",
    "sinon": "^18.0.1",
    "typescript": "^5.4.2",
    "typescript-eslint": "^8.25.0"
  },
  "dependencies": {
    "@segment/analytics-node": "^2.1.2",
    "@sentry/node": "^9.3.0",
    "@sentry/profiling-node": "^9.3.0",
    "@sentry/rollup-plugin": "^3.2.1",
    "@vscode/codicons": "^0.0.36",
    "@vscode/webview-ui-toolkit": "^1.4.0",
    "archiver": "^7.0.1",
    "async-mutex": "^0.5.0",
    "d3": "^7.9.0",
    "dataclass": "^3.0.0-beta.1",
    "gql.tada": "^1.8.3",
    "graphql": "^16.8.2",
    "inertial": "^0.4.1",
    "launchdarkly-electron-client-sdk": "^1.7.0",
    "launchdarkly-node-client-sdk": "^3.3.0",
    "opentelemetry-instrumentation-fetch-node": "^1.2.3",
    "rotating-file-stream": "^3.2.6",
    "tail": "^2.2.6",
    "undici": "^6.21.2",
    "unzipit": "^1.4.3",
    "uuid": "^11.1.0",
    "vscode-json-languageservice": "^5.4.2",
    "vscode-languageclient": "^9.0.1",
    "vscode-languageserver": "^9.0.1",
    "ws": "^8.18.0"
  }
}<|MERGE_RESOLUTION|>--- conflicted
+++ resolved
@@ -1479,16 +1479,7 @@
           "group": "navigation@2"
         },
         {
-<<<<<<< HEAD
           "command": "confluent.topics.kafka-cluster.select",
-=======
-          "command": "confluent.uploadArtifact",
-          "when": "view == confluent-flink-artifacts && confluent.ccloudConnectionAvailable && config.confluent.flink.enableFlinkArtifacts",
-          "group": "navigation@2"
-        },
-        {
-          "command": "confluent.resources.kafka-cluster.select",
->>>>>>> e7ed86d8
           "when": "view == confluent-topics && (confluent.ccloudConnectionAvailable || confluent.localKafkaClusterAvailable || confluent.directKafkaClusterAvailable)",
           "group": "navigation@3"
         },
@@ -1548,14 +1539,19 @@
           "group": "navigation@1"
         },
         {
+          "command": "confluent.uploadArtifact",
+          "when": "view == confluent-flink-database && confluent.ccloudConnectionAvailable && config.confluent.flink.enableFlinkArtifacts",
+          "group": "navigation@2"
+        },
+        {
           "command": "confluent.flinkdatabase.setArtifactsViewMode",
           "when": "view == confluent-flink-database && confluent.ccloudConnectionAvailable && config.confluent.flink.enableFlinkArtifacts && confluent.flinkDatabaseSelected && confluent.flinkDatabaseViewMode == 'UDFs'",
-          "group": "navigation@2"
+          "group": "navigation@3"
         },
         {
           "command": "confluent.flinkdatabase.setUDFsViewMode",
           "when": "view == confluent-flink-database && confluent.ccloudConnectionAvailable && config.confluent.flink.enableFlinkArtifacts && confluent.flinkDatabaseSelected && confluent.flinkDatabaseViewMode == 'artifacts'",
-          "group": "navigation@2"
+          "group": "navigation@3"
         }
       ],
       "view/item/context": [
