--- conflicted
+++ resolved
@@ -138,10 +138,8 @@
 /** Metadata for a given {@link vscode.Uri} has been updated. */
 export const uriMetadataSet = new vscode.EventEmitter<vscode.Uri>();
 
-<<<<<<< HEAD
 /** Fires when an Artifact upload completes successfully. */
 export const artifactUploadCompleted = new vscode.EventEmitter<void>();
-=======
+
 /** Event emitter for switching Flink artifact/UDF view modes. */
-export const flinkArtifactUDFViewMode = new vscode.EventEmitter<FlinkArtifactsViewProviderMode>();
->>>>>>> 82f3cc70
+export const flinkArtifactUDFViewMode = new vscode.EventEmitter<FlinkArtifactsViewProviderMode>();