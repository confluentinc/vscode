import { type TadaDocumentNode } from "gql.tada";
import { print } from "graphql";

// OpenAPI generated static client classes

import {
  ConfigsV3Api,
  Configuration as KafkaRestConfiguration,
  PartitionV3Api,
  RecordsV3Api,
  TopicV3Api,
} from "../clients/kafkaRest";
import {
  Configuration as SchemaRegistryRestConfiguration,
  SchemasV1Api,
  SubjectsV1Api,
} from "../clients/schemaRegistryRest";
import {
  ConfigurationParameters,
  ConnectionsResourceApi,
  KafkaConsumeResourceApi,
  MicroProfileHealthApi,
  Middleware,
  PreferencesResourceApi,
  ResponseError,
  Configuration as SidecarRestConfiguration,
  TemplatesApi,
  VersionResourceApi,
} from "../clients/sidecar";
import { Logger } from "../logging";
import {
  CLUSTER_ID_HEADER,
  ENABLE_REQUEST_RESPONSE_LOGGING,
  SIDECAR_BASE_URL,
  SIDECAR_CONNECTION_ID_HEADER,
  SIDECAR_PROCESS_ID_HEADER,
} from "./constants";
import {
  CCloudAuthStatusMiddleware,
  DebugRequestResponseMiddleware,
  ErrorResponseMiddleware,
  setDebugOutputChannel,
} from "./middlewares";

const logger = new Logger("sidecarHandle");

/**
 * A short-term handle to a running, handshaken sidecar process.
 * Should be used for a single code block and then discarded.
 */
export class SidecarHandle {
  authToken: string;
  myPid: string;
  myId: number;

  defaultHeaders: Record<string, string>;
  defaultClientConfigParams: ConfigurationParameters;

  constructor(
    public auth_secret: string,
    myPid: string,
    handleId: number,
  ) {
    this.authToken = auth_secret;
    this.myPid = myPid;
    // perhaps will be useful in future logging?
    this.myId = handleId;

    // used for client creation for individual service (class) methods, merged with any custom
    // config parameters provided by the caller
    this.defaultHeaders = {
      // Expect JSON request and response bodies unless otherwise overridden (e.g. TemplatesApi).
      Accept: "application/json",
      "Content-Type": "application/json",
      // Set the Authorization header to the current auth token.
      Authorization: `Bearer ${this.auth_secret}`,
    };

    let middleware: Middleware[] = [
      new ErrorResponseMiddleware(),
      new CCloudAuthStatusMiddleware(),
    ];
    if (ENABLE_REQUEST_RESPONSE_LOGGING) {
      // Add middleware to log request and response details; disabled by default
      setDebugOutputChannel();
      middleware.unshift(new DebugRequestResponseMiddleware());
    }

    this.defaultClientConfigParams = {
      basePath: SIDECAR_BASE_URL,
      headers: this.defaultHeaders,
      middleware: middleware,
    };
  }

  // === OPENAPI CLIENT METHODS ===

  // --- SIDECAR OPENAPI CLIENT METHODS ---

  /**
   * Creates and returns a (Sidecar REST OpenAPI spec) {@link ConnectionsResourceApi} client instance with a preconfigured
   * {@link SidecarRestConfiguration}.
   */
  public getConnectionsResourceApi(): ConnectionsResourceApi {
    const config = new SidecarRestConfiguration(this.defaultClientConfigParams);
    return new ConnectionsResourceApi(config);
  }

  /**
   * Creates and returns a (Sidecar REST OpenAPI spec) {@link TemplatesApi} client instance with a
   * preconfigured {@link SidecarRestConfiguration}.
   */
  public getTemplatesApi(): TemplatesApi {
    const config = new SidecarRestConfiguration({
      ...this.defaultClientConfigParams,
      headers: {
        ...this.defaultClientConfigParams.headers,
        // Intercept requests to set the Accept header to `application/*` to handle non-JSON responses
        // For example, the sidecar returns a ZIP file for the `POST /gateway/v1/templates/{name}/apply` endpoint
        Accept: "application/*",
      },
    });
    return new TemplatesApi(config);
  }

  /**
   * Creates and returns a (Sidecar REST OpenAPI spec) {@link VersionResourceApi} client instance
   * with a preconfigured {@link SidecarRestConfiguration}.
   */
  public getVersionResourceApi(configParams?: ConfigurationParameters): VersionResourceApi {
    const config = new SidecarRestConfiguration({
      ...this.defaultClientConfigParams,
      ...configParams,
    });
    return new VersionResourceApi(config);
  }

  /**
   * Creates and returns a (Sidecar REST OpenAPI spec) {@link KafkaConsumeResourceApi} client instance
   * with a preconfigured {@link SidecarRestConfiguration}.
   */
  public getKafkaConsumeApi(connectionId: string) {
    const configuration = new SidecarRestConfiguration({
      ...this.defaultClientConfigParams,
      headers: {
        ...this.defaultClientConfigParams.headers,
        [SIDECAR_CONNECTION_ID_HEADER]: connectionId,
      },
      middleware: [
        {
          async onError(context) {
            if (context.error instanceof DOMException) {
              switch (context.error.name) {
                case "TimeoutError":
                case "AbortError":
                  return new Response(
                    JSON.stringify({ message: context.error.message, aborted: true }),
                    { status: 504, headers: { "Content-Type": "application/json" } },
                  );
              }
            }
            if (context.error instanceof Error) {
              return new Response(JSON.stringify({ message: context.error.message }), {
                status: 500,
                headers: { "Content-Type": "application/json" },
              });
            }
          },
        },
      ],
    });
    return new KafkaConsumeResourceApi(configuration);
  }

  /**
   * Creates and returns a (Sidecar REST OpenAPI spec) {@link PreferencesResourceApi} client instance
   * with a preconfigured {@link SidecarRestConfiguration}.
   */
  public getPreferencesApi(): PreferencesResourceApi {
    const config = new SidecarRestConfiguration({
      ...this.defaultClientConfigParams,
    });
    return new PreferencesResourceApi(config);
  }

  /**
   * Creates and returns a (Sidecar REST OpenAPI spec) {@link MicroProfileHealthApi} client instance
   * with the provided {@link SidecarRestConfiguration}.
   */
  public getMicroProfileHealthApi(config: SidecarRestConfiguration): MicroProfileHealthApi {
    // Factored out of getSidecarPid() to allow for test mocking.
    return new MicroProfileHealthApi(config);
  }

  // --- KAFKA REST OPENAPI CLIENT METHODS ---

  /**
   * Creates and returns a (Kafka v3 REST OpenAPI spec) {@link TopicV3Api} client instance with a
   * preconfigured {@link KafkaRestConfiguration}.
   */
  public getTopicV3Api(clusterId: string, connectionId: string): TopicV3Api {
    const config = new KafkaRestConfiguration({
      ...this.defaultClientConfigParams,
      headers: {
        ...this.defaultClientConfigParams.headers,
        [CLUSTER_ID_HEADER]: clusterId,
        [SIDECAR_CONNECTION_ID_HEADER]: connectionId,
      },
    });
    return new TopicV3Api(config);
  }

  public getConfigsV3Api(clusterId: string, connectionId: string): ConfigsV3Api {
    const config = new KafkaRestConfiguration({
      ...this.defaultClientConfigParams,
      headers: {
        ...this.defaultClientConfigParams.headers,
        [CLUSTER_ID_HEADER]: clusterId,
        [SIDECAR_CONNECTION_ID_HEADER]: connectionId,
      },
    });
    return new ConfigsV3Api(config);
  }

  /**
   * Creates and returns a (Kafka v3 REST OpenAPI spec) {@link PartitionV3Api} client instance with a
   * preconfigured {@link KafkaRestConfiguration}.
   */
  public getPartitionV3Api(clusterId: string, connectionId: string): PartitionV3Api {
    const config = new KafkaRestConfiguration({
      ...this.defaultClientConfigParams,
      headers: {
        ...this.defaultClientConfigParams.headers,
        [CLUSTER_ID_HEADER]: clusterId,
        [SIDECAR_CONNECTION_ID_HEADER]: connectionId,
      },
    });
    return new PartitionV3Api(config);
  }

  /**
   * Creates and returns a (Kafka v3 REST OpenAPI spec) {@link RecordsV3Api} client instance with a
   * preconfigured {@link KafkaRestConfiguration}.
   */
  public getRecordsV3Api(clusterId: string, connectionId: string): RecordsV3Api {
    const config = new KafkaRestConfiguration({
      ...this.defaultClientConfigParams,
      headers: {
        ...this.defaultClientConfigParams.headers,
        [CLUSTER_ID_HEADER]: clusterId,
        [SIDECAR_CONNECTION_ID_HEADER]: connectionId,
      },
    });
<<<<<<< HEAD

=======
>>>>>>> 11b0ce6a
    return new RecordsV3Api(config);
  }

  // --- SCHEMA REGISTRY REST OPENAPI CLIENT METHODS ---

  /**
   * Creates and returns a (Schema Registry REST OpenAPI spec) {@link SchemasV1Api} client instance
   * with a preconfigured {@link SchemaRegistryRestConfiguration}.
   */
  public getSchemasV1Api(clusterId: string, connectionId: string): SchemasV1Api {
    const config = new SchemaRegistryRestConfiguration({
      ...this.defaultClientConfigParams,
      headers: {
        ...this.defaultClientConfigParams.headers,
        [CLUSTER_ID_HEADER]: clusterId,
        [SIDECAR_CONNECTION_ID_HEADER]: connectionId,
      },
    });
    return new SchemasV1Api(config);
  }

  /**
   * Creates and returns a (Schema Registry REST OpenAPI spec) {@link SubjectsV1Api} client instance
   * with a preconfigured {@link SchemaRegistryRestConfiguration}.
   */
  public getSubjectsV1Api(clusterId: string, connectionId: string): SubjectsV1Api {
    const config = new SchemaRegistryRestConfiguration({
      ...this.defaultClientConfigParams,
      headers: {
        ...this.defaultClientConfigParams.headers,
        [CLUSTER_ID_HEADER]: clusterId,
        [SIDECAR_CONNECTION_ID_HEADER]: connectionId,
      },
    });
    return new SubjectsV1Api(config);
  }

  // === END OF OPENAPI CLIENT METHODS ===

  /**
   * Make a GraphQL request to the sidecar via fetch.
   *
   * NOTE: This uses the GraphQL schema in `src/graphql/sidecar.graphql` to generate the types for
   * the query and variables via the `gql.tada` package.
   */
  public async query<Result, Variables>(
    query: TadaDocumentNode<Result, Variables>,
    connectionId: string,
    // Mark second parameter as optional if Variables is an empty object type
    // The signature looks odd, but it's the only way to make optional param by condition
    ...[variables]: Variables extends Record<any, never> ? [never?] : [Variables]
  ): Promise<Result> {
    const headers = new Headers({
      ...this.defaultClientConfigParams.headers,
      [SIDECAR_CONNECTION_ID_HEADER]: connectionId,
    });

    const response = await fetch(`${SIDECAR_BASE_URL}/gateway/v1/graphql`, {
      method: "POST",
      headers,
      body: JSON.stringify({ query: print(query), variables }),
    });
    const payload = await response.json();

    if (!payload.data) {
      let errorString: string;

      if (payload.errors) {
        // combine all errors into a single error message, if there are multiple
        const errorMessages: string[] = payload.errors.map(
          (error: { message: string }) => error.message || JSON.stringify(error),
        );
        errorString = `GraphQL query failed: ${errorMessages.join(", ")}`;
      } else {
        // we got some other unexpected response structure back, don't attempt to parse it
        errorString = `GraphQL returned unexpected response structure: ${JSON.stringify(payload)}`;
      }
      logger.error(errorString, {
        query: print(query),
        variables: variables,
        payload: JSON.stringify(payload),
      });
      throw new Error(errorString);
    }

    return payload.data;
  }

  /** Return the PID of the sidecar process by provoking it to raise a 401 Unauthorized error.
   * with the PID in the response header.
   * */
  public async getSidecarPid(): Promise<number> {
    // coax the sidecar to yield its pid by sending a bad auth token request to the
    // healthcheck route.
    const config = new SidecarRestConfiguration({
      ...this.defaultClientConfigParams,
      headers: { Authorization: "Bearer bad-token" },
      // Need to prevent the default ErrorResponseMiddleware from catching the error we expect.
      middleware: [],
    });

    const health_api = this.getMicroProfileHealthApi(config);

    // hit the healthcheck route with a bad token to get the sidecar to reveal its pid
    // as a header when it raises 401 Unauthorized.
    try {
      await health_api.microprofileHealthLiveness();
      // If ths didn't raise, then the sidecar is in a very strange state, not enabled its
      // auth token filter!
      logger.error(
        "getSidecarPid(): Failed to get sidecar PID: healthcheck did not raise 401 Unauthorized",
      );
      throw new Error("Failed to get sidecar PID: healthcheck did not raise 401 Unauthorized");
    } catch (e) {
      if (e instanceof ResponseError && e.response.status === 401) {
        const pid_str = e.response.headers.get(SIDECAR_PROCESS_ID_HEADER);
        if (pid_str) {
          const pid = parseInt(pid_str);
          if (isNaN(pid) || pid <= 0) {
            logger.error(
              `getSidecarPid(): Failed to parse valid sidecar PID from response header: ${pid_str}`,
            );
            throw new Error(`Failed to parse sidecar PID from header: ${pid_str}`);
          }
          // Our expected return path.
          return pid!;
        }
      } else {
        logger.error("getSidecarPid(): Failed to get sidecar PID", e);
        throw e;
      }
    }

    logger.error("getSidecarPid(): Failed to get sidecar PID: unexpected error");
    throw new Error("Failed to get sidecar PID: unexpected error");
  }
}<|MERGE_RESOLUTION|>--- conflicted
+++ resolved
@@ -251,10 +251,6 @@
         [SIDECAR_CONNECTION_ID_HEADER]: connectionId,
       },
     });
-<<<<<<< HEAD
-
-=======
->>>>>>> 11b0ce6a
     return new RecordsV3Api(config);
   }
 
