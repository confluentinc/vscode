import { type TadaDocumentNode } from "gql.tada";
import { print } from "graphql";

// OpenAPI generated static client classes

import {
  Configuration as KafkaRestConfiguration,
  PartitionV3Api,
  TopicV3Api,
} from "../clients/kafkaRest";
import {
  Configuration as SchemaRegistryRestConfiguration,
  SchemasV1Api,
  SubjectsV1Api,
} from "../clients/schemaRegistryRest";
import {
  ConfigurationParameters,
  ConnectionsResourceApi,
  KafkaConsumeResourceApi,
  MicroProfileHealthApi,
  Middleware,
  PreferencesResourceApi,
  ResponseError,
  Configuration as SidecarRestConfiguration,
  TemplatesApi,
  VersionResourceApi,
} from "../clients/sidecar";
import { Logger } from "../logging";
import {
  CLUSTER_ID_HEADER,
  ENABLE_REQUEST_RESPONSE_LOGGING,
  SIDECAR_BASE_URL,
  SIDECAR_CONNECTION_ID_HEADER,
  SIDECAR_PROCESS_ID_HEADER,
} from "./constants";
import {
  DebugRequestResponseMiddleware,
  ErrorResponseMiddleware,
  setDebugOutputChannel,
} from "./middlewares";

const logger = new Logger("sidecarHandle");

/**
 * A short-term handle to a running, handshaken sidecar process.
 * Should be used for a single code block and then discarded.
 */
export class SidecarHandle {
  authToken: string;
  myPid: string;
  myId: number;

  defaultHeaders: Record<string, string>;
  defaultClientConfigParams: ConfigurationParameters;

  constructor(
    public auth_secret: string,
    myPid: string,
    handleId: number,
  ) {
    this.authToken = auth_secret;
    this.myPid = myPid;
    // perhaps will be useful in future logging?
    this.myId = handleId;

    // used for client creation for individual service (class) methods, merged with any custom
    // config parameters provided by the caller
    this.defaultHeaders = {
      // Expect JSON request and response bodies unless otherwise overridden (e.g. TemplatesApi).
      Accept: "application/json",
      "Content-Type": "application/json",
      // Set the Authorization header to the current auth token.
      Authorization: `Bearer ${this.auth_secret}`,
    };

    let middleware: Middleware[] = [new ErrorResponseMiddleware()];
    if (ENABLE_REQUEST_RESPONSE_LOGGING) {
      // Add middleware to log request and response details; disabled by default
      setDebugOutputChannel();
      middleware.unshift(new DebugRequestResponseMiddleware());
    }

    this.defaultClientConfigParams = {
      basePath: SIDECAR_BASE_URL,
      headers: this.defaultHeaders,
      middleware: middleware,
    };
  }

  // === OPENAPI CLIENT METHODS ===

  // --- SIDECAR OPENAPI CLIENT METHODS ---

  /**
   * Creates and returns a (Sidecar REST OpenAPI spec) {@link ConnectionsResourceApi} client instance with a preconfigured
   * {@link SidecarRestConfiguration}.
   */
  public getConnectionsResourceApi(): ConnectionsResourceApi {
    const config = new SidecarRestConfiguration(this.defaultClientConfigParams);
    return new ConnectionsResourceApi(config);
  }

  /**
   * Creates and returns a (Sidecar REST OpenAPI spec) {@link TemplatesApi} client instance with a
   * preconfigured {@link SidecarRestConfiguration}.
   */
  public getTemplatesApi(): TemplatesApi {
    const config = new SidecarRestConfiguration({
      ...this.defaultClientConfigParams,
      headers: {
        ...this.defaultClientConfigParams.headers,
        // Intercept requests to set the Accept header to `application/*` to handle non-JSON responses
        // For example, the sidecar returns a ZIP file for the `POST /gateway/v1/templates/{name}/apply` endpoint
        Accept: "application/*",
      },
    });
    return new TemplatesApi(config);
  }

  /**
   * Creates and returns a (Sidecar REST OpenAPI spec) {@link VersionResourceApi} client instance
   * with a preconfigured {@link SidecarRestConfiguration}.
   */
  public getVersionResourceApi(configParams?: ConfigurationParameters): VersionResourceApi {
    const config = new SidecarRestConfiguration({
      ...this.defaultClientConfigParams,
      ...configParams,
    });
<<<<<<< HEAD
    return new SchemasV1Api(config as SchemaRegistryRestConfiguration);
  }

  public getSubjectsV1Api(clusterId: string, connectionId: string): SubjectsV1Api {
    const config: unknown = this.createClientConfig({
      headers: {
        "x-cluster-id": clusterId,
        "x-connection-id": connectionId,
      },
    });
    return new SubjectsV1Api(config as SchemaRegistryRestConfiguration);
=======
    return new VersionResourceApi(config);
>>>>>>> f1647c39
  }

  /**
   * Creates and returns a (Sidecar REST OpenAPI spec) {@link KafkaConsumeResourceApi} client instance
   * with a preconfigured {@link SidecarRestConfiguration}.
   */
  public getKafkaConsumeApi(connectionId: string) {
    const configuration = new SidecarRestConfiguration({
      ...this.defaultClientConfigParams,
      headers: {
        ...this.defaultClientConfigParams.headers,
        [SIDECAR_CONNECTION_ID_HEADER]: connectionId,
      },
      middleware: [
        {
          async onError(context) {
            if (context.error instanceof DOMException) {
              switch (context.error.name) {
                case "TimeoutError":
                case "AbortError":
                  return new Response(
                    JSON.stringify({ message: context.error.message, aborted: true }),
                    { status: 504, headers: { "Content-Type": "application/json" } },
                  );
              }
            }
            if (context.error instanceof Error) {
              return new Response(JSON.stringify({ message: context.error.message }), {
                status: 500,
                headers: { "Content-Type": "application/json" },
              });
            }
          },
        },
      ],
    });
    return new KafkaConsumeResourceApi(configuration);
  }

  /**
   * Creates and returns a (Sidecar REST OpenAPI spec) {@link PreferencesResourceApi} client instance
   * with a preconfigured {@link SidecarRestConfiguration}.
   */
  public getPreferencesApi(): PreferencesResourceApi {
    const config = new SidecarRestConfiguration({
      ...this.defaultClientConfigParams,
    });
    return new PreferencesResourceApi(config);
  }

  /**
   * Creates and returns a (Sidecar REST OpenAPI spec) {@link MicroProfileHealthApi} client instance
   * with the provided {@link SidecarRestConfiguration}.
   */
  public getMicroProfileHealthApi(config: SidecarRestConfiguration): MicroProfileHealthApi {
    // Factored out of getSidecarPid() to allow for test mocking.
    return new MicroProfileHealthApi(config);
  }

  // --- KAFKA REST OPENAPI CLIENT METHODS ---

  /**
   * Creates and returns a (Kafka v3 REST OpenAPI spec) {@link TopicV3Api} client instance with a
   * preconfigured {@link KafkaRestConfiguration}.
   */
  public getTopicV3Api(clusterId: string, connectionId: string): TopicV3Api {
    const config = new KafkaRestConfiguration({
      ...this.defaultClientConfigParams,
      headers: {
        ...this.defaultClientConfigParams.headers,
        [CLUSTER_ID_HEADER]: clusterId,
        [SIDECAR_CONNECTION_ID_HEADER]: connectionId,
      },
    });
    return new TopicV3Api(config);
  }

  /**
   * Creates and returns a (Kafka v3 REST OpenAPI spec) {@link PartitionV3Api} client instance with a
   * preconfigured {@link KafkaRestConfiguration}.
   */
  public getPartitionV3Api(clusterId: string, connectionId: string): PartitionV3Api {
    const config = new KafkaRestConfiguration({
      ...this.defaultClientConfigParams,
      headers: {
        ...this.defaultClientConfigParams.headers,
        [CLUSTER_ID_HEADER]: clusterId,
        [SIDECAR_CONNECTION_ID_HEADER]: connectionId,
      },
    });
    return new PartitionV3Api(config);
  }

  // --- SCHEMA REGISTRY REST OPENAPI CLIENT METHODS ---

  /**
   * Creates and returns a (Schema Registry REST OpenAPI spec) {@link SchemasV1Api} client instance
   * with a preconfigured {@link SchemaRegistryRestConfiguration}.
   */
  public getSchemasV1Api(clusterId: string, connectionId: string): SchemasV1Api {
    const config = new SchemaRegistryRestConfiguration({
      ...this.defaultClientConfigParams,
      headers: {
        ...this.defaultClientConfigParams.headers,
        [CLUSTER_ID_HEADER]: clusterId,
        [SIDECAR_CONNECTION_ID_HEADER]: connectionId,
      },
    });
    return new SchemasV1Api(config);
  }

  /**
   * Creates and returns a (Schema Registry REST OpenAPI spec) {@link SubjectsV1Api} client instance
   * with a preconfigured {@link SchemaRegistryRestConfiguration}.
   */
  public getSubjectsV1Api(clusterId: string, connectionId: string): SubjectsV1Api {
    const config = new SchemaRegistryRestConfiguration({
      ...this.defaultClientConfigParams,
      headers: {
        ...this.defaultClientConfigParams.headers,
        [CLUSTER_ID_HEADER]: clusterId,
        [SIDECAR_CONNECTION_ID_HEADER]: connectionId,
      },
    });
    return new SubjectsV1Api(config);
  }

  // === END OF OPENAPI CLIENT METHODS ===

  /**
   * Make a GraphQL request to the sidecar via fetch.
   *
   * NOTE: This uses the GraphQL schema in `src/graphql/sidecar.graphql` to generate the types for
   * the query and variables via the `gql.tada` package.
   */
  public async query<Result, Variables>(
    query: TadaDocumentNode<Result, Variables>,
    connectionId: string,
    // Mark second parameter as optional if Variables is an empty object type
    // The signature looks odd, but it's the only way to make optional param by condition
    ...[variables]: Variables extends Record<any, never> ? [never?] : [Variables]
  ): Promise<Result> {
    const headers = new Headers({
      ...this.defaultClientConfigParams.headers,
      [SIDECAR_CONNECTION_ID_HEADER]: connectionId,
    });

    const response = await fetch(`${SIDECAR_BASE_URL}/gateway/v1/graphql`, {
      method: "POST",
      headers,
      body: JSON.stringify({ query: print(query), variables }),
    });
    const payload = await response.json();

    if (!payload.data) {
      let errorString: string;

      if (payload.errors) {
        // combine all errors into a single error message, if there are multiple
        const errorMessages: string[] = payload.errors.map(
          (error: { message: string }) => error.message || JSON.stringify(error),
        );
        errorString = `GraphQL query failed: ${errorMessages.join(", ")}`;
      } else {
        // we got some other unexpected response structure back, don't attempt to parse it
        errorString = `GraphQL returned unexpected response structure: ${JSON.stringify(payload)}`;
      }
      logger.error(errorString, {
        query: print(query),
        variables: variables,
        payload: JSON.stringify(payload),
      });
      throw new Error(errorString);
    }

    return payload.data;
  }

  /** Return the PID of the sidecar process by provoking it to raise a 401 Unauthorized error.
   * with the PID in the response header.
   * */
  public async getSidecarPid(): Promise<number> {
    // coax the sidecar to yield its pid by sending a bad auth token request to the
    // healthcheck route.
    const config = new SidecarRestConfiguration({
      ...this.defaultClientConfigParams,
      headers: { Authorization: "Bearer bad-token" },
      // Need to prevent the default ErrorResponseMiddleware from catching the error we expect.
      middleware: [],
    });

    const health_api = this.getMicroProfileHealthApi(config);

    // hit the healthcheck route with a bad token to get the sidecar to reveal its pid
    // as a header when it raises 401 Unauthorized.
    try {
      await health_api.microprofileHealthLiveness();
      // If ths didn't raise, then the sidecar is in a very strange state, not enabled its
      // auth token filter!
      logger.error(
        "getSidecarPid(): Failed to get sidecar PID: healthcheck did not raise 401 Unauthorized",
      );
      throw new Error("Failed to get sidecar PID: healthcheck did not raise 401 Unauthorized");
    } catch (e) {
      if (e instanceof ResponseError && e.response.status === 401) {
        const pid_str = e.response.headers.get(SIDECAR_PROCESS_ID_HEADER);
        if (pid_str) {
          const pid = parseInt(pid_str);
          if (isNaN(pid) || pid <= 0) {
            logger.error(
              `getSidecarPid(): Failed to parse valid sidecar PID from response header: ${pid_str}`,
            );
            throw new Error(`Failed to parse sidecar PID from header: ${pid_str}`);
          }
          // Our expected return path.
          return pid!;
        }
      } else {
        logger.error("getSidecarPid(): Failed to get sidecar PID", e);
        throw e;
      }
    }

    logger.error("getSidecarPid(): Failed to get sidecar PID: unexpected error");
    throw new Error("Failed to get sidecar PID: unexpected error");
  }
}<|MERGE_RESOLUTION|>--- conflicted
+++ resolved
@@ -126,21 +126,7 @@
       ...this.defaultClientConfigParams,
       ...configParams,
     });
-<<<<<<< HEAD
-    return new SchemasV1Api(config as SchemaRegistryRestConfiguration);
-  }
-
-  public getSubjectsV1Api(clusterId: string, connectionId: string): SubjectsV1Api {
-    const config: unknown = this.createClientConfig({
-      headers: {
-        "x-cluster-id": clusterId,
-        "x-connection-id": connectionId,
-      },
-    });
-    return new SubjectsV1Api(config as SchemaRegistryRestConfiguration);
-=======
     return new VersionResourceApi(config);
->>>>>>> f1647c39
   }
 
   /**
