// sidecar manager module

import { ChildProcess, spawn } from "child_process";
import fs from "fs";

import sidecarExecutablePath, { version as currentSidecarVersion } from "ide-sidecar";
import * as vscode from "vscode";

import { Configuration, HandshakeResourceApi, SidecarVersionResponse } from "../clients/sidecar";
import { Logger } from "../logging";
import { getStorageManager } from "../storage";
import { SIDECAR_BASE_URL, SIDECAR_PORT, SIDECAR_PROCESS_ID_HEADER } from "./constants";
import { ErrorResponseMiddleware } from "./middlewares";
import { SidecarHandle } from "./sidecarHandle";
import { WebsocketManager, WebsocketStateEvent } from "./websocketManager";

import { normalize } from "path";
import { Tail } from "tail";
import { EXTENSION_VERSION } from "../constants";
import { observabilityContext } from "../context/observability";
import { logError } from "../errors";
import { showErrorNotificationWithButtons } from "../notifications";
import { SecretStorageKeys } from "../storage/constants";
import { checkSidecarOsAndArch } from "./checkArchitecture";
import {
<<<<<<< HEAD
  NoSidecarRunningError,
  SidecarFatalError,
  SidecarLogFormat,
  SidecarStartupFailureReason,
} from "./types";
import { divineSidecarStartupFailureReasonFromLogs, pause } from "./utils";
=======
  NoSidecarExecutableError,
  NoSidecarRunningError,
  SidecarFatalError,
  WrongAuthSecretError,
} from "./errors";
import { getSidecarLogfilePath, startTailingSidecarLogs } from "./logging";
import { SidecarLogFormat } from "./types";
import { pause } from "./utils";
>>>>>>> 45f3b93e

/** Header name for the workspace's PID in the request headers. */
const WORKSPACE_PROCESS_ID_HEADER: string = "x-workspace-process-id";

export const MOMENTARY_PAUSE_MS = 500; // half a second.
/**
 * Time to wait after having delivered a SIGTERM to sidecar before
 * promoting to SIGKILL. The ratio of this to {@link MOMENTARY_PAUSE_MS}
 * is the number of times {@link killSidecar} will pause+poll loop waiting
 * for an old (by either version or access token) sidecar to die.
 **/
export const WAIT_FOR_SIDECAR_DEATH_MS = 4_000; // 4 seconds.

/** How many loop attempts to try in startSidecar() and doHand */
const MAX_ATTEMPTS = 10;

const logger = new Logger("sidecarManager");

/**
 * Internal singleton class managing starting / restarting sidecar process and handing back a reference to an API client (SidecarHandle)
 * which should be used for a single action and then discarded. Not retained for multiple actions, otherwise
 * we won't be in position to restart / rehandshake with the sidecar if needed.
 */
export class SidecarManager {
  // Counters for logging purposes.
  private getHandleCallNumSource: number = 0;
  private handleIdSource: number = 0;

  // We want at most one sidecar process attempted to be started up at a time.
  private pendingHandlePromise: Promise<SidecarHandle> | null = null;

  private myPid: string = process.pid.toString();

  // tail -F actor for the sidecar log file.
  private logTailer: Tail | undefined = undefined;

  private sidecarContacted: boolean = false;
  private websocketManager: WebsocketManager | null = null;

  /** Construct or return reference to already running sidecar process.
   * Code should _not_ retain the return result here for more than a single direct action, in that
   * the sidecar process may need to be restarted at any time.
   **/
  public getHandle(): Promise<SidecarHandle> {
    const callnum = this.getHandleCallNumSource++;

    // 0. If we're in the process of starting up the sidecar, defer to it
    if (this.pendingHandlePromise) {
      return this.pendingHandlePromise;
    } else {
      // Make a new promise, retain it, return it.
      this.pendingHandlePromise = this.getHandlePromise(callnum);
      return this.pendingHandlePromise;
    }
  }

  /**
   * Inner function to actually gain reference to a happy running sidecar.
   * @param callnum What call number this is, for logging purposes.
   * @returns Promise<SidecarHandle> A promise that will resolve with a SidecarHandle object
   *          for actual sidecar interaction.
   */
  private async getHandlePromise(callnum: number): Promise<SidecarHandle> {
    // Try to make a request to the sidecar to see if it's running.
    // If it's not, start it.
    // If it replies with a 401, then we need to restart it because we're out of sync with the access token.

    // Try to make hit to the healthcheck endpoint. One of three things will happen, in order of likelyhood):
    // 1. The sidecar is running and healthy, in which case we're done.
    // 2. The sidecar is not running, in which case we need to start it.
    // 3. The sidecar is running but rejects our access token, in which case we need to restart it.
    //   (the 401 should include the sidecar's PID in the response headers, so we can kill it by PID)
    //
    // (When starting the extension from scratch, we'll go through path two and then later on path one. Path three only needed
    //  if something goes wrong with managing the access token or someone )

    // TODO: We don't need to get the access token from secret store every time?
    let accessToken: string | undefined = await this.getAuthTokenFromSecretStore();

    if (this.logTailer == null) {
      this.logTailer = startTailingSidecarLogs();
    }

    for (let i = 0; i < MAX_ATTEMPTS; i++) {
      const logPrefix = `getHandlePromise(${callnum} attempt ${i})`;

      try {
        if (this.websocketManager?.isConnected() || (await this.healthcheck(accessToken))) {
          // 1. The sidecar is running and healthy, in which case we're probably done.
          // (this is the only path that may resolve this promise successfully)
          const handle = new SidecarHandle(accessToken, this.myPid, this.handleIdSource++);

          if (!this.sidecarContacted) {
            // Do the one-time-only things re/this sidecar process, whether or not
            // we had to start it up or was already running.
            await this.firstSidecarContactActions(handle);
          }

          // websocket connection may need connecting or reconnecting
          // independent of first sidecar contact.
          if (!this.websocketManager?.isConnected()) {
            await this.setupWebsocketManager(accessToken);
          }

          // This client is good to go. Resolve the promise with it.
          this.pendingHandlePromise = null;

          return handle;
        }
      } catch (e) {
        try {
          if (e instanceof NoSidecarRunningError) {
            // 2. The sidecar is not running (we got ECONNREFUSED), in which case we need to start it.
            logger.info(`${logPrefix}: No sidecar running, starting sidecar`);
            accessToken = await this.startSidecar(callnum);

            // Now jump back to the top of loop, try healthcheck / authentication again.
            continue;
          } else if (e instanceof WrongAuthSecretError) {
            // 3. The sidecar is running but rejects our access token, in which case we need to kill + start it.
            logger.info(`${logPrefix}:  Wrong access token, restarting sidecar`);
            // Kill the process, pause an iota, restart it, then try again.
            try {
              await killSidecar(e.sidecar_process_id);
            } catch (e: any) {
              logger.error(
                `${logPrefix}: failed to kill sidecar process ${e.sidecar_process_id}: ${e}`,
              );
              throw e;
            }

            await pause(MOMENTARY_PAUSE_MS);

            // Start new sidecar proces.
            accessToken = await this.startSidecar(callnum);
            logger.info(`${logPrefix}: Started new sidecar, got new access token.`);

            // Now jump back to the top, try healthcheck / authentication again.
            continue;
          } else {
            logger.error(`${logPrefix}: unhandled error`, e);
            this.pendingHandlePromise = null;
            throw e;
          }
        } catch (e) {
          // as thrown by startSidecar()
          if (e instanceof NoSidecarExecutableError) {
            logger.error(`${logPrefix}: sidecar executable not found`, e);
          } else if (e instanceof SidecarFatalError) {
            logger.error(`${logPrefix}: sidecar process failed to start`, e);
          }
          this.pendingHandlePromise = null;
          throw e;
        }
      } // end catch.
    } // end for loop.
    // If we get here, we've tried MAX_ATTEMPTS times and failed. Throw an error.
    this.pendingHandlePromise = null;
    throw new Error(`getHandlePromise(${callnum}): failed to start sidecar`);
  }

  /**
   * Perform actions that should only be done once per workspace + sidecar process:
   *  - When we know we just started up new sidecar,
   *  - or when this workspace is doing first contact with an already-running sidecar.
   **/
  private async firstSidecarContactActions(handle: SidecarHandle): Promise<void> {
    // Check the sidecar version, if it's not the same as the extension, show a warning.
    // This is a non-fatal issue, but we want the user to know and have the option to restart the sidecar.
    // If sidecar gets restarted, then we won't complete successfully, and a new sidecar will be started up
    // outside of this function.
    var version_result: SidecarVersionResponse | undefined = undefined;
    try {
      version_result = await handle.getVersionResourceApi().gatewayV1VersionGet();
      logger.info(`Sidecar version: ${version_result.version}`);
    } catch (e) {
      // Some devs may have sidecars running that don't have the version endpoint (Pinnipeds especially)
      logger.error(`Failed to get sidecar version: ${e}`);
      version_result = { version: "pre-history" };
    }

    if (version_result.version !== currentSidecarVersion) {
      const wantedMessage = `${version_result.version}, need ${currentSidecarVersion}`;

      logger.warn(
        `Trying to shut down existing sidecar process due to version mismatch (${wantedMessage})`,
      );

      let sidecarPid: number;
      try {
        // May raise exception if any issue with getting the PID from the sidecar.
        sidecarPid = await handle.getSidecarPid();
      } catch (e) {
        logger.error(
          `Failed to get sidecar PID when needing to kill sidecar due to bad version (${wantedMessage}): ${e}`,
          e,
        );
        vscode.window.showErrorMessage(
          `Wrong sidecar version detected (${wantedMessage}), and could not self-correct. Please explicitly kill the ide-sidecar process.`,
        );
        throw e;
      }

      try {
        // Kill the sidecar process. May possible raise permission errors if, say, the sidecar is running as a different user.
        await killSidecar(sidecarPid);
      } catch (e) {
        logger.error(
          `Failed to kill sidecar process ${sidecarPid} due to bad version (${wantedMessage}): ${e}`,
          e,
        );
        vscode.window.showErrorMessage(
          `Wrong sidecar version detected (${wantedMessage}), and could not self-correct. Please explicitly kill the ide-sidecar process.`,
        );
        throw e;
      }

      // Allow the old one a little bit of time to die off.
      await pause(MOMENTARY_PAUSE_MS);

      if (this.pendingHandlePromise != null) {
        // clear out the old promise and start fresh
        this.pendingHandlePromise = null;
      }
      // Ask to get a new handle, which will start a new sidecar process,
      // and will eventually end up calling firstSidecarContactActions() here again
      // (and hopefully not conflict about the sidecar version the next time).
      logger.info("Restarting sidecar after shutting down old version...");
      await this.getHandle();
    }
    this.sidecarContacted = true;
  }

  private async setupWebsocketManager(authToken: string): Promise<void> {
    if (!this.websocketManager) {
      this.websocketManager = WebsocketManager.getInstance();
      this.websocketManager.registerStateChangeHandler(this.onWebsocketStateChange.bind(this));
    }

    // Connects websocket to the sidecar.
    await this.websocketManager.connect(`localhost:${SIDECAR_PORT}`, authToken);
  }

  /** Called whenever websocket connection goes CONNECTED or DISCONNECTED. */
  private onWebsocketStateChange(event: WebsocketStateEvent) {
    if (event === WebsocketStateEvent.DISCONNECTED) {
      // Try to get a new sidecar handle, which will start a new sidecar process
      // and reconnect websocket.
      this.getHandle();
    }
  }

  /**
   * Make a healthcheck HTTP request to the sidecar. Returns true if the sidecar is healthy.
   * Will find out if the sidecar is healthy, or if it's not running, or if it's running but rejects our auth token.
   **/
  private async healthcheck(accessToken: string): Promise<boolean> {
    try {
      // This and handshake() are the most useful places to inject our PID as a header. No need
      // to do it in every toplevel request since we healthcheck() every time a sidecar handle is requested.
      const response = await fetch(`${SIDECAR_BASE_URL}/gateway/v1/health/live`, {
        headers: {
          Authorization: `Bearer ${accessToken}`,
          [WORKSPACE_PROCESS_ID_HEADER]: this.myPid,
        },
      });
      if (response.status === 200) {
        return true;
      } else if (response.status === 401) {
        // Unauthorized. Will need to restart sidecar.
        // print out the response headers
        logger.error(
          `GET ${SIDECAR_BASE_URL}/gateway/v1/health/live returned 401 with headers: ${JSON.stringify(Object.fromEntries(response.headers.entries()))}`,
        );
        // Take note of the PID in the response headers.
        const sidecar_pid = response.headers.get(SIDECAR_PROCESS_ID_HEADER);
        if (sidecar_pid) {
          const sidecar_pid_int = parseInt(sidecar_pid);
          if (sidecar_pid_int > 0) {
            // Have enough trustworthy info to throw a specific error that will cause
            // us to kill the sidecar process and start a new one.
            throw new WrongAuthSecretError(
              `GET ${SIDECAR_BASE_URL}/gateway/v1/health/live returned 401.`,
              sidecar_pid_int,
            );
          } else {
            // sidecar quarkus dev mode may skip initialization and still return 401 and this header, but
            // with PID 0, which we will never want to try to kill -- kills whole process group!
            throw new Error(
              `GET ${SIDECAR_BASE_URL}/gateway/v1/health/live returned 401, but claimed PID ${sidecar_pid_int} in the response headers!`,
            );
          }
        } else {
          throw new Error(
            `GET ${SIDECAR_BASE_URL}/gateway/v1/health/live returned 401, but without a PID in the response headers!`,
          );
        }
      } else {
        throw new Error(
          `GET ${SIDECAR_BASE_URL}/gateway/v1/health/live returned unhandled status ${response.status}`,
        );
      }
    } catch (e) {
      if (e instanceof TypeError) {
        // ECONNREFUSED
        throw new NoSidecarRunningError(
          `GET ${SIDECAR_BASE_URL}/gateway/v1/health/live failed with ECONNREFUSED`,
        );
      } else {
        throw e;
      }
    }
  }

  sidecarArchitectureBlessed: boolean | null = null;
  /**
   *  Actually spawn the sidecar process, handshake with it, return its auth token string.
   **/
  private async startSidecar(callnum: number): Promise<string> {
    observabilityContext.sidecarStartCount++;
    return new Promise<string>((resolve, reject) => {
      (async () => {
        const logPrefix = `startSidecar(${callnum})`;
        logger.info(`${logPrefix}: Starting new sidecar process`);

        let executablePath = sidecarExecutablePath;
        // check platform and adjust the path, so we don't end up with paths like:
        // "C:/c:/Users/.../ide-sidecar-0.26.0-runner.exe"
        if (process.platform === "win32") {
          executablePath = normalize(executablePath.replace(/^[/\\]+/, ""));
        }
        this.sidecarContacted = false;

        if (this.sidecarArchitectureBlessed === null) {
          // check to see if the sidecar file exists
          logger.info(`exe path ${executablePath}, version ${currentSidecarVersion}`);
          try {
            fs.accessSync(executablePath);
          } catch (e) {
            logError(e, `Sidecar executable "${executablePath}" does not exist`, {
              extra: {
                originalExecutablePath: sidecarExecutablePath,
                currentSidecarVersion,
              },
            });
            reject(new NoSidecarExecutableError(`Component ${executablePath} does not exist`));
          }

          // Now check to see if is cooked for the right OS + architecture
          try {
            checkSidecarOsAndArch(executablePath);
            this.sidecarArchitectureBlessed = true;
          } catch (e) {
            this.sidecarArchitectureBlessed = false;
            logger.error(`${logPrefix}: component has wrong architecture`, e);
            reject(
              new SidecarFatalError(
                SidecarStartupFailureReason.WRONG_ARCHITECTURE,
                (e as Error).message,
              ),
            );
            return;
          }
        } else if (this.sidecarArchitectureBlessed === false) {
          // We already know the sidecar architecture is wrong, so don't bother trying to start it.
          reject(
            new SidecarFatalError(
              SidecarStartupFailureReason.WRONG_ARCHITECTURE,
              `${logPrefix}: component has wrong architecture`,
            ),
          );
          return;
        }

        // Start up the sidecar process, daemonized no stdio.
        // Set up the environment for the sidecar process.
        const sidecar_env = constructSidecarEnv(process.env);

        const stderrPath = `${getSidecarLogfilePath()}.stderr`;
        try {
          // try to create a file to track any stderr output from the sidecar process
          fs.writeFileSync(stderrPath, "");
          const stderrFd = fs.openSync(stderrPath, "w");

          let sidecarProcess: ChildProcess;
          try {
            sidecarProcess = spawn(executablePath, [], {
              detached: true,
              // ignore stdin/stdout, stderr to the file
              stdio: ["ignore", "ignore", stderrFd],
              env: sidecar_env,
            });
          } catch (e) {
            // Failure to spawn the process. Reject and return (we're the main codepath here).
            logError(e, `${logPrefix}: sidecar component spawn error`, {
              extra: { functionName: "startSidecar" },
            });
            reject(e);
            return;
          } finally {
            // close the file descriptor for stderr; child process will inherit it
            // and write to it
            fs.closeSync(stderrFd);
          }

          const sidecarPid: number | undefined = sidecarProcess.pid;
          logger.info(
            `${logPrefix}: spawned sidecar process with pid ${sidecarPid}, logging to ${sidecar_env["QUARKUS_LOG_FILE_PATH"]}`,
          );
          sidecarProcess.unref();

          if (sidecarPid === undefined) {
            const err = new SidecarFatalError(
              SidecarStartupFailureReason.SPAWN_RESULT_UNDEFINED_PID,
              `${logPrefix}: sidecar process returned undefined PID`,
            );
            logError(err, "sidecar process spawn", { extra: { functionName: "startSidecar" } });
            reject(err);
            return;
          } else {
            // after a short delay, confirm that the sidecar process didn't immediately exit and/or
            // write any stderr to the file
            setTimeout(() => {
              try {
                confirmSidecarProcessIsRunning(sidecarPid, logPrefix, stderrPath);
              } catch (err) {
                if (err instanceof SidecarFatalError) {
                  // XXX improve this to also be based on err.reason

                  showErrorNotificationWithButtons(
                    `Sidecar process ${sidecarPid} failed to start. Please check the logs for more details.`,
                  );
                } else {
                  // Wacky: confirmSidecarProcessIsRunning() throw something other
                  // than the expected SidecarFatalError.

                  // show a notification to the user to Open Logs or File Issue
                  showErrorNotificationWithButtons(
                    `Sidecar process ${sidecarPid} failed to start. Please check the logs for more details.`,
                  );
                }
                // Reject the startSidecar promise.
                reject(err);
              }
            }, 2000);
          }

          // May think about a  sidecarProcess.on("exit", (code: number) => { ... }) here to catch early exits,
          // but the sidecar file architecture check above should catch most of those cases.
        } catch (e) {
          // Failure to spawn the process. Reject and return (we're the main codepath here).
          logError(e, `${logPrefix}: sidecar component spawn fatal error`, {
            extra: { functionName: "startSidecar" },
          });
          reject(e);
          return;
        }

        // The sidecar access token, as learned from the handshake endpoint.
        let accessToken = "";

        // Pause after spawning (so as to let the sidecar initialize and bind to its port),
        // then try to hit the handshake endpoint. It may fail a few times while
        // the sidecar process is coming online.
        for (let i = 0; i < MAX_ATTEMPTS; i++) {
          try {
            await pause(MOMENTARY_PAUSE_MS);

            accessToken = await this.doHandshake();
            await getStorageManager().setSecret(SecretStorageKeys.SIDECAR_AUTH_TOKEN, accessToken);

            logger.info(
              `${logPrefix}(handshake attempt ${i}): Successful, got auth token, stored in secret store.`,
            );

            resolve(accessToken);
            return;
          } catch (e) {
            // We expect ECONNREFUSED while the sidecar is coming up, but log + rethrow other unexpected errors.
            if (!wasConnRefused(e)) {
              logError(e, `${logPrefix}: Attempt raised unexpected error`, {
                extra: { handshake_attempt: `${i}` },
              });
            }
            if (i < MAX_ATTEMPTS - 1) {
              logger.info(
                `${logPrefix}(handshake attempt ${i}): Got ECONNREFUSED. Pausing, retrying ...`,
              );
              // loops back to the top, pauses, tries again.
            }
          }
        } // the doHandshake() loop.

        // Didn't resolve and return within the loop, so reject.
        reject(
          new Error(
            `${logPrefix}: Failed to handshake with sidecar after ${MAX_ATTEMPTS} attempts`,
          ),
        );
      })();
    });
  }

  /**
   * Hit the handshake endpoint on the sidecar to get an auth token.
   * @returns The auth token string.
   */
  private async doHandshake(): Promise<string> {
    const config = new Configuration({
      basePath: `http://localhost:${SIDECAR_PORT}`,
      headers: { [WORKSPACE_PROCESS_ID_HEADER]: process.pid.toString() },
      middleware: [new ErrorResponseMiddleware()],
    });
    const api = new HandshakeResourceApi(config);
    const { auth_secret } = await api.gatewayV1HandshakeGet();
    if (auth_secret == null) throw new Error("Unable to receive auth token from sidecar");
    return auth_secret;
  }

  /**
   * Get the auth token secret from the storage manager. Returns empty string if none found.
   **/
  async getAuthTokenFromSecretStore(): Promise<string> {
    const existing_secret = await getStorageManager().getSecret(
      SecretStorageKeys.SIDECAR_AUTH_TOKEN,
    );
    if (existing_secret) {
      return existing_secret;
    }
    return "";
  }

  dispose() {
    if (this.logTailer) {
      this.logTailer.unwatch();
      this.logTailer = undefined;
    }

    // Leave the sidecar running. It will garbage collect itself when all workspaces are closed.
  }
}

<<<<<<< HEAD
/**
 *  If the auth token we have on record for the sidecar is rejected, will need to
 * restart it. Fortunately it tells us its PID in the response headers, so we know
 * what to kill.
 */
class WrongAuthSecretError extends Error {
  public sidecar_process_id: number;

  constructor(message: string, sidecar_process_id: number) {
    super(message);
    this.sidecar_process_id = sidecar_process_id;
  }
}

/** Could not find the sidecar executable. */
class NoSidecarExecutableError extends Error {
  constructor(message: string) {
    super(message);
  }
}

=======
>>>>>>> 45f3b93e
// The following functions exported for testing purposes.
/** Introspect into an exception's cause stack to discern if was ultimately caused by ECONNREFUSED. */
export function wasConnRefused(e: any): boolean {
  // They don't make this easy, do they? Have to dig into a few layers of causes, then also
  // array of aggregated errors to find the root cause expressed as `code == 'ECONNREFUSED'`.

  if (e == null) {
    // null or undefined?
    return false;
  } else if (e.code) {
    return e.code === "ECONNREFUSED";
  } else if (e.cause) {
    return wasConnRefused(e.cause);
  } else if (e.errors) {
    // Fortunately when happens in real life, it's always within the first error in the array.
    return wasConnRefused(e.errors[0]);
  } else {
    // If we can't find it in the main eager branching above, then it wasn't ECONNREFUSED.
    return false;
  }
}

/**
 * Construct the environment for the sidecar process.
 * @param env The current environment, parameterized for test purposes.
 * @returns The environment object for the sidecar process.
 */
export function constructSidecarEnv(env: NodeJS.ProcessEnv): NodeJS.ProcessEnv {
  const sidecar_env = Object.create(env);
  sidecar_env["QUARKUS_LOG_FILE_ENABLE"] = "true";
  sidecar_env["QUARKUS_LOG_FILE_ROTATION_ROTATE_ON_BOOT"] = "false";
  sidecar_env["QUARKUS_LOG_FILE_PATH"] = getSidecarLogfilePath();
  sidecar_env["VSCODE_VERSION"] = vscode.version;
  sidecar_env["VSCODE_EXTENSION_VERSION"] = EXTENSION_VERSION;

  // If we are running within WSL, then need to have sidecar bind to 0.0.0.0 instead of its default
  // localhost so that browsers running on Windows can connect to it during OAuth flow. The server
  // port will still be guarded by the firewall.
  // We also need to use the IPv6 loopback address for the OAuth redirect URI instead of the IPv4
  // (127.0.0.1) address, as the latter is not reachable from WSL2.
  if (env.WSL_DISTRO_NAME) {
    sidecar_env["QUARKUS_HTTP_HOST"] = "0.0.0.0";
    sidecar_env["IDE_SIDECAR_CONNECTIONS_CCLOUD_OAUTH_REDIRECT_URI"] =
      "http://[::1]:26636/gateway/v1/callback-vscode-docs";
  }

  return sidecar_env;
}

/**
 * Kill the sidecar process by its PID. Will raise an exception if the PID does not seem like a concrete process id. See kill(2).
 *
 * After delivering the SIGTERM signal, we will wait in a loop for at
 * most WAIT_FOR_SIDECAR_DEATH_MS in MOMENTARY_PAUSE_MS increments in to wait for the process
 * dies. If it has not by the end, we upgrade to using SIGKILL, then repeat
 * the procedure.
 *
 * @param process_id The sidecar's process id.
 * @param signal The signal to send to the process. Default is SIGTERM.
 */
export async function killSidecar(process_id: number, signal: "SIGTERM" | "SIGKILL" = "SIGTERM") {
  if (process_id <= 1) {
    logger.warn("Refusing to kill process with PID <= 1");
    throw new Error(`Refusing to kill process with PID <= 1`);
  }

  safeKill(process_id, signal);
  logger.debug(`Delivered ${signal} to old sidecar process ${process_id}`);

  // Now loop for at most maxWaitMs, checking if the process is still running, pausing
  // between checks each time.
  let isRunning: boolean = isProcessRunning(process_id);
  let remainingWaitMs = WAIT_FOR_SIDECAR_DEATH_MS;
  while (isRunning && remainingWaitMs > 0) {
    logger.info(`Waiting for old sidecar process ${process_id} to die ...`);
    await pause(MOMENTARY_PAUSE_MS);
    remainingWaitMs -= MOMENTARY_PAUSE_MS;

    isRunning = isProcessRunning(process_id);
  }

  if (isRunning) {
    logger.warn(
      `Old sidecar process ${process_id} still running after ${WAIT_FOR_SIDECAR_DEATH_MS}ms.`,
    );
    if (signal === "SIGTERM") {
      logger.warn(`Upgrading to using SIGKILL ...`);
      await killSidecar(process_id, "SIGKILL");
    } else {
      logger.warn(`SIGKILL signal already sent, giving up.`);
      throw new SidecarFatalError(
        SidecarStartupFailureReason.CANNOT_KILL_OLD_PROCESS,
        "Failed to kill old sidecar process",
      );
    }
  } else {
    // Successful kill. fallthrough to return.
    logger.debug(
      `Old sidecar process ${process_id} has died, took ${WAIT_FOR_SIDECAR_DEATH_MS - remainingWaitMs}ms.`,
    );
  }
}

/** Try / catch wrapper around process.kill(). Always returns. */
export function safeKill(process_id: number, signal: NodeJS.Signals | 0 = "SIGTERM") {
  try {
    process.kill(process_id, signal);
  } catch (e) {
    logger.error(`Failed to deliver signal ${signal} to process ${process_id}: ${e}`);
  }
}

<<<<<<< HEAD
/**
 * Parse and append a sidecar log line to the {@link SIDECAR_OUTPUT_CHANNEL output channel} based on
 * its `level`.
 */
export function appendSidecarLogToOutputChannel(line: string) {
  // DEBUGGING: uncomment to see raw log lines in the output channel
  // SIDECAR_OUTPUT_CHANNEL.trace(line);

  let log: SidecarLogFormat;
  try {
    log = JSON.parse(line) as SidecarLogFormat;
  } catch (e) {
    if (e instanceof Error) {
      OUTPUT_CHANNEL.error(`Failed to parse sidecar log line: ${e.message}\n\t${line}`);
    }
    return;
  }
  if (!(log.level && log.loggerName && log.message)) {
    // log the raw object at `info` level:
    SIDECAR_OUTPUT_CHANNEL.appendLine(line);
    return;
  }

  let logMsg = `[${log.loggerName}] ${log.message}`;

  const logArgs = [];
  if (log.mdc && Object.keys(log.mdc).length > 0) {
    logArgs.push(log.mdc);
  }

  switch (log.level) {
    case "DEBUG":
      SIDECAR_OUTPUT_CHANNEL.debug(logMsg, ...logArgs);
      break;
    case "INFO":
      SIDECAR_OUTPUT_CHANNEL.info(logMsg, ...logArgs);
      break;
    case "WARN":
      SIDECAR_OUTPUT_CHANNEL.warn(logMsg, ...logArgs);
      break;
    case "ERROR":
      SIDECAR_OUTPUT_CHANNEL.error(logMsg, ...logArgs);
      break;
    default:
      // still shows up as `info` in the output channel
      SIDECAR_OUTPUT_CHANNEL.appendLine(
        `[${log.level}] ${logMsg} ${logArgs.length > 0 ? JSON.stringify(logArgs) : ""}`.trim(),
      );
  }
}

=======
>>>>>>> 45f3b93e
/**
 * Check if a process is running by sending a signal 0 to it. If the process is running, it will not
 * throw an error.
 * @see https://man7.org/linux/man-pages/man2/kill.2.html#:~:text=%2Dpid.-,If%20sig%20is%200,-%2C%20then%20no%20signal
 *
 * @param pid The process ID to check.
 * @returns True if the process is running, false otherwise.
 */
function isProcessRunning(pid: number): boolean {
  try {
    process.kill(pid, 0);
    return true;
  } catch {
    // ignore EPERM and others until we need to care about more processes than the sidecar, which we
    // spawned originally
    return false;
  }
}

/**
 * Check the sidecar process status to ensure it has started up, logging any stderr output and the
 * last few lines of the sidecar log file.
 *
 * @throws SidecarFatalError if the sidecar process is not running, annotated with
 * our best guess as to why it failed to start (attribute `reason`). Will have already
 * made the call to logError() as needed.
 *
 * @param pid The sidecar process ID.
 * @param logPrefix A prefix for logging messages.
 * @param stderrPath The path to the sidecar's stderr file defined at process spawn time.
 */
function confirmSidecarProcessIsRunning(pid: number, logPrefix: string, stderrPath: string): void {
  // check if the sidecar process is running for windows or unix
  const isRunning: boolean = isProcessRunning(pid);
  logger.info(`${logPrefix}: Sidecar process status check - running: ${isRunning}`);

  if (isRunning) {
    return;
  }

  // check stderr file for any process start errors
  let stderrContent = "";
  try {
    stderrContent = fs.readFileSync(stderrPath, "utf8");
    if (stderrContent.trim()) {
      logger.error(`${logPrefix}: Sidecar stderr output: ${stderrContent}`);
    }
  } catch (e) {
    logger.error(`${logPrefix}: Failed to read sidecar stderr file: ${e}`);
  }

  if (!isRunning) {
    // for some reason the sidecar process died immediately after startup, so log the error and
    // report to Sentry so we can investigate.

    // Try to read+parse sidecar logs to notice any startup errors (occupied port, missing
    // configs, etc.)
    const reformattedLogLines: string[] = [];
    const parsedLines: SidecarLogFormat[] = [];
    try {
      const logs = fs.readFileSync(getSidecarLogfilePath(), "utf8").trim().split("\n").slice(-20);
      for (const rawLogLine in logs) {
        try {
          const parsed = JSON.parse(rawLogLine.trim()) as SidecarLogFormat;
          parsedLines.push(parsed);

          const formatted = `\t> ${parsed.timestamp} ${parsed.level} [${parsed.loggerName}] ${parsed.message}`;
          reformattedLogLines.push(formatted);
        } catch {
          // JSON parsing issue. Only append the raw line to logLines.
          reformattedLogLines.push(rawLogLine);
        }
      }
      logger.error(`${logPrefix}: Latest sidecar log lines:\n${reformattedLogLines.join("\n")}`);
    } catch (e) {
      logger.error(`${logPrefix}: Failed to read sidecar log file: ${e}`);
    }

    let failureReason: SidecarStartupFailureReason = SidecarStartupFailureReason.UNKNOWN;
    if (parsedLines.length > 0) {
      failureReason = divineSidecarStartupFailureReasonFromLogs(process.platform, parsedLines);
    }

    const failureMsg = `${logPrefix}: Sidecar process ${pid} died immediately after startup`;
    const error = new SidecarFatalError(failureReason, failureMsg);
    logError(error, `sidecar process failed to start`, {
      extra: {
        stderr: stderrContent,
        logs: reformattedLogLines.join("\n"),
        reason: error.reason,
      },
    });

    throw error;
  }
<<<<<<< HEAD
}

/**
 * Construct the full pathname to the sidecar log file.
 */
export function getSidecarLogfilePath(): string {
  return join(WriteableTmpDir.getInstance().get(), SIDECAR_LOGFILE_NAME);
=======
  return isRunning;
>>>>>>> 45f3b93e
}<|MERGE_RESOLUTION|>--- conflicted
+++ resolved
@@ -23,23 +23,14 @@
 import { SecretStorageKeys } from "../storage/constants";
 import { checkSidecarOsAndArch } from "./checkArchitecture";
 import {
-<<<<<<< HEAD
-  NoSidecarRunningError,
-  SidecarFatalError,
-  SidecarLogFormat,
-  SidecarStartupFailureReason,
-} from "./types";
-import { divineSidecarStartupFailureReasonFromLogs, pause } from "./utils";
-=======
   NoSidecarExecutableError,
   NoSidecarRunningError,
   SidecarFatalError,
   WrongAuthSecretError,
 } from "./errors";
 import { getSidecarLogfilePath, startTailingSidecarLogs } from "./logging";
-import { SidecarLogFormat } from "./types";
-import { pause } from "./utils";
->>>>>>> 45f3b93e
+import { SidecarLogFormat, SidecarStartupFailureReason } from "./types";
+import { divineSidecarStartupFailureReasonFromLogs, pause } from "./utils";
 
 /** Header name for the workspace's PID in the request headers. */
 const WORKSPACE_PROCESS_ID_HEADER: string = "x-workspace-process-id";
@@ -582,30 +573,6 @@
   }
 }
 
-<<<<<<< HEAD
-/**
- *  If the auth token we have on record for the sidecar is rejected, will need to
- * restart it. Fortunately it tells us its PID in the response headers, so we know
- * what to kill.
- */
-class WrongAuthSecretError extends Error {
-  public sidecar_process_id: number;
-
-  constructor(message: string, sidecar_process_id: number) {
-    super(message);
-    this.sidecar_process_id = sidecar_process_id;
-  }
-}
-
-/** Could not find the sidecar executable. */
-class NoSidecarExecutableError extends Error {
-  constructor(message: string) {
-    super(message);
-  }
-}
-
-=======
->>>>>>> 45f3b93e
 // The following functions exported for testing purposes.
 /** Introspect into an exception's cause stack to discern if was ultimately caused by ECONNREFUSED. */
 export function wasConnRefused(e: any): boolean {
@@ -718,60 +685,6 @@
   }
 }
 
-<<<<<<< HEAD
-/**
- * Parse and append a sidecar log line to the {@link SIDECAR_OUTPUT_CHANNEL output channel} based on
- * its `level`.
- */
-export function appendSidecarLogToOutputChannel(line: string) {
-  // DEBUGGING: uncomment to see raw log lines in the output channel
-  // SIDECAR_OUTPUT_CHANNEL.trace(line);
-
-  let log: SidecarLogFormat;
-  try {
-    log = JSON.parse(line) as SidecarLogFormat;
-  } catch (e) {
-    if (e instanceof Error) {
-      OUTPUT_CHANNEL.error(`Failed to parse sidecar log line: ${e.message}\n\t${line}`);
-    }
-    return;
-  }
-  if (!(log.level && log.loggerName && log.message)) {
-    // log the raw object at `info` level:
-    SIDECAR_OUTPUT_CHANNEL.appendLine(line);
-    return;
-  }
-
-  let logMsg = `[${log.loggerName}] ${log.message}`;
-
-  const logArgs = [];
-  if (log.mdc && Object.keys(log.mdc).length > 0) {
-    logArgs.push(log.mdc);
-  }
-
-  switch (log.level) {
-    case "DEBUG":
-      SIDECAR_OUTPUT_CHANNEL.debug(logMsg, ...logArgs);
-      break;
-    case "INFO":
-      SIDECAR_OUTPUT_CHANNEL.info(logMsg, ...logArgs);
-      break;
-    case "WARN":
-      SIDECAR_OUTPUT_CHANNEL.warn(logMsg, ...logArgs);
-      break;
-    case "ERROR":
-      SIDECAR_OUTPUT_CHANNEL.error(logMsg, ...logArgs);
-      break;
-    default:
-      // still shows up as `info` in the output channel
-      SIDECAR_OUTPUT_CHANNEL.appendLine(
-        `[${log.level}] ${logMsg} ${logArgs.length > 0 ? JSON.stringify(logArgs) : ""}`.trim(),
-      );
-  }
-}
-
-=======
->>>>>>> 45f3b93e
 /**
  * Check if a process is running by sending a signal 0 to it. If the process is running, it will not
  * throw an error.
@@ -867,15 +780,4 @@
 
     throw error;
   }
-<<<<<<< HEAD
-}
-
-/**
- * Construct the full pathname to the sidecar log file.
- */
-export function getSidecarLogfilePath(): string {
-  return join(WriteableTmpDir.getInstance().get(), SIDECAR_LOGFILE_NAME);
-=======
-  return isRunning;
->>>>>>> 45f3b93e
 }