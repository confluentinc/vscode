--- conflicted
+++ resolved
@@ -99,50 +99,7 @@
         </div>
       </template>
 
-<<<<<<< HEAD
       <template data-if="this.hasResults() || this.emptyFilterResult()">
-        <table class="grid" cellpadding="0" cellspacing="0" data-prop-style="this.gridTemplateColumns()">
-          <thead class="sticky-table-header">
-            <tr class="grid-row">
-              <template data-for="column of this.visibleColumns() by column">
-                <th class="grid-cell grid-column-header cell-text-overflow" tabindex="-1">
-                  <span data-text="this.columns()[this.column()].title()"></span>
-                  <div class="resize-handler"
-                    data-on-pointerdown="this.handleStartResize(event, this.columns()[this.column()].index)"
-                    data-on-pointermove="this.handleMoveResize(event, this.columns()[this.column()].index)"
-                    data-on-pointerup="this.handleStopResize(event)"></div>
-                </th>
-              </template>
-
-              <th class="grid-cell grid-column-header cell-text-overflow grid-settings-control"
-                popovertarget="columnSettings" data-on-click="window.columnSettings.togglePopover()"
-                data-position="bottom-end" tabindex="-1">
-                <span class="codicon codicon-gear"></span>
-              </th>
-            </tr>
-          </thead>
-
-          <section popover id="columnSettings" class="column-control">
-            <div class="flex-column" style="--gap: 0">
-              <label>Columns</label>
-              <template data-for="column of this.allColumns() by column">
-                <label class="checkbox">
-                  <input type="checkbox" data-prop-checked="this.isColumnVisible(this.columns()[this.column()].index)"
-                    data-prop-disabled="this.isColumnVisible(this.columns()[this.column()].index) && this.columnVisibilityFlags().filter(f => f).length <= 1"
-                    data-on-change="event.preventDefault(); this.toggleColumnVisibility(this.columns()[this.column()].index)" />
-                  <span data-text="this.columns()[this.column()].title()"></span>
-                </label>
-              </template>
-            </div>
-          </section>
-=======
-      <template data-if="this.emptyFilterResult()">
-        <div class="grid-banner">
-          <p>Unable to find results for current search</p>
-        </div>
-      </template>
-
-      <template data-if="this.hasResults()">
         <div class="grid-container">
           <!-- Settings control positioned outside the grid -->
           <div class="grid-cell grid-column-header cell-text-overflow grid-settings-control"
@@ -150,7 +107,6 @@
             data-position="bottom-end" tabindex="-1">
             <span class="codicon codicon-gear"></span>
           </div>
->>>>>>> 0855fd5d
 
           <table class="grid" cellpadding="0" cellspacing="0" data-prop-style="this.gridTemplateColumns()">
             <thead class="sticky-table-header">
@@ -165,17 +121,6 @@
                   </th>
                 </template>
               </tr>
-<<<<<<< HEAD
-            </template>
-          </tbody>
-
-          <template data-if="this.emptyFilterResult()">
-            <div class="grid-banner">
-              <p>Unable to find results for current search</p>
-            </div>
-          </template>
-        </table>
-=======
             </thead>
 
             <section popover id="columnSettings" class="column-control">
@@ -202,8 +147,13 @@
                 </tr>
               </template>
             </tbody>
+
+            <template data-if="this.emptyFilterResult()">
+              <div class="grid-banner">
+                <p>Unable to find results for current search</p>
+              </div>
+            </template>
           </table>
->>>>>>> 0855fd5d
       </template>
     </section>
 
