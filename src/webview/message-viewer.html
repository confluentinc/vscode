<!doctype html>
<html lang="en">
  <head>
    <meta charset="UTF-8" />
    <meta name="viewport" content="width=device-width, initial-scale=1.0" />
    <meta
      http-equiv="Content-Security-Policy"
      content="default-src 'none'; font-src ${cspSource}; style-src 'nonce-${nonce}'; style-src-attr 'unsafe-inline'; script-src 'nonce-${nonce}' 'unsafe-eval';"
    />
    <link rel="stylesheet" type="text/css" nonce="${nonce}" href="${webviewStylesheet}" />
  </head>
  <body>
    <main class="wrapper">
<<<<<<< HEAD
      <header class="sticky">
        <div class="flex-row">
          <div class="dropdown-container fixed-min-width">
            <label for="partition-control-toggle">Partitions:</label>
            <button class="control" popovertarget="partitionConsumeControl">
              <span class="control-label" data-text="this.partitionsConsumedDescription()"></span>
              <span class="codicon codicon-chevron-down"></span>
            </button>
=======
      <header class="message-viewer-settings">
        <section class="consume-settings">
          <h4>Working View Settings</h4>

          <div class="flex-row">
            <div class="dropdown-container fixed-min-width">
              <label for="partition-control-toggle">Partitions:</label>
              <button class="control" popovertarget="partitionConsumeControl">
                <span class="control-label" data-text="this.partitionsConsumedDescription()"></span>
                <span class="codicon codicon-chevron-down"></span>
              </button>
>>>>>>> 24f5dd0d

              <div
                popover
                id="partitionConsumeControl"
                class="partition-control"
                data-on-toggle="this.prepareConsumePartitionControl(event.newState)"
              >
                <div class="flex-column" style="--gap: 0">
                  <div class="partition-sticky-header">
                    <label class="checkbox">
                      <input
                        type="checkbox"
                        data-prop-checked="this.partitionsConsumedTemp() == null"
                        data-prop-indeterminate="this.partitionsConsumedTemp() != null && this.partitionsConsumedTemp().length > 0"
                        data-on-change="event.preventDefault(); this.toggleAllTempPartitionsConsumed()"
                      />
                      <span>All partitions</span>
                    </label>
                  </div>

                  <template data-for="partition of this.partitionStats()">
                    <label class="checkbox">
                      <input
                        type="checkbox"
                        data-prop-checked="this.isPartitionIncluded(this.partition().partition_id, this.partitionsConsumedTemp())"
                        data-on-change="event.preventDefault(); this.toggleTempPartitionsConsumed(this.partition().partition_id)"
                      />
                      <span data-text="'Partition ' + this.partition().partition_id"></span>
                    </label>
                  </template>
                </div>

                <footer class="partition-sticky-footer">
                  <vscode-button
                    appearance="primary"
                    data-prop-disabled="this.partitionsConsumedSelectionPristine()"
                    data-on-click="this.changePartitionsConsumed()"
                  >
                    Consume selected
                  </vscode-button>
                </footer>
              </div>
            </div>

<<<<<<< HEAD
              <footer class="partition-sticky-footer">
                <vscode-button
                  appearance="primary"
                  data-prop-disabled="this.partitionsConsumedSelectionPristine()"
                  data-on-click="this.changePartitionsConsumed()"
                >
                  Consume selected
                </vscode-button>
              </footer>
=======
            <div class="dropdown-container fixed-min-width">
              <label for="consume-mode">Consume mode:</label>
              <vscode-dropdown
                id="consume-mode"
                value="beginning"
                data-prop-value="this.consumeMode()"
                data-on-change="this.handleConsumeModeChange(event.target.value)"
              >
                <vscode-option value="latest">Latest</vscode-option>
                <vscode-option value="beginning">From beginning</vscode-option>
                <vscode-option value="timestamp">From timestamp</vscode-option>
              </vscode-dropdown>
>>>>>>> 24f5dd0d
            </div>

            <template data-if="this.consumeMode() === 'timestamp'">
              <div class="dropdown-container">
                <label for="consume-mode-timestamp">Timestamp:</label>
                <vscode-text-field
                  id="consume-mode-timestamp"
                  data-prop-value="this.consumeModeTimestamp()"
                  data-on-change="this.handleConsumeModeTimestampChange(event.target.value)"
                  placeholder="Timestamp"
                >
                </vscode-text-field>
              </div>
            </template>

            <div class="dropdown-container">
              <label for="messages-limit">Max results:</label>
              <vscode-dropdown
                id="messages-limit"
                data-prop-value="this.messageLimit()"
                data-on-change="this.handleMessageLimitChange(event.target.value)"
              >
                <vscode-option value="100">100</vscode-option>
                <vscode-option value="1k">1,000</vscode-option>
                <vscode-option value="10k">10,000</vscode-option>
                <vscode-option value="100k">100,000</vscode-option>
                <vscode-option value="1m">1,000,000</vscode-option>
              </vscode-dropdown>
            </div>

            <div class="dropdown-container">
              <!-- Empty label for aligned layout with the rest of controls -->
              <label for="stream-toggle"><span>&nbsp;</span></label>
              <vscode-button
                appearance="secondary"
                id="stream-toggle"
                data-on-click="this.handleStreamToggle(this.streamState())"
                data-text="this.streamStateLabel()"
                data-attr-title="this.streamStateTooltip()"
              >
              </vscode-button>
            </div>
          </div>
<<<<<<< HEAD
        </div>

        <div class="flex-row">
          <vscode-text-field
            id="message-search"
            placeholder="Search across consumed messages…"
            type="search"
            size="50"
            data-prop-value="this.search()"
            data-on-change="this.search(event.target.value)"
            data-on-keydown="this.handleKeydown(event)"
            data-on-input="this.handleInput(event)"
            >Search</vscode-text-field
          >
=======
        </section>
>>>>>>> 24f5dd0d

        <section>
          <h4>Message Quick Search</h4>
          <div class="flex-row">
            <vscode-text-field
              id="message-search"
              placeholder="Search across consumed messages…"
              type="search"
              size="50"
              data-prop-value="this.search()"
              data-on-change="this.search(event.target.value)"
              data-on-keydown="this.handleKeydown(event)"
              data-on-input="this.handleInput(event)"
              >Search</vscode-text-field
            >

            <div class="dropdown-container fixed-min-width">
              <label for="partition-control-toggle">Partitions filter:</label>
              <button
                class="control"
                popovertarget="partitionFilterControl"
                data-prop-disabled="!this.canFilterPartition()"
              >
                <span class="control-label" data-text="this.partitionsFilteredDescription()"></span>
                <span class="codicon codicon-chevron-down"></span>
              </button>
              <div popover id="partitionFilterControl" class="partition-control">
                <div class="partition-sticky-header">
                  <label class="checkbox">
                    <input
                      type="checkbox"
                      data-prop-checked="this.partitionsFiltered() == null"
                      data-prop-indeterminate="this.partitionsFiltered() != null && this.partitionsFiltered().length > 0"
                      data-on-change="event.preventDefault(); this.toggleAllPartitionsFiltered()"
                    />
                    <span>All partitions</span>
                  </label>
                </div>

                <div class="flex-column" style="--gap: 0">
                  <template data-for="partition of this.filterablePartitions()">
                    <label class="checkbox">
                      <input
                        type="checkbox"
                        data-prop-checked="this.isPartitionIncluded(this.partition().partition_id, this.partitionsFiltered())"
                        data-on-change="event.preventDefault(); this.togglePartitionsFiltered(this.partition().partition_id)"
                      />
                      <span data-text="'Partition ' + this.partition().partition_id"></span>
                    </label>
                  </template>
                </div>
              </div>
            </div>
          </div>
        </section>
      </header>

      <section class="content">
        <template data-if="this.waitingForMessages()">
          <div class="grid-banner">
            <vscode-progress-ring></vscode-progress-ring>
          </div>
        </template>

        <template data-if="this.emptyFilterResult()">
          <div class="grid-banner">
            <p>Unable to find messages for currently set filters</p>
          </div>
        </template>

        <template data-if="this.hasMessages()">
          <table
            class="grid"
            cellpadding="0"
            cellspacing="0"
            data-prop-style="this.gridTemplateColumns()"
          >
            <thead class="sticky-table-header">
              <tr class="grid-row">
                <th
                  class="grid-cell grid-column-header cell-text-overflow"
                  tabindex="-1"
                  title="Timestamp"
                >
                  <span>Timestamp</span>
                  <div
                    class="resize-handler"
                    data-on-pointerdown="this.handleStartResize(event, 0)"
                    data-on-pointermove="this.handleMoveResize(event, 0)"
                    data-on-pointerup="this.handleStopResize(event)"
                  ></div>
                </th>
                <th
                  class="grid-cell grid-column-header cell-text-overflow"
                  tabindex="-1"
                  title="Partition"
                >
                  <span>Partition</span>
                  <div
                    class="resize-handler"
                    data-on-pointerdown="this.handleStartResize(event, 1)"
                    data-on-pointermove="this.handleMoveResize(event, 1)"
                    data-on-pointerup="this.handleStopResize(event)"
                  ></div>
                </th>
                <th
                  class="grid-cell grid-column-header cell-text-overflow"
                  tabindex="-1"
                  title="Offset"
                >
                  <span>Offset</span>
                  <div
                    class="resize-handler"
                    data-on-pointerdown="this.handleStartResize(event, 2)"
                    data-on-pointermove="this.handleMoveResize(event, 2)"
                    data-on-pointerup="this.handleStopResize(event)"
                  ></div>
                </th>
                <th
                  class="grid-cell grid-column-header cell-text-overflow"
                  tabindex="-1"
                  title="Key"
                >
                  <span>Key</span>
                  <div
                    class="resize-handler"
                    data-on-pointerdown="this.handleStartResize(event, 3)"
                    data-on-pointermove="this.handleMoveResize(event, 3)"
                    data-on-pointerup="this.handleStopResize(event)"
                  ></div>
                </th>
                <th
                  class="grid-cell grid-column-header cell-text-overflow"
                  tabindex="-1"
                  title="Value"
                >
                  <span>Value</span>
                </th>
              </tr>
            </thead>
            <tbody>
              <template data-for="message of this.snapshot().messages">
                <tr class="grid-row" data-on-dblclick="this.preview(this.message())">
                  <td
                    class="grid-cell cell-text-overflow"
                    tabindex="-1"
                    data-text="this.formatTimestamp(this.message().timestamp, this.timestampStyle())"
                    data-prop-title="this.message().timestamp"
                  ></td>
                  <td
                    class="grid-cell cell-text-overflow"
                    tabindex="-1"
                    data-text="this.message().partition_id"
                    data-prop-title="this.message().partition_id"
                  ></td>
                  <td
                    class="grid-cell cell-text-overflow"
                    tabindex="-1"
                    data-text="this.message().offset"
                    data-prop-title="this.message().offset"
                  ></td>
                  <td
                    class="grid-cell cell-text-overflow"
                    tabindex="-1"
                    data-children="this.formatMessageValue(this.message().key, this.search())"
                    data-prop-title="this.message().key"
                  ></td>
                  <td
                    class="grid-cell cell-text-overflow"
                    tabindex="-1"
                    data-children="this.formatMessageValue(this.message().value, this.search())"
                    data-prop-title="this.formatMessageValueFull(this.message())"
                  ></td>
                </tr>
              </template>
            </tbody>
          </table>
        </template>
      </section>

      <footer class="message-viewer-pagination">
        <div>
          <vscode-button
            appearance="icon"
            aria-label="Previous page"
            title="Previous page"
            id="prevPage"
            data-on-click="this.page((v) => v - 1)"
            data-attr-disabled="!this.prevPageAvailable()"
          >
            <span class="codicon codicon-arrow-left"></span>
          </vscode-button>

          <template data-for="pageButton of this.pageButtons() by pageButton">
            <vscode-button
              appearance="icon"
              data-attr-aria-label="this.isPageButton(this.pageButton()) ? 'Page ' + (this.pageButton() + 1) : undefined"
              data-attr-title="this.isPageButton(this.pageButton()) ? 'Page ' + (this.pageButton() + 1) : undefined"
              data-on-click="this.page(this.pageButton())"
              data-text="this.isPageButton(this.pageButton()) ? this.pageButton() + 1 : '…'"
              data-attr-disabled="!this.isPageButton(this.pageButton())"
              data-attr-active="this.page() === this.pageButton()"
            ></vscode-button>
          </template>

          <vscode-button
            appearance="icon"
            aria-label="Next page"
            title="Next page"
            id="nextPage"
            data-on-click="this.page((v) => v + 1)"
            data-attr-disabled="!this.nextPageAvailable()"
          >
            <span class="codicon codicon-arrow-right"></span>
          </vscode-button>
        </div>
        <template data-if="this.pageStatLabel() != null">
          <div>
            <vscode-button
              appearance="icon"
              aria-label="Message consumption stats"
              title="Message consumption stats"
              id="pageOutput"
              data-text="this.pageStatLabel()"
            ></vscode-button>
          </div>
        </template>
        <div>
          <vscode-button
            appearance="icon"
<<<<<<< HEAD
            aria-label="Message consumption stats"
            title="Message consumption stats"
            id="pageOutput"
            data-text="this.pageStatLabel()"
          ></vscode-button>

          <vscode-button appearance="icon" data-on-click="this.previewJSON()">json</vscode-button>
=======
            aria-label="Open consumed messages as JSON"
            title="Open consumed messages as JSON"
            data-on-click="this.previewJSON()"
          >
            <span class="codicon codicon-json"></span>
          </vscode-button>
>>>>>>> 24f5dd0d
        </div>
      </footer>
    </main>

    <style nonce="${nonce}">
      html,
      body,
      main {
        height: 100%;
      }
      body {
        padding: 0; /* override */
      }

      h4 {
        text-transform: uppercase;

        margin: 0 0 0.5rem 0;
        font-size: 95%;
      }

      .message-viewer-settings {
        display: flex;
        flex-direction: column;
<<<<<<< HEAD
        background: var(--background);
        z-index: 2;
        padding-block: 20px;
        gap: 0.5rem;
      }
      .sticky-table-header {
        position: sticky;
        top: 166px;
        background: var(--background);
=======
      }
      .message-viewer-settings > * {
        padding: 12px;
      }
      .message-viewer-pagination {
        padding: 6px 12px;
        display: flex;
        flex-direction: row;
        gap: 1rem;
        background: var(--vscode-sideBarTitle-background);
      }
      .message-viewer-pagination vscode-button {
        min-width: 22px;
      }
      .message-viewer-pagination [active="true"] {
        background: var(--vscode-list-activeSelectionBackground, #094771);
        color: var(--vscode-list-activeSelectionForeground, #ffffff);
      }
      .consume-settings {
        background: var(--vscode-sideBarTitle-background);
      }
      .sticky-table-header {
        position: sticky;
        top: 0;
        background: var(--vscode-editor-background);
>>>>>>> 24f5dd0d
        z-index: 1;
      }
      .wrapper {
        display: flex;
        flex-direction: column;
      }
      .content {
        flex: 1;
        overflow: auto;
      }

      .cell-text-overflow {
        white-space: nowrap;
        overflow: hidden;
        text-overflow: ellipsis;
      }

      .flex-row {
        display: flex;
        flex-direction: row;
        gap: var(--gap, 1rem);
      }
      .flex-column {
        display: flex;
        flex-direction: column;
        gap: var(--gap, 1rem);
      }

      #pageStatControl {
        --gap: 0.5rem;
      }
      .dropdown-container {
        box-sizing: border-box;
        display: flex;
        flex-flow: column nowrap;
        align-items: flex-start;
        justify-content: flex-start;
      }

      .fixed-min-width {
        min-width: 8rem;
      }
      .fixed-min-width > * {
        width: 100%;
      }

      [popover].partition-control {
        width: fit-content;
        min-width: 10rem;
        /* for better alignment with sibling controls */
        margin-top: 1px;
        border-color: var(--focus-border);
        max-height: 20rem;
        overflow: auto;
      }
      .partition-sticky-header {
        margin: -0.5rem -0.5rem 0 -0.5rem;
        padding: 0.5rem;
        background: var(--vscode-editor-background);
        position: sticky;
        top: -0.5rem;
        z-index: 1;
      }
      .partition-sticky-footer {
        margin: 0 -0.5rem -0.5rem -0.5rem;
        padding: 0.5rem;
<<<<<<< HEAD
        background: var(--background);
=======
        background: var(--vscode-editor-background);
>>>>>>> 24f5dd0d
        position: sticky;
        bottom: -0.5rem;
        z-index: 1;
      }

      .dropdown-container > label {
        display: block;
        color: var(--vscode-foreground);
        cursor: pointer;
        font-size: var(--vscode-font-size);
        line-height: normal;
        margin-bottom: 2px;
      }

      .grid-banner {
        display: flex;
        align-items: center;
        justify-content: center;
        min-height: 10rem;
      }

      .resize-handler {
        cursor: ew-resize;
        width: 4px;
        position: absolute;
        top: 0;
        right: 0;
        bottom: 0;
      }

      .control {
        display: flex;
        align-items: center;
        box-sizing: border-box;
        background: var(--dropdown-background);
        border: 1px solid var(--dropdown-border);
        border-radius: calc(var(--corner-radius-round) * 1px);
        color: var(--foreground);
        cursor: pointer;
        font-family: var(--font-family);
        font-size: var(--type-ramp-base-font-size);
        line-height: var(--type-ramp-base-line-height);
        height: calc(var(--input-height) * 1px);
        padding: 2px 6px 2px 8px;
        width: 100%;
      }
      .control:disabled {
        cursor: not-allowed;
        opacity: 0.4;
      }
      .control:not(:disabled):hover {
        background: var(--dropdown-background);
        border-color: var(--dropdown-border);
      }
      .control:not(:disabled):focus {
        border-color: var(--focus-border);
      }
      .control-label {
        flex: 1;
        text-align: left;
      }
    </style>
    <script type="module" nonce="${nonce}" src="${webviewUri}"></script>
    <script type="module" nonce="${nonce}" src="${messageViewerUri}"></script>
  </body>
</html><|MERGE_RESOLUTION|>--- conflicted
+++ resolved
@@ -11,16 +11,6 @@
   </head>
   <body>
     <main class="wrapper">
-<<<<<<< HEAD
-      <header class="sticky">
-        <div class="flex-row">
-          <div class="dropdown-container fixed-min-width">
-            <label for="partition-control-toggle">Partitions:</label>
-            <button class="control" popovertarget="partitionConsumeControl">
-              <span class="control-label" data-text="this.partitionsConsumedDescription()"></span>
-              <span class="codicon codicon-chevron-down"></span>
-            </button>
-=======
       <header class="message-viewer-settings">
         <section class="consume-settings">
           <h4>Working View Settings</h4>
@@ -32,7 +22,6 @@
                 <span class="control-label" data-text="this.partitionsConsumedDescription()"></span>
                 <span class="codicon codicon-chevron-down"></span>
               </button>
->>>>>>> 24f5dd0d
 
               <div
                 popover
@@ -77,17 +66,6 @@
               </div>
             </div>
 
-<<<<<<< HEAD
-              <footer class="partition-sticky-footer">
-                <vscode-button
-                  appearance="primary"
-                  data-prop-disabled="this.partitionsConsumedSelectionPristine()"
-                  data-on-click="this.changePartitionsConsumed()"
-                >
-                  Consume selected
-                </vscode-button>
-              </footer>
-=======
             <div class="dropdown-container fixed-min-width">
               <label for="consume-mode">Consume mode:</label>
               <vscode-dropdown
@@ -100,7 +78,6 @@
                 <vscode-option value="beginning">From beginning</vscode-option>
                 <vscode-option value="timestamp">From timestamp</vscode-option>
               </vscode-dropdown>
->>>>>>> 24f5dd0d
             </div>
 
             <template data-if="this.consumeMode() === 'timestamp'">
@@ -144,24 +121,7 @@
               </vscode-button>
             </div>
           </div>
-<<<<<<< HEAD
-        </div>
-
-        <div class="flex-row">
-          <vscode-text-field
-            id="message-search"
-            placeholder="Search across consumed messages…"
-            type="search"
-            size="50"
-            data-prop-value="this.search()"
-            data-on-change="this.search(event.target.value)"
-            data-on-keydown="this.handleKeydown(event)"
-            data-on-input="this.handleInput(event)"
-            >Search</vscode-text-field
-          >
-=======
         </section>
->>>>>>> 24f5dd0d
 
         <section>
           <h4>Message Quick Search</h4>
@@ -392,22 +352,12 @@
         <div>
           <vscode-button
             appearance="icon"
-<<<<<<< HEAD
-            aria-label="Message consumption stats"
-            title="Message consumption stats"
-            id="pageOutput"
-            data-text="this.pageStatLabel()"
-          ></vscode-button>
-
-          <vscode-button appearance="icon" data-on-click="this.previewJSON()">json</vscode-button>
-=======
             aria-label="Open consumed messages as JSON"
             title="Open consumed messages as JSON"
             data-on-click="this.previewJSON()"
           >
             <span class="codicon codicon-json"></span>
           </vscode-button>
->>>>>>> 24f5dd0d
         </div>
       </footer>
     </main>
@@ -432,17 +382,6 @@
       .message-viewer-settings {
         display: flex;
         flex-direction: column;
-<<<<<<< HEAD
-        background: var(--background);
-        z-index: 2;
-        padding-block: 20px;
-        gap: 0.5rem;
-      }
-      .sticky-table-header {
-        position: sticky;
-        top: 166px;
-        background: var(--background);
-=======
       }
       .message-viewer-settings > * {
         padding: 12px;
@@ -468,7 +407,6 @@
         position: sticky;
         top: 0;
         background: var(--vscode-editor-background);
->>>>>>> 24f5dd0d
         z-index: 1;
       }
       .wrapper {
@@ -535,11 +473,7 @@
       .partition-sticky-footer {
         margin: 0 -0.5rem -0.5rem -0.5rem;
         padding: 0.5rem;
-<<<<<<< HEAD
-        background: var(--background);
-=======
         background: var(--vscode-editor-background);
->>>>>>> 24f5dd0d
         position: sticky;
         bottom: -0.5rem;
         z-index: 1;
