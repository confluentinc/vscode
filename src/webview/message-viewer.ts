import { ObservableScope } from "inertial";
import { type PartitionData } from "../clients/kafkaRest";
import { type PartitionConsumeRecord } from "../clients/sidecar";
import { applyBindings } from "./bindings/bindings";
import { ViewModel } from "./bindings/view-model";
import { sendWebviewMessage } from "./comms/comms";

addEventListener("DOMContentLoaded", () => {
  const os = ObservableScope(queueMicrotask);
  const ui = document.querySelector("main")!;
  const vm = new MessageViewerViewModel(os);
  applyBindings(ui, os, vm);
});

type MessageCount = { total: number; filter: number | null };
type MessageLimitType = "1m" | "100k" | "10k" | "1k" | "100";

const messageLimitNumber: Record<MessageLimitType, number> = {
  "1m": 1_000_000,
  "100k": 100_000,
  "10k": 10_000,
  "1k": 1_000,
  "100": 100,
};

const messageLimitLabel: Record<string, MessageLimitType> = {
  1_000_000: "1m",
  100_000: "100k",
  10_000: "10k",
  1_000: "1k",
  100: "100",
};

type StreamState = "running" | "paused" | "errored";
type ConsumeMode = "latest" | "beginning" | "timestamp";

/**
 * Top level view model for Message Viewer. It composes shared state and logic
 * available for the UI. It also talks to the "backend": sends and receives
 * messages from the host environment that manages stream consumption.
 */
class MessageViewerViewModel extends ViewModel {
  /** This timestamp updates everytime the host environment wants UI to update. */
  timestamp = this.observe(
    () => Date.now(),
    (cb) => {
      function handle(event: MessageEvent<any[]>) {
        if (event.data[0] === "Timestamp") cb();
      }
      addEventListener("message", handle);
      return () => removeEventListener("message", handle);
    },
  );

  page = this.signal(0);
  pageSize = this.signal(100);

  /** Initial state of messages collection. Stored separately so we can use to reset state. */
  emptySnapshot = { messages: [] as PartitionConsumeRecord[], indices: [] as number[] };
  /**
   * Get a snapshot of messages from the host environment, whenever page is changed or
   * the stream is updated. The snapshot includes message records and list of original indices.
   */
  snapshot = this.resolve(() => {
    return post("GetMessages", {
      page: this.page(),
      pageSize: this.pageSize(),
      timestamp: this.timestamp(),
    });
  }, this.emptySnapshot);

  /** Information about the topic's partitions. */
  partitionStats = this.resolve(() => {
    return post("GetPartitionStats", {});
  }, []);
  /** List of currently consumed partitions. `null` for all partitions. */
  partitionsConsumed = this.resolve(() => {
    return post("GetConsumedPartitions", { timestamp: this.timestamp() });
  }, null);
  /** List of currently filtered partitions. `null` for all consumed partitions. */
  partitionsFiltered = this.resolve(() => {
    return post("GetFilteredPartitions", { timestamp: this.timestamp() });
  }, null);
  partitionsConsumedDescription = this.derive(() => {
    const consumed = this.partitionsConsumed();
    if (consumed == null) return "All partitions";
    if (consumed.length === 1) return `Partition ${consumed[0]}`;
    return `${consumed.length} partitions`;
  });
  partitionsFilteredDescription = this.derive(() => {
    const filtered = this.partitionsFiltered();
    const consumed = this.partitionsConsumed();
    const partitions = this.partitionStats();
    if (filtered == null) {
      if (consumed == null) return "All partitions";
      if (consumed.length === 1) return `Partition ${consumed[0]}`;
      return `${consumed.length} partitions`;
    }
    if (filtered.length === 1) return `Partition ${filtered[0]}`;
    if (consumed == null && filtered.length === partitions.length) return "All partitions";
    return `${filtered.length} partitions`;
  });
  /**
   * Check if the client-side partition filtering is possible:
   * 1. The viewer consumes all existing partitions
   *    1.1. The topic has more than 1 partition
   * 2. The number of partitions consumed greater than 1
   */
  canFilterPartition = this.derive(() => {
    const partitions = this.partitionsConsumed();
    const stats = this.partitionStats();
    return partitions == null ? stats.length > 1 : partitions.length > 1;
  });
  /**
   * List of partitions that can be filtered on the client side is a subset
   * of partitions currently consumed.
   */
  filterablePartitions = this.derive(() => {
    const all = this.partitionStats();
    const consumed = this.partitionsConsumed();
    return consumed == null ? all : all.filter((p) => consumed.includes(p.partition_id));
  });
  /** Signal used as temporary state for editing what partitions need to be consumed. */
  partitionsConsumedTemp = this.signal<number[] | null>(null);
  /** Determine whether the temporary state is different from the commited one. */
  partitionsConsumedSelectionPristine = this.derive(() => {
    const consumed = this.partitionsConsumed();
    const temp = this.partitionsConsumedTemp();
    if (consumed == null || temp == null) return temp === consumed;
    return consumed.length === temp.length && consumed.every((id) => temp.includes(id));
  });
  isPartitionIncluded(partitionId: number, partitions: number[] | null) {
    return partitions == null || partitions.includes(partitionId);
  }
  /** Should be used before the user attempts to update partition consumption settings. */
  prepareConsumePartitionControl(state: "open" | "closed") {
    if (state === "open") {
      this.partitionsConsumedTemp(this.partitionsConsumed());
    }
  }
  /** Method for updating temporary state of consumed partitions. */
  toggleTempPartitionsConsumed(partitionId: number) {
    const consumed = this.partitionsConsumedTemp();
    if (consumed == null) {
      // if all partitions consumed — switch to list that excludes target partition
      const all = this.partitionStats().map((partition) => partition.partition_id);
      this.partitionsConsumedTemp(all.filter((id) => id !== partitionId));
    } else {
      // if the consumed list already detailed, toggle the partition id
      if (consumed.includes(partitionId)) {
        this.partitionsConsumedTemp(consumed.filter((id) => id !== partitionId));
      } else {
        this.partitionsConsumedTemp(consumed.concat(partitionId));
      }
    }
  }
  /** Toggle temporary state all at once. */
  toggleAllTempPartitionsConsumed() {
    const consumed = this.partitionsConsumedTemp();
    if (consumed == null) {
      this.partitionsConsumedTemp([]);
    } else {
      this.partitionsConsumedTemp(null);
    }
  }
  /** Method to submit changes in partition consumption settings. */
  async changePartitionsConsumed() {
    const partitions = this.partitionsConsumedTemp();
    await post("PartitionConsumeChange", { partitions });
    this.page(0);
  }
  /**
   * Unlike partition consumed, filtering is about client side filter application
   * of existing messages in memory. Toggling the partition ids logic is similar
   * to consumed ones, but the change is applied instantly.
   */
  async togglePartitionsFiltered(partitionId: number) {
    let filtered = this.partitionsFiltered();
    if (filtered == null) {
      const all = this.filterablePartitions().map((partition) => partition.partition_id);
      filtered = all.filter((id) => id !== partitionId);
    } else {
      if (filtered.includes(partitionId)) {
        filtered = filtered.filter((id) => id !== partitionId);
      } else {
        filtered = filtered.concat(partitionId);
        const consumed = this.partitionsConsumed();
        const partitions = this.partitionStats();
        // drop filter if all consumed partitions selected
        if (filtered.length === (consumed ?? partitions).length) filtered = null;
      }
    }
    await post("PartitionFilterChange", { partitions: filtered });
    this.page(0);
  }
  /** Toggle filtered partitions all at once. */
  async toggleAllPartitionsFiltered() {
    let filtered = this.partitionsFiltered();
    filtered = filtered == null ? [] : null;
    await post("PartitionFilterChange", { partitions: filtered });
    this.page(0);
  }

  /** Total count of consumed messages, along with count of filtered ones. */
  messageCount = this.resolve(() => post("GetMessagesCount", { timestamp: this.timestamp() }), {
    total: 0,
    filter: null,
  });
  /** For now, the only way to expose a loading spinner. */
  waitingForMessages = this.derive(() => this.messageCount().total === 0);
  emptyFilterResult = this.derive(
    () => this.messageCount().total > 0 && this.messageCount().filter === 0,
  );
  hasMessages = this.derive(() => {
    const { total, filter } = this.messageCount();
    return filter != null ? filter > 0 : total > 0;
  });
  /**
   * Short list of pages generated based on current messages count and current
   * page. Always shows first and last page, current page with two siblings.
   * For larger total number of pages adds … spacing between disconnected pages.
   *
   * Examples: [0, 1, 2], [0, 1, 2, 'rdot', 6], [0, 'ldot', 3, 4, 5, 'rdot', 8],
   * [0, 'ldot', 6, 7, 8], etc. Values `rdot` and `ldot` are sentinel values
   * because the template needs unique keys to keep buttons state persisted.
   */
  pageButtons = this.derive(() => {
    const { total, filter } = this.messageCount();
    const max = Math.floor((filter ?? total) / this.pageSize());
    const current = this.page();
    if (max === 0) return [];
    const offset = 2;
    const lo = Math.max(0, current - offset);
    const hi = Math.min(current + offset, max);
    const chunk: (number | "ldot" | "rdot")[] = Array.from(
      { length: hi - lo + 1 },
      (_, i) => i + lo,
    );
    if (lo > 0) {
      if (lo > 1) chunk.unshift(0, "ldot");
      else chunk.unshift(0);
    }
    if (hi < max) {
      if (hi < max - 1) chunk.push("rdot", max);
      else chunk.push(max);
    }
    return chunk;
  });
  isPageButton(input: unknown) {
    return typeof input === "number";
  }
  /** A description of current messages range, based on the page and total number of messages. */
  pageStatLabel = this.derive(() => {
    const offset = this.page() * this.pageSize();
    const { total, filter } = this.messageCount();
    if (total === 0) return null;
    if (filter != null) {
      return `Showing ${offset.toLocaleString()}..${Math.min(offset + this.pageSize(), filter).toLocaleString()} of ${filter.toLocaleString()} messages (total: ${total.toLocaleString()}).`;
    }
    return `Showing ${offset.toLocaleString()}..${Math.min(offset + this.pageSize(), total).toLocaleString()} of ${total.toLocaleString()} messages.`;
  });
  prevPageAvailable = this.derive(() => this.page() > 0);
  nextPageAvailable = this.derive(() => {
    const count = this.messageCount();
    const limit = count.filter ?? count.total;
    return this.page() * this.pageSize() + this.pageSize() < limit;
  });

  /**
   * List of columns width, in pixels. The final `value` column is not present,
   * because it always takes the rest of the space available.
   */
  colWidth = this.signal(
    // currently (Aug 13th), copy of old widths in rem (1rem = 16px)
    [9 * 16, 6 * 16, 6 * 16, 6 * 16],
    // skip extra re-renders if the user didn't move pointer too much
    (a, b) => a.length === b.length && a.every((v, i) => v === b[i]),
  );
  /** The value can be set to `style` prop to pass values to CSS. */
  gridTemplateColumns = this.derive(
    () => `--grid-template-columns: ${this.colWidth().reduce((s, w) => `${s} ${w}px`, "")} 1fr`,
  );
  /** Temporary state for resizing events. */
  resizeColumnDelta = this.signal<number | null>(null);

  /** Handles the beginning of column resizing. */
  handleStartResize(event: PointerEvent, index: number) {
    const target = event.target as HTMLElement;
    target.setPointerCapture(event.pointerId);
    // this is half of the computations for the new column width
    // any new clientX added (via move event) provide the new width
    this.resizeColumnDelta(this.colWidth()[index] - event.clientX);
  }

  /** Triggered on each move event while resizing, dynamically changes column width. */
  handleMoveResize(event: PointerEvent, index: number) {
    const start = this.resizeColumnDelta();
    // skip, if the pointer just passing by
    if (start == null) return;
    const widths = this.colWidth().slice();
    const newWidth = Math.round(start + event.clientX);
    // clamp new width in meaningful range so the user doesn't break the whole layout
    widths[index] = Math.max(4 * 16, Math.min(newWidth, 14 * 16));
    this.colWidth(widths);
  }

  /** Cleanup handler when the user stops resizing a column. */
  handleStopResize(event: PointerEvent) {
    const target = event.target as HTMLElement;
    target.releasePointerCapture(event.pointerId);
    // drop temporary state so the move event doesn't change anything after the pointer is released
    this.resizeColumnDelta(null);
  }

  /** The text search query string. */
  search = this.signal("");
  async handleKeydown(event: KeyboardEvent) {
    if (event.key === "Enter") {
      const value = (event.target as HTMLInputElement).value;
      if (value.length > 0) {
        await post("SearchMessages", { search: value });
      } else {
        await post("SearchMessages", { search: null });
      }
<<<<<<< HEAD
=======
      this.page(0);
>>>>>>> 24f5dd0d
    }
  }
  async handleInput(event: Event | InputEvent) {
    if (event.type === "input" && !(event instanceof InputEvent)) {
      await post("SearchMessages", { search: null });
    }
  }

  /** Consume mode affects parameters used for consuming messages. */
  consumeMode = this.signal<ConsumeMode>("beginning");
  consumeModeTimestamp = this.signal(Date.now());

  async handleConsumeModeChange(value: ConsumeMode) {
    const timestamp = Date.now();
    await post("ConsumeModeChange", { mode: value, timestamp });
    this.consumeModeTimestamp(timestamp);
    this.consumeMode(value);
    this.page(0);
    this.snapshot(this.emptySnapshot);
  }

  async handleConsumeModeTimestampChange(timestamp: number) {
    await post("ConsumeModeChange", { mode: "timestamp", timestamp });
    this.consumeModeTimestamp(timestamp);
    this.consumeMode("timestamp");
    this.page(0);
    this.snapshot(this.emptySnapshot);
  }

  /** Numeric limit of messages that need to be consumed. */
  messageLimit = this.resolve(async () => {
    const maxSize = await post("GetMaxSize", { timestamp: this.timestamp() });
    return messageLimitLabel[maxSize];
  }, "100k");

  async handleMessageLimitChange(value: MessageLimitType) {
    await post("MessageLimitChange", { limit: messageLimitNumber[value] });
    this.messageLimit(value);
    this.page(0);
    this.snapshot(this.emptySnapshot);
  }

  /** State of stream provided by the host: either running or paused. */
  streamState = this.resolve(() => {
    return post("GetStreamState", { timestamp: this.timestamp() });
  }, "running");
  streamStateLabel = this.derive(() => {
    switch (this.streamState()) {
      case "running":
        return "Pause";
      case "paused":
        return "Resume";
    }
  });
  streamStateTooltip = this.derive(() => {
    switch (this.streamState()) {
      case "running":
        return "Consuming messages";
      case "paused":
        return "Message consumption is paused. Click to resume from last message received.";
    }
  });

  handleStreamToggle(state: StreamState) {
    switch (state) {
      case "running":
        return post("StreamPause", {});
      case "paused":
        return post("StreamResume", {});
    }
  }

  timestampStyle = this.signal<"original" | "local" | "utc">("original");

  formatTimestamp(timestamp: number, format: "original" | "local" | "utc") {
    switch (format) {
      case "local":
        return new Date(timestamp).toISOString();
      case "utc":
        return new Date(timestamp).toUTCString();
      case "original":
      default:
        return timestamp;
    }
  }

  formatMessageValue(value: unknown, search: string) {
    if (value == null) return "";
    const input = typeof value === "string" ? value : JSON.stringify(value, null, " ");
    if (search.length === 0) return input;
    let index = input.indexOf(search);
    let fragment = document.createDocumentFragment();
    let cursor = 0;
    while (index >= 0) {
      fragment.append(input.substring(cursor, index));
      let mark = document.createElement("mark");
      mark.append(input.substring(index, index + search.length));
      fragment.append(mark);
      cursor = index + search.length;
      index = input.indexOf(search, cursor);
    }
    fragment.append(input.substring(cursor));
    return fragment;
  }

  formatMessageValueFull(message: PartitionConsumeRecord) {
    return JSON.stringify(message.value, null, 2);
  }

  preview(message: PartitionConsumeRecord) {
    const { messages, indices } = this.snapshot();
    const index = indices[messages.indexOf(message)];
    return post("PreviewMessageByIndex", { index });
  }
<<<<<<< HEAD

  previewJSON() {
    return post("PreviewJSON", {});
  }
}
=======
>>>>>>> 24f5dd0d

  previewJSON() {
    return post("PreviewJSON", {});
  }
}

export function post(type: "GetStreamState", body: { timestamp?: number }): Promise<StreamState>;
export function post(
  type: "GetMessages",
  body: { page: number; pageSize: number; timestamp?: number },
): Promise<{ messages: PartitionConsumeRecord[]; indices: number[] }>;
export function post(type: "GetPartitionStats", body: object): Promise<PartitionData[]>;
export function post(
  type: "GetTimestampExtent",
  body: { timestamp?: number },
): Promise<[number, number] | null>;
export function post(type: "GetMessagesCount", body: { timestamp?: number }): Promise<MessageCount>;
export function post(
  type: "GetMaxSize",
  body: { timestamp?: number },
): Promise<keyof typeof messageLimitLabel>;
export function post(type: "GetConsumedPartitions", body: object): Promise<number[] | null>;
export function post(type: "GetFilteredPartitions", body: object): Promise<number[] | null>;
export function post(
  type: "PartitionConsumeChange",
  body: { partitions: number[] | null },
): Promise<null>;
export function post(
  type: "PartitionFilterChange",
  body: { partitions: number[] | null },
): Promise<null>;
export function post(
  type: "ConsumeModeChange",
  body: { mode: ConsumeMode; timestamp?: number },
): Promise<null>;
export function post(type: "MessageLimitChange", body: { limit: number }): Promise<null>;
export function post(type: "SearchMessages", body: { search: string | null }): Promise<null>;
export function post(type: "StreamPause", body: object): Promise<null>;
export function post(type: "StreamResume", body: object): Promise<null>;
export function post(type: "PreviewMessageByIndex", body: { index: number }): Promise<null>;
export function post(type: "PreviewJSON", body: object): Promise<null>;
export function post(type: any, body: any): Promise<unknown> {
  return sendWebviewMessage(type, body);
}<|MERGE_RESOLUTION|>--- conflicted
+++ resolved
@@ -322,10 +322,7 @@
       } else {
         await post("SearchMessages", { search: null });
       }
-<<<<<<< HEAD
-=======
       this.page(0);
->>>>>>> 24f5dd0d
     }
   }
   async handleInput(event: Event | InputEvent) {
@@ -440,14 +437,6 @@
     const index = indices[messages.indexOf(message)];
     return post("PreviewMessageByIndex", { index });
   }
-<<<<<<< HEAD
-
-  previewJSON() {
-    return post("PreviewJSON", {});
-  }
-}
-=======
->>>>>>> 24f5dd0d
 
   previewJSON() {
     return post("PreviewJSON", {});
