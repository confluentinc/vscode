--- conflicted
+++ resolved
@@ -57,20 +57,27 @@
 export const UPDATE_DEFAULT_DATABASE_FROM_LENS = prefix + "flink.updateDatabaseFromCodelens";
 
 /**
-<<<<<<< HEAD
  * Frequency in seconds for polling non-terminal Flink statements. 0 means no polling.
  */
-export const STATEMENT_POLLING_FREQUENCY = prefix + "flink.statementPollingFrequency";
-export const DEFAULT_STATEMENT_POLLING_FREQUENCY = 10; // seconds.
+export const STATEMENT_POLLING_FREQUENCY_SECONDS =
+  prefix + "flink.statementPollingFrequencySeconds";
+export const DEFAULT_STATEMENT_POLLING_FREQUENCY_SECONDS = 10; // seconds.
+
 /**
  * Maximum number of nonterminal Flink statements to poll for updates.
+ * If the number of nonterminal statements exceeds this limit, only the
+ * N with the most recent `createdAt` timestamps will be polled.
  */
 export const STATEMENT_POLLING_LIMIT = prefix + "flink.statementPollingLimit";
 export const DEFAULT_STATEMENT_POLLING_LIMIT = 25; // non-terminal statements
 
+/**
+ * Setting to control the concurrency level when polling requests for Flink statements.
+ */
 export const STATEMENT_POLLING_CONCURRENCY: string = prefix + "flink.statementPollingConcurrency";
 export const DEFAULT_STATEMENT_POLLING_CONCURRENCY = 5; // concurrent polling requests
-=======
+
+/**
  * Whether or not to include `errorDetails` from the `ChatResult` while handling `ChatResultFeedback`.
  * Also affects whether we send `error` data for "message handling failed" telemetry events.
  */
@@ -80,5 +87,4 @@
  * Whether or not to include tool call inputs and tool result contents while handling `ChatResultFeedback`.
  * Also affects whether we include tool call inputs in general tool-handling telemetry events.
  */
-export const CHAT_SEND_TOOL_CALL_DATA = prefix + "chat.telemetry.sendToolCallData";
->>>>>>> c2da3aa0
+export const CHAT_SEND_TOOL_CALL_DATA = prefix + "chat.telemetry.sendToolCallData";