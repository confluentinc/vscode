--- conflicted
+++ resolved
@@ -10,12 +10,8 @@
   TEST_LOCAL_SCHEMA_REGISTRY,
 } from "../../tests/unit/testResources";
 import { LOCAL_CONNECTION_ID } from "../constants";
-<<<<<<< HEAD
 import { ENABLE_MEDUSA_CONTAINER } from "../extensionSettings/constants";
-import { SidecarHandle } from "../sidecar";
-=======
 import type { SidecarHandle } from "../sidecar";
->>>>>>> 888aaa31
 import * as sidecarLocalConnections from "../sidecar/connections/local";
 import { getLocalResources } from "./local";
 
