import * as assert from "assert";
import * as sinon from "sinon";

import { LOCAL_CONNECTION_ID } from "../constants";
import { SidecarHandle } from "../sidecar";
import * as sidecarLocalConnections from "../sidecar/connections/local";
import { getShowErrorNotificationWithButtonsStub } from "../../tests/stubs/notifications";
import { getSidecarStub } from "../../tests/stubs/sidecar";
import {
  TEST_LOCAL_KAFKA_CLUSTER,
  TEST_LOCAL_MEDUSA,
  TEST_LOCAL_SCHEMA_REGISTRY,
} from "../../tests/unit/testResources";

<<<<<<< HEAD
=======
import { LOCAL_CONNECTION_ID } from "../constants";
import { SidecarHandle } from "../sidecar";
>>>>>>> 51f032f9
import { getLocalResources } from "./local";

describe("local.ts getLocalResources()", () => {
  let sandbox: sinon.SinonSandbox;
  let sidecarStub: sinon.SinonStubbedInstance<SidecarHandle>;

  let showErrorNotificationStub: sinon.SinonStub;
  let discoverMedusaStub: sinon.SinonStub;

  beforeEach(() => {
    sandbox = sinon.createSandbox();
    sidecarStub = getSidecarStub(sandbox);
    showErrorNotificationStub = getShowErrorNotificationWithButtonsStub(sandbox);
    discoverMedusaStub = sandbox
      .stub(sidecarLocalConnections, "discoverMedusa")
      .resolves(undefined);
  });

  afterEach(() => {
    sandbox.restore();
  });

  it("returns empty array and shows notification if error making graphql call", async () => {
    sidecarStub.query.rejects(new Error("Query failed"));

    const result = await getLocalResources();

    assert.deepStrictEqual(result, []);
    sinon.assert.calledOnce(showErrorNotificationStub);
  });

  it("calls query with showPartialErrors=false so that if we have kafka, but not schema reg, we won't show popup about it", async () => {
    sidecarStub.query.resolves({ localConnections: [] });

    await getLocalResources();

    sinon.assert.calledOnce(sidecarStub.query);
    assert.strictEqual(sidecarStub.query.firstCall.args[1], LOCAL_CONNECTION_ID);
    assert.strictEqual(sidecarStub.query.firstCall.args[2], false); // suppress partial error notifications
  });

  it("returns empty array if no local connections are returned", async () => {
    sidecarStub.query.resolves({ localConnections: null });

    const result = await getLocalResources();

    assert.deepStrictEqual(result, []);
    sinon.assert.notCalled(showErrorNotificationStub);
  });

  it("Returns empty array if no local connections are found (null within array)", async () => {
    sidecarStub.query.resolves({ localConnections: [null] });

    const result = await getLocalResources();

    assert.deepStrictEqual(result, []);
    sinon.assert.notCalled(showErrorNotificationStub);
  });

  it("Returns empty array if local connection described w/o a kafka cluster", async () => {
    sidecarStub.query.resolves({ localConnections: [{ somethingUnexpected: true }] });

    const result = await getLocalResources();

    assert.deepStrictEqual(result, []);
    sinon.assert.notCalled(showErrorNotificationStub);
  });

  it("returns local resources with a kafka cluster", async () => {
    sidecarStub.query.resolves({
      localConnections: [
        {
          id: "local-connection-id",
          kafkaCluster: {
            id: "kafka-cluster-id",
            name: "Local Kafka Cluster",
            bootstrapServers: "localhost:9092",
            uri: "kafka://localhost:9092",
          },
        },
      ],
    });

    const result = await getLocalResources();

    assert.strictEqual(result.length, 1);
    assert.strictEqual(result[0].id, "local-connection-id");
    assert.strictEqual(result[0].kafkaClusters[0].id, "kafka-cluster-id");
    assert.strictEqual(result[0].schemaRegistry, undefined);

    sinon.assert.notCalled(showErrorNotificationStub);
  });

  it("returns local resources with both a kafka cluster and a schema registry", async () => {
    sidecarStub.query.resolves({
      localConnections: [
        {
          id: "local-connection-id",
          kafkaCluster: {
            id: "kafka-cluster-id",
            name: "Local Kafka Cluster",
            bootstrapServers: "localhost:9092",
            uri: "kafka://localhost:9092",
          },
          schemaRegistry: {
            id: "schema-registry-id",
            uri: "http://localhost:8081",
          },
        },
      ],
    });

    const result = await getLocalResources();

    assert.strictEqual(result.length, 1);
    assert.strictEqual(result[0].id, "local-connection-id");
    assert.strictEqual(result[0].kafkaClusters[0].id, "kafka-cluster-id");
    assert.strictEqual(result[0].schemaRegistry!.id, "schema-registry-id");

    sinon.assert.notCalled(showErrorNotificationStub);
  });

  describe("Medusa integration", () => {
    it("calls discoverMedusa to check for Medusa containers", async () => {
      sidecarStub.query.resolves({ localConnections: [] });

      await getLocalResources();

      sinon.assert.calledOnce(discoverMedusaStub);
    });

    it("adds Medusa to existing environment when both sidecar resources and Medusa are available", async () => {
      sidecarStub.query.resolves({
        localConnections: [
          {
            id: "local-connection-id",
            kafkaCluster: TEST_LOCAL_KAFKA_CLUSTER,
            schemaRegistry: TEST_LOCAL_SCHEMA_REGISTRY,
          },
        ],
      });
      discoverMedusaStub.resolves(TEST_LOCAL_MEDUSA.uri);

      const result = await getLocalResources();

      assert.strictEqual(result.length, 1);
      assert.strictEqual(result[0].kafkaClusters.length, 1);
      assert.ok(result[0].schemaRegistry);
      assert.ok(result[0].medusa, "Medusa should be added to environment with existing resources");
      assert.strictEqual(result[0].medusa!.uri, TEST_LOCAL_MEDUSA.uri);
    });

    it("creates Medusa-only environment when no sidecar resources but Medusa is running", async () => {
      sidecarStub.query.resolves({ localConnections: [] });
      discoverMedusaStub.resolves(TEST_LOCAL_MEDUSA.uri);

      const result = await getLocalResources();

      assert.strictEqual(result.length, 1);
      assert.strictEqual(result[0].kafkaClusters.length, 0, "Should have no Kafka clusters");
      assert.strictEqual(result[0].schemaRegistry, undefined, "Should have no Schema Registry");
      assert.ok(result[0].medusa, "Should have Medusa");
      assert.strictEqual(result[0].medusa!.uri, TEST_LOCAL_MEDUSA.uri);
      assert.strictEqual(
        result[0].id,
        LOCAL_CONNECTION_ID as any,
        "Should use LOCAL_CONNECTION_ID as environment ID",
      );
    });

    it("does not create Medusa when discoverMedusa returns undefined", async () => {
      sidecarStub.query.resolves({
        localConnections: [
          {
            id: "local-connection-id",
            kafkaCluster: TEST_LOCAL_KAFKA_CLUSTER,
          },
        ],
      });
      discoverMedusaStub.resolves(undefined); // No Medusa running

      const result = await getLocalResources();

      assert.strictEqual(result.length, 1);
      assert.strictEqual(result[0].medusa, undefined, "Should not have Medusa when not running");
    });

    it("returns empty array when no sidecar resources and no Medusa", async () => {
      sidecarStub.query.resolves({ localConnections: [] });
      discoverMedusaStub.resolves(undefined);

      const result = await getLocalResources();

      assert.deepStrictEqual(result, [], "Should return empty array when nothing is running");
    });
  });
});<|MERGE_RESOLUTION|>--- conflicted
+++ resolved
@@ -1,9 +1,6 @@
 import * as assert from "assert";
 import * as sinon from "sinon";
 
-import { LOCAL_CONNECTION_ID } from "../constants";
-import { SidecarHandle } from "../sidecar";
-import * as sidecarLocalConnections from "../sidecar/connections/local";
 import { getShowErrorNotificationWithButtonsStub } from "../../tests/stubs/notifications";
 import { getSidecarStub } from "../../tests/stubs/sidecar";
 import {
@@ -11,12 +8,9 @@
   TEST_LOCAL_MEDUSA,
   TEST_LOCAL_SCHEMA_REGISTRY,
 } from "../../tests/unit/testResources";
-
-<<<<<<< HEAD
-=======
 import { LOCAL_CONNECTION_ID } from "../constants";
 import { SidecarHandle } from "../sidecar";
->>>>>>> 51f032f9
+import * as sidecarLocalConnections from "../sidecar/connections/local";
 import { getLocalResources } from "./local";
 
 describe("local.ts getLocalResources()", () => {
