--- conflicted
+++ resolved
@@ -3,12 +3,8 @@
 import { logError } from "../errors";
 import { LocalEnvironment } from "../models/environment";
 import { LocalKafkaCluster } from "../models/kafkaCluster";
-<<<<<<< HEAD
 import { LocalMedusa } from "../models/medusa";
-import { EnvironmentId } from "../models/resource";
-=======
 import type { EnvironmentId } from "../models/resource";
->>>>>>> 1171a647
 import { LocalSchemaRegistry } from "../models/schemaRegistry";
 import { showErrorNotificationWithButtons } from "../notifications";
 import { getSidecar } from "../sidecar";
