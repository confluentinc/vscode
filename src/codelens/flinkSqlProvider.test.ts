import * as assert from "assert";
import * as sinon from "sinon";
import { CodeLens, Position, Range, TextDocument, Uri } from "vscode";
import { eventEmitterStubs, StubbedEventEmitters } from "../../tests/stubs/emitters";
import { StubbedWorkspaceConfiguration } from "../../tests/stubs/workspaceConfiguration";
import { TEST_CCLOUD_ENVIRONMENT, TEST_CCLOUD_KAFKA_CLUSTER } from "../../tests/unit/testResources";
import { TEST_CCLOUD_FLINK_COMPUTE_POOL } from "../../tests/unit/testResources/flinkComputePool";
import { TEST_CCLOUD_ORGANIZATION } from "../../tests/unit/testResources/organization";
import { getTestExtensionContext } from "../../tests/unit/testUtils";
import { FLINK_CONFIG_COMPUTE_POOL, FLINK_CONFIG_DATABASE } from "../extensionSettings/constants";
import { CCloudResourceLoader } from "../loaders";
import { CCloudEnvironment } from "../models/environment";
import { CCloudFlinkComputePool } from "../models/flinkComputePool";
import { CCloudKafkaCluster } from "../models/kafkaCluster";
import { EnvironmentId } from "../models/resource";
import * as ccloud from "../sidecar/connections/ccloud";
import { UriMetadataKeys } from "../storage/constants";
import { getResourceManager, ResourceManager } from "../storage/resourceManager";
import { UriMetadata } from "../storage/types";
import {
  CatalogDatabase,
  FlinkSqlCodelensProvider,
  getCatalogDatabaseFromMetadata,
  getComputePoolFromMetadata,
  getDefaultCatalogDatabase,
} from "./flinkSqlProvider";

const testUri = Uri.parse("file:///test/file.sql");

describe("codelens/flinkSqlProvider.ts", () => {
  let sandbox: sinon.SinonSandbox;

  before(async () => {
    await getTestExtensionContext();
  });

  beforeEach(() => {
    sandbox = sinon.createSandbox();
  });

  afterEach(() => {
    sandbox.restore();
  });

  describe("FlinkSqlCodelensProvider", () => {
    let provider: FlinkSqlCodelensProvider;
    let resourceManagerStub: sinon.SinonStubbedInstance<ResourceManager>;
    let ccloudLoaderStub: sinon.SinonStubbedInstance<CCloudResourceLoader>;
    let hasCCloudAuthSessionStub: sinon.SinonStub;

    // NOTE: setting up fake TextDocuments is tricky since we can't create them directly, so we're
    // only populating the fields needed for the test and associated codebase logic, then using the
    // `as unknown as TextDocument` pattern to appease TypeScript
    const fakeDocument: TextDocument = { uri: testUri } as unknown as TextDocument;

    beforeEach(async () => {
      // reset any stored metadata
      await getResourceManager().deleteAllUriMetadata();
      resourceManagerStub = sandbox.createStubInstance(ResourceManager);
      sandbox.stub(ResourceManager, "getInstance").returns(resourceManagerStub);

      ccloudLoaderStub = sandbox.createStubInstance(CCloudResourceLoader);
      sandbox.stub(CCloudResourceLoader, "getInstance").returns(ccloudLoaderStub);
      ccloudLoaderStub.getOrganization.resolves(TEST_CCLOUD_ORGANIZATION);
      ccloudLoaderStub.getEnvironments.resolves([TEST_CCLOUD_ENVIRONMENT]);

      hasCCloudAuthSessionStub = sandbox.stub(ccloud, "hasCCloudAuthSession").returns(true);

      provider = FlinkSqlCodelensProvider.getInstance();
    });

    afterEach(async () => {
      provider.dispose();
      FlinkSqlCodelensProvider["instance"] = null;
      // clean up any stored metadata
      await getResourceManager().deleteAllUriMetadata();
    });

    describe("setEventListeners() event emitter wiring tests", () => {
      let emitterStubs: StubbedEventEmitters;

      beforeEach(() => {
        // Stub all event emitters in the emitters module
        emitterStubs = eventEmitterStubs(sandbox);
      });

      // Define test cases as corresponding pairs of
      // [event emitter name, view provider handler method name]
      const handlerEmitterPairs: Array<
        [keyof typeof emitterStubs, keyof FlinkSqlCodelensProvider]
      > = [
        ["ccloudConnected", "ccloudConnectedHandler"],
        ["uriMetadataSet", "uriMetadataSetHandler"],
      ];

      it("setEventListeners() should return the expected number of listeners", () => {
        const listeners = provider["setEventListeners"]();
        assert.strictEqual(listeners.length, handlerEmitterPairs.length);
      });

      handlerEmitterPairs.forEach(([emitterName, handlerMethodName]) => {
        it(`should register ${handlerMethodName} with ${emitterName} emitter`, () => {
          // Create stub for the handler method
          const handlerStub = sandbox.stub(provider, handlerMethodName);

          // Re-invoke setEventListeners() to capture emitter .event() stub calls
          provider["setEventListeners"]();

          const emitterStub = emitterStubs[emitterName]!;

          // Verify the emitter's event method was called
          sinon.assert.calledOnce(emitterStub.event);

          // Capture the handler function that was registered
          const registeredHandler = emitterStub.event.firstCall.args[0];

          // Call the registered handler
          registeredHandler();

          // Verify the expected method stub was called,
          // proving that the expected handler was registered
          // to the expected emitter.
          sinon.assert.calledOnce(handlerStub);
        });
      });
    });

    describe("event handlers", () => {
      let onDidChangeCodeLensesFireStub: sinon.SinonStub;

      beforeEach(() => {
        // Stub the onDidChangeCodeLenses event emitter fire method.
        onDidChangeCodeLensesFireStub = sandbox.stub(provider["_onDidChangeCodeLenses"], "fire");
      });

      for (const connected of [true, false]) {
<<<<<<< HEAD
        it(`ccloudConnectedHandler() should call onDidChangeCodeLenses.fire(): ${connected}`, () => {
=======
        it(`ccloudConnectedHandler(${connected}) should call onDidChangeCodeLenses.fire()`, () => {
>>>>>>> 666088da
          provider.ccloudConnectedHandler(connected);

          sinon.assert.calledOnce(onDidChangeCodeLensesFireStub);
        });
      }

      it("uriMetadataSetHandler() should call onDidChangeCodeLenses.fire()", () => {
        provider.uriMetadataSetHandler(); // disregards the Uri of the document, so no need to pass it.
        sinon.assert.calledOnce(onDidChangeCodeLensesFireStub);
      });
    });

    it("should create only one instance of FlinkSqlCodelensProvider", () => {
      const provider2 = FlinkSqlCodelensProvider.getInstance();

      try {
        assert.strictEqual(provider, provider2);
      } finally {
        provider2.dispose();
      }
    });

    it("should create codelenses at the top of the document", async () => {
      const codeLenses: CodeLens[] = await provider.provideCodeLenses(fakeDocument);

      const expectedRange = new Range(new Position(0, 0), new Position(0, 0));
      for (const lens of codeLenses) {
        assert.deepStrictEqual(lens.range, expectedRange);
      }
    });

    it("should provide sign-in codelens when not signed in to CCloud", async () => {
      // simulate no CCloud auth session
      hasCCloudAuthSessionStub.returns(false);

      const codeLenses: CodeLens[] = await provider.provideCodeLenses(fakeDocument);

      assert.strictEqual(codeLenses.length, 1);

      assert.ok(codeLenses[0].command);
      assert.strictEqual(codeLenses[0].command?.command, "confluent.connections.ccloud.signIn");
      assert.strictEqual(codeLenses[0].command?.title, "Sign in to Confluent Cloud");
    });

    for (const metadataPoolId of [undefined, "old-or-invalid-pool-id"]) {
      it(`should provide 'Set Compute Pool' codelens when no pool is found matching stored metadata (${UriMetadataKeys.FLINK_COMPUTE_POOL_ID}=${metadataPoolId})`, async () => {
        resourceManagerStub.getUriMetadata.resolves({
          // undefined or something that won't match a valid pool
          [UriMetadataKeys.FLINK_COMPUTE_POOL_ID]: metadataPoolId,
        });
        const envWithoutPool: CCloudEnvironment = new CCloudEnvironment({
          ...TEST_CCLOUD_ENVIRONMENT,
          flinkComputePools: [],
        });
        ccloudLoaderStub.getEnvironments.resolves([envWithoutPool]);

        const codeLenses: CodeLens[] = await provider.provideCodeLenses(fakeDocument);

        assert.strictEqual(codeLenses.length, 3);

        const poolLens = codeLenses[0];
        const dbLens = codeLenses[1];
        const resetLens = codeLenses[2];

        assert.strictEqual(
          dbLens.command?.command,
          "confluent.document.flinksql.setCCloudDatabase",
        );
        assert.strictEqual(dbLens.command?.title, "Set Catalog & Database");
        assert.deepStrictEqual(dbLens.command?.arguments, [fakeDocument.uri, undefined]);

        assert.strictEqual(
          poolLens.command?.command,
          "confluent.document.flinksql.setCCloudComputePool",
        );
        assert.strictEqual(poolLens.command?.title, "Set Compute Pool");
        assert.deepStrictEqual(poolLens.command?.arguments, [fakeDocument.uri, undefined]);

        assert.strictEqual(
          resetLens.command?.command,
          "confluent.document.flinksql.resetCCloudMetadata",
        );
        assert.strictEqual(resetLens.command?.title, "Clear Settings");
        assert.deepStrictEqual(resetLens.command?.arguments, [fakeDocument.uri]);
      });
    }

    for (const metadataDatabaseName of [undefined, "old-or-invalid-db"]) {
      it(`should provide 'Set Catalog & Database' codelens when no database is found matching stored metadata (${UriMetadataKeys.FLINK_DATABASE_NAME}=${metadataDatabaseName})`, async () => {
        const pool: CCloudFlinkComputePool = TEST_CCLOUD_FLINK_COMPUTE_POOL;
        // simulate stored compute pool metadata
        resourceManagerStub.getUriMetadata.resolves({
          [UriMetadataKeys.FLINK_COMPUTE_POOL_ID]: pool.id,
          // undefined or something that won't match a valid catalog+db
          [UriMetadataKeys.FLINK_CATALOG_NAME]: `${metadataDatabaseName}-catalog`,
          [UriMetadataKeys.FLINK_DATABASE_NAME]: metadataDatabaseName,
        });
        const envWithoutPool: CCloudEnvironment = new CCloudEnvironment({
          ...TEST_CCLOUD_ENVIRONMENT,
          flinkComputePools: [pool],
        });
        ccloudLoaderStub.getEnvironments.resolves([envWithoutPool]);

        const codeLenses: CodeLens[] = await provider.provideCodeLenses(fakeDocument);

        assert.strictEqual(codeLenses.length, 3);

        const poolLens = codeLenses[0];
        const dbLens = codeLenses[1];
        const resetLens = codeLenses[2];

        assert.strictEqual(
          dbLens.command?.command,
          "confluent.document.flinksql.setCCloudDatabase",
        );
        assert.strictEqual(dbLens.command?.title, "Set Catalog & Database");
        assert.deepStrictEqual(dbLens.command?.arguments, [
          fakeDocument.uri,
          TEST_CCLOUD_FLINK_COMPUTE_POOL,
        ]);

        assert.strictEqual(
          poolLens.command?.command,
          "confluent.document.flinksql.setCCloudComputePool",
        );
        assert.strictEqual(poolLens.command?.title, pool.name);
        assert.deepStrictEqual(poolLens.command?.arguments, [fakeDocument.uri, undefined]);

        assert.strictEqual(
          resetLens.command?.command,
          "confluent.document.flinksql.resetCCloudMetadata",
        );
        assert.strictEqual(resetLens.command?.title, "Clear Settings");
        assert.deepStrictEqual(resetLens.command?.arguments, [fakeDocument.uri]);
      });
    }

    it("should provide 'Submit Statement' codelens when a compute pool and catalog+database are set", async () => {
      const pool: CCloudFlinkComputePool = TEST_CCLOUD_FLINK_COMPUTE_POOL;
      const database: CCloudKafkaCluster = TEST_CCLOUD_KAFKA_CLUSTER;
      // simulate stored compute pool + database metadata
      resourceManagerStub.getUriMetadata.resolves({
        [UriMetadataKeys.FLINK_COMPUTE_POOL_ID]: pool.id,
        [UriMetadataKeys.FLINK_CATALOG_ID]: TEST_CCLOUD_ENVIRONMENT.id,
        [UriMetadataKeys.FLINK_CATALOG_NAME]: TEST_CCLOUD_ENVIRONMENT.name,
        [UriMetadataKeys.FLINK_DATABASE_ID]: database.id,
        [UriMetadataKeys.FLINK_DATABASE_NAME]: database.name,
      });
      const envWithPool: CCloudEnvironment = new CCloudEnvironment({
        ...TEST_CCLOUD_ENVIRONMENT,
        kafkaClusters: [database],
        flinkComputePools: [pool],
      });
      ccloudLoaderStub.getEnvironments.resolves([envWithPool]);

      const codeLenses: CodeLens[] = await provider.provideCodeLenses(fakeDocument);

      assert.strictEqual(codeLenses.length, 4);

      const submitLens = codeLenses[0];
      const poolLens = codeLenses[1];
      const dbLens = codeLenses[2];
      const resetLens = codeLenses[3];

      assert.strictEqual(submitLens.command?.command, "confluent.statements.create");
      assert.strictEqual(submitLens.command?.title, "▶️ Submit Statement");
      assert.deepStrictEqual(submitLens.command?.arguments, [fakeDocument.uri, pool, database]);

      assert.strictEqual(dbLens.command?.command, "confluent.document.flinksql.setCCloudDatabase");
      assert.strictEqual(
        dbLens.command?.title,
        `${TEST_CCLOUD_ENVIRONMENT.name}, ${database.name}`,
      );
      assert.deepStrictEqual(dbLens.command?.arguments, [fakeDocument.uri, pool]);

      assert.strictEqual(
        poolLens.command?.command,
        "confluent.document.flinksql.setCCloudComputePool",
      );
      assert.strictEqual(poolLens.command?.title, pool.name);
      assert.deepStrictEqual(poolLens.command?.arguments, [fakeDocument.uri, database]);

      assert.strictEqual(
        resetLens.command?.command,
        "confluent.document.flinksql.resetCCloudMetadata",
      );
      assert.strictEqual(resetLens.command?.title, "Clear Settings");
      assert.deepStrictEqual(resetLens.command?.arguments, [fakeDocument.uri]);
    });
  });

  describe("getComputePoolFromMetadata()", () => {
    let stubbedConfigs: StubbedWorkspaceConfiguration;

    const testFlinkEnv: CCloudEnvironment = new CCloudEnvironment({
      ...TEST_CCLOUD_ENVIRONMENT,
      flinkComputePools: [TEST_CCLOUD_FLINK_COMPUTE_POOL],
    });

    beforeEach(() => {
      stubbedConfigs = new StubbedWorkspaceConfiguration(sandbox);
    });

    it(`should return undefined if no "${UriMetadataKeys.FLINK_COMPUTE_POOL_ID}" metadata is found and no default "${FLINK_CONFIG_COMPUTE_POOL.id}" value is set`, async () => {
      stubbedConfigs.stubGet(FLINK_CONFIG_COMPUTE_POOL, undefined);
      const metadata: UriMetadata = {};
      const envs: CCloudEnvironment[] = [testFlinkEnv];
      const pool: CCloudFlinkComputePool | undefined = await getComputePoolFromMetadata(
        metadata,
        envs,
      );

      assert.strictEqual(pool, undefined);
    });

    it(`should return the default "${FLINK_CONFIG_COMPUTE_POOL.id}" value if "${UriMetadataKeys.FLINK_COMPUTE_POOL_ID}" metadata is undefined`, async () => {
      stubbedConfigs.stubGet(FLINK_CONFIG_COMPUTE_POOL, TEST_CCLOUD_FLINK_COMPUTE_POOL.id);
      const metadata: UriMetadata = {};
      const envs: CCloudEnvironment[] = [testFlinkEnv];
      const pool: CCloudFlinkComputePool | undefined = await getComputePoolFromMetadata(
        metadata,
        envs,
      );

      assert.ok(pool instanceof CCloudFlinkComputePool);
      assert.strictEqual(pool.id, TEST_CCLOUD_FLINK_COMPUTE_POOL.id);
    });

    it(`should return undefined if "${UriMetadataKeys.FLINK_COMPUTE_POOL_ID}" is 'null' as a result of clearing metadata, even if default "${FLINK_CONFIG_COMPUTE_POOL.id}" is set`, async () => {
      stubbedConfigs.stubGet(FLINK_CONFIG_COMPUTE_POOL, TEST_CCLOUD_FLINK_COMPUTE_POOL.id);
      const metadata: UriMetadata = {
        [UriMetadataKeys.FLINK_COMPUTE_POOL_ID]: null,
      };
      const envs: CCloudEnvironment[] = [testFlinkEnv];
      const pool: CCloudFlinkComputePool | undefined = await getComputePoolFromMetadata(
        metadata,
        envs,
      );

      assert.strictEqual(pool, undefined);
    });

    it(`should return the stored value if "${UriMetadataKeys.FLINK_COMPUTE_POOL_ID}" metadata is found`, async () => {
      stubbedConfigs.stubGet(FLINK_CONFIG_COMPUTE_POOL, undefined);
      const metadata: UriMetadata = {
        [UriMetadataKeys.FLINK_COMPUTE_POOL_ID]: TEST_CCLOUD_FLINK_COMPUTE_POOL.id,
      };
      const envs: CCloudEnvironment[] = [testFlinkEnv];
      const pool: CCloudFlinkComputePool | undefined = await getComputePoolFromMetadata(
        metadata,
        envs,
      );

      assert.ok(pool instanceof CCloudFlinkComputePool);
      assert.strictEqual(pool.id, TEST_CCLOUD_FLINK_COMPUTE_POOL.id);
    });

    it(`should favor stored "${UriMetadataKeys.FLINK_COMPUTE_POOL_ID}" metadata over default "${FLINK_CONFIG_COMPUTE_POOL.id}" value`, async () => {
      stubbedConfigs.stubGet(FLINK_CONFIG_COMPUTE_POOL, "some-other-pool-id");
      const metadata: UriMetadata = {
        [UriMetadataKeys.FLINK_COMPUTE_POOL_ID]: TEST_CCLOUD_FLINK_COMPUTE_POOL.id,
      };
      const envs: CCloudEnvironment[] = [testFlinkEnv];
      const pool: CCloudFlinkComputePool | undefined = await getComputePoolFromMetadata(
        metadata,
        envs,
      );

      assert.ok(pool instanceof CCloudFlinkComputePool);
      assert.strictEqual(pool.id, TEST_CCLOUD_FLINK_COMPUTE_POOL.id);
    });

    it(`should return undefined if the stored "${UriMetadataKeys.FLINK_COMPUTE_POOL_ID}" metadata doesn't match any pools`, async () => {
      stubbedConfigs.stubGet(FLINK_CONFIG_COMPUTE_POOL, undefined);
      const metadata: UriMetadata = {
        [UriMetadataKeys.FLINK_COMPUTE_POOL_ID]: "some-other-pool-id",
      };
      const envs: CCloudEnvironment[] = [testFlinkEnv];
      const pool: CCloudFlinkComputePool | undefined = await getComputePoolFromMetadata(
        metadata,
        envs,
      );

      assert.strictEqual(pool, undefined);
    });
  });

  describe("getCatalogDatabaseFromMetadata()", () => {
    let stubbedConfigs: StubbedWorkspaceConfiguration;

    const testFlinkEnv: CCloudEnvironment = new CCloudEnvironment({
      ...TEST_CCLOUD_ENVIRONMENT,
      flinkComputePools: [TEST_CCLOUD_FLINK_COMPUTE_POOL],
      kafkaClusters: [TEST_CCLOUD_KAFKA_CLUSTER],
    });

    beforeEach(() => {
      stubbedConfigs = new StubbedWorkspaceConfiguration(sandbox);
    });

    it(`should return no catalog/database if no "${UriMetadataKeys.FLINK_DATABASE_NAME}" metadata is found and no default "${FLINK_CONFIG_DATABASE.id}" value is set`, async () => {
      stubbedConfigs.stubGet(FLINK_CONFIG_DATABASE, undefined);
      const metadata: UriMetadata = {};
      const envs: CCloudEnvironment[] = [testFlinkEnv];
      const catalogDb: CatalogDatabase = await getCatalogDatabaseFromMetadata(metadata, envs);

      assert.strictEqual(catalogDb.catalog, undefined);
      assert.strictEqual(catalogDb.database, undefined);
    });

    it(`should return the default "${FLINK_CONFIG_DATABASE.id}" value if "${UriMetadataKeys.FLINK_DATABASE_NAME}" metadata is undefined`, async () => {
      stubbedConfigs.stubGet(FLINK_CONFIG_DATABASE, TEST_CCLOUD_KAFKA_CLUSTER.id);
      const metadata: UriMetadata = {};
      const envs: CCloudEnvironment[] = [testFlinkEnv];
      const catalogDb: CatalogDatabase = await getCatalogDatabaseFromMetadata(metadata, envs);

      assert.strictEqual(catalogDb.catalog, testFlinkEnv);
      assert.ok(catalogDb.database instanceof CCloudKafkaCluster);
      assert.strictEqual(catalogDb.database.id, TEST_CCLOUD_KAFKA_CLUSTER.id);
    });

    it(`should return undefined if "${UriMetadataKeys.FLINK_DATABASE_NAME}" is 'null' as a result of clearing metadata, even if default "${FLINK_CONFIG_DATABASE.id}" is set`, async () => {
      stubbedConfigs.stubGet(FLINK_CONFIG_DATABASE, TEST_CCLOUD_KAFKA_CLUSTER.id);
      const metadata: UriMetadata = {
        [UriMetadataKeys.FLINK_DATABASE_NAME]: null,
      };
      const envs: CCloudEnvironment[] = [testFlinkEnv];
      const catalogDb: CatalogDatabase = await getCatalogDatabaseFromMetadata(metadata, envs);

      assert.strictEqual(catalogDb.catalog, undefined);
      assert.strictEqual(catalogDb.database, undefined);
    });

    it(`should return database from "${UriMetadataKeys.FLINK_DATABASE_NAME}" metadata if found`, async () => {
      stubbedConfigs.stubGet(FLINK_CONFIG_DATABASE, undefined);
      const metadata: UriMetadata = {
        [UriMetadataKeys.FLINK_CATALOG_NAME]: TEST_CCLOUD_ENVIRONMENT.name,
        [UriMetadataKeys.FLINK_DATABASE_NAME]: TEST_CCLOUD_KAFKA_CLUSTER.name,
      };
      const envs: CCloudEnvironment[] = [testFlinkEnv];
      const catalogDb: CatalogDatabase = await getCatalogDatabaseFromMetadata(metadata, envs);

      assert.strictEqual(catalogDb.catalog, testFlinkEnv);
      assert.ok(catalogDb.database instanceof CCloudKafkaCluster);
      assert.strictEqual(catalogDb.database.id, TEST_CCLOUD_KAFKA_CLUSTER.id);
    });

    it(`should favor stored "${UriMetadataKeys.FLINK_DATABASE_NAME}" metadata over default "${FLINK_CONFIG_DATABASE.id}" value`, async () => {
      stubbedConfigs.stubGet(FLINK_CONFIG_DATABASE, "some-other-database-id");
      const metadata: UriMetadata = {
        [UriMetadataKeys.FLINK_CATALOG_NAME]: TEST_CCLOUD_ENVIRONMENT.name,
        [UriMetadataKeys.FLINK_DATABASE_NAME]: TEST_CCLOUD_KAFKA_CLUSTER.name,
      };
      const envs: CCloudEnvironment[] = [testFlinkEnv];
      const catalogDb: CatalogDatabase = await getCatalogDatabaseFromMetadata(metadata, envs);

      assert.strictEqual(catalogDb.catalog, testFlinkEnv);
      assert.ok(catalogDb.database instanceof CCloudKafkaCluster);
      assert.strictEqual(catalogDb.database.id, TEST_CCLOUD_KAFKA_CLUSTER.id);
    });

    it(`should return no catalog/database if the stored "${UriMetadataKeys.FLINK_DATABASE_NAME}" metadata doesn't match any database`, async () => {
      stubbedConfigs.stubGet(FLINK_CONFIG_DATABASE, undefined);
      const metadata: UriMetadata = {
        [UriMetadataKeys.FLINK_CATALOG_NAME]: "non-existent-catalog-name",
        [UriMetadataKeys.FLINK_DATABASE_NAME]: "non-existent-database-name",
      };
      const envs: CCloudEnvironment[] = [testFlinkEnv];
      const catalogDb: CatalogDatabase = await getCatalogDatabaseFromMetadata(metadata, envs);

      assert.strictEqual(catalogDb.catalog, undefined);
      assert.strictEqual(catalogDb.database, undefined);
    });

    it("should return database when compute pool is provided and database provider/region matches", async () => {
      // provider/region match TEST_CCLOUD_KAFKA_CLUSTER by default
      const matchingComputePool = TEST_CCLOUD_FLINK_COMPUTE_POOL;

      stubbedConfigs.stubGet(FLINK_CONFIG_DATABASE, undefined);
      const metadata: UriMetadata = {
        [UriMetadataKeys.FLINK_CATALOG_NAME]: TEST_CCLOUD_ENVIRONMENT.name,
        [UriMetadataKeys.FLINK_DATABASE_NAME]: TEST_CCLOUD_KAFKA_CLUSTER.name,
      };
      const envs: CCloudEnvironment[] = [testFlinkEnv];
      const catalogDb: CatalogDatabase = await getCatalogDatabaseFromMetadata(
        metadata,
        envs,
        matchingComputePool,
      );

      assert.strictEqual(catalogDb.catalog, testFlinkEnv);
      assert.ok(catalogDb.database instanceof CCloudKafkaCluster);
      assert.strictEqual(catalogDb.database.id, TEST_CCLOUD_KAFKA_CLUSTER.id);
    });

    it("should select the correct database even if there are duplicate database names across catalogs", async () => {
      const pool: CCloudFlinkComputePool = TEST_CCLOUD_FLINK_COMPUTE_POOL;

      const catalogName = "env_0";
      const databaseName = "cluster_0";

      // two Kafka clusters/databases, both of which share a common name/ID but are in different
      // catalogs/environments and have different provider/region values
      const correctDatabase: CCloudKafkaCluster = CCloudKafkaCluster.create({
        ...TEST_CCLOUD_KAFKA_CLUSTER,
        name: databaseName,
      });
      const incorrectDatabase: CCloudKafkaCluster = CCloudKafkaCluster.create({
        ...TEST_CCLOUD_KAFKA_CLUSTER,
        name: databaseName,
        provider: "other-provider",
        region: "other-region",
      });
      // two environments/catalogs, both of which include a Kafka cluster with the name we're trying
      // to match against a statement's database ID/name
      const correctCatalog: CCloudEnvironment = new CCloudEnvironment({
        ...TEST_CCLOUD_ENVIRONMENT,
        id: "env1" as EnvironmentId,
        name: catalogName,
        flinkComputePools: [pool],
        kafkaClusters: [correctDatabase],
      });
      const incorrectCatalog: CCloudEnvironment = new CCloudEnvironment({
        ...TEST_CCLOUD_ENVIRONMENT,
        id: "env2" as EnvironmentId,
        name: "Other Catalog",
        flinkComputePools: [pool],
        kafkaClusters: [incorrectDatabase],
      });
      // make sure the incorrect one shows up first in the list to prove that we're not just taking
      // the first match we find
      const envs = [incorrectCatalog, correctCatalog];
      const metadata = {
        [UriMetadataKeys.FLINK_COMPUTE_POOL_ID]: pool.id,
        [UriMetadataKeys.FLINK_CATALOG_ID]: correctCatalog.id,
        [UriMetadataKeys.FLINK_CATALOG_NAME]: catalogName,
        [UriMetadataKeys.FLINK_DATABASE_ID]: correctDatabase.id,
        [UriMetadataKeys.FLINK_DATABASE_NAME]: databaseName,
      };

      const catalogDb: CatalogDatabase = await getCatalogDatabaseFromMetadata(metadata, envs);

      assert.deepStrictEqual(catalogDb.catalog, correctCatalog);
      assert.deepStrictEqual(catalogDb.database, correctDatabase);
    });

    it("should use provider/region matching when metadata has names but no IDs", async () => {
      const pool: CCloudFlinkComputePool = TEST_CCLOUD_FLINK_COMPUTE_POOL;

      const catalogName = "shared-env-name";
      const databaseName = "shared-cluster-name";

      // two Kafka clusters/databases with same names but different provider/region
      const correctDatabase: CCloudKafkaCluster = CCloudKafkaCluster.create({
        ...TEST_CCLOUD_KAFKA_CLUSTER,
        name: databaseName,
        provider: pool.provider,
        region: pool.region,
        environmentId: "env1" as EnvironmentId,
      });
      const incorrectDatabase: CCloudKafkaCluster = CCloudKafkaCluster.create({
        ...TEST_CCLOUD_KAFKA_CLUSTER,
        name: databaseName,
        provider: "different-provider",
        region: "different-region",
        environmentId: "env2" as EnvironmentId,
      });

      // two environments/catalogs with same names
      const correctCatalog: CCloudEnvironment = new CCloudEnvironment({
        ...TEST_CCLOUD_ENVIRONMENT,
        id: correctDatabase.environmentId,
        name: catalogName,
        flinkComputePools: [pool],
        kafkaClusters: [correctDatabase],
      });
      const incorrectCatalog: CCloudEnvironment = new CCloudEnvironment({
        ...TEST_CCLOUD_ENVIRONMENT,
        id: incorrectDatabase.environmentId,
        name: catalogName,
        flinkComputePools: [pool],
        kafkaClusters: [incorrectDatabase],
      });

      const envs = [incorrectCatalog, correctCatalog];
      // metadata with names but no IDs - should fall back to provider/region matching
      const metadata = {
        [UriMetadataKeys.FLINK_CATALOG_NAME]: catalogName,
        [UriMetadataKeys.FLINK_DATABASE_NAME]: databaseName,
        // no FLINK_CATALOG_ID or FLINK_DATABASE_ID
      };

      const catalogDb: CatalogDatabase = await getCatalogDatabaseFromMetadata(metadata, envs, pool);

      assert.deepStrictEqual(catalogDb.catalog, correctCatalog);
      assert.deepStrictEqual(catalogDb.database, correctDatabase);
    });

    it("should return empty result when metadata has names but no IDs and no compute pool is provided", async () => {
      const catalogName = "shared-env-name";
      const databaseName = "shared-cluster-name";

      // two environments/catalogs with same names
      const catalog1: CCloudEnvironment = new CCloudEnvironment({
        ...TEST_CCLOUD_ENVIRONMENT,
        id: "env1" as EnvironmentId,
        name: catalogName,
        kafkaClusters: [
          CCloudKafkaCluster.create({
            ...TEST_CCLOUD_KAFKA_CLUSTER,
            name: databaseName,
          }),
        ],
      });
      const catalog2: CCloudEnvironment = new CCloudEnvironment({
        ...TEST_CCLOUD_ENVIRONMENT,
        id: "env2" as EnvironmentId,
        name: catalogName,
        kafkaClusters: [
          CCloudKafkaCluster.create({
            ...TEST_CCLOUD_KAFKA_CLUSTER,
            name: databaseName,
          }),
        ],
      });

      const envs = [catalog1, catalog2];
      const metadata = {
        [UriMetadataKeys.FLINK_CATALOG_NAME]: catalogName,
        [UriMetadataKeys.FLINK_DATABASE_NAME]: databaseName,
        // no IDs provided
      };

      // no compute pool provided - can't resolve ambiguity
      const catalogDb: CatalogDatabase = await getCatalogDatabaseFromMetadata(metadata, envs);

      assert.strictEqual(catalogDb.catalog, undefined);
      assert.strictEqual(catalogDb.database, undefined);
    });

    it("should return empty result when catalog/database names are duplicated, IDs don't match, and no compute pool is provided", async () => {
      stubbedConfigs.stubGet(FLINK_CONFIG_DATABASE, undefined);

      // unhappy scenario where resource names match but IDs don't, and no compute pool is
      // provided to help narrow down the results
      const duplicateEnv: CCloudEnvironment = new CCloudEnvironment({
        ...TEST_CCLOUD_ENVIRONMENT,
        id: "env-duplicate" as EnvironmentId,
        name: TEST_CCLOUD_ENVIRONMENT.name,
        kafkaClusters: [
          CCloudKafkaCluster.create({
            ...TEST_CCLOUD_KAFKA_CLUSTER,
            id: "lkc-duplicate" as any,
            name: TEST_CCLOUD_KAFKA_CLUSTER.name,
          }),
        ],
      });

      const metadata: UriMetadata = {
        [UriMetadataKeys.FLINK_CATALOG_ID]: "non-existent-catalog-id",
        [UriMetadataKeys.FLINK_CATALOG_NAME]: TEST_CCLOUD_ENVIRONMENT.name,
        [UriMetadataKeys.FLINK_DATABASE_ID]: "non-existent-database-id",
        [UriMetadataKeys.FLINK_DATABASE_NAME]: TEST_CCLOUD_KAFKA_CLUSTER.name,
      };
      const envs: CCloudEnvironment[] = [testFlinkEnv, duplicateEnv];

      const catalogDb: CatalogDatabase = await getCatalogDatabaseFromMetadata(metadata, envs);

      assert.strictEqual(catalogDb.catalog, undefined);
      assert.strictEqual(catalogDb.database, undefined);
    });

    it("should return empty result when provider/region matching finds no matches", async () => {
      const pool: CCloudFlinkComputePool = new CCloudFlinkComputePool({
        ...TEST_CCLOUD_FLINK_COMPUTE_POOL,
        provider: "non-matching-provider",
        region: "non-matching-region",
      });

      const catalogName = "shared-env-name";
      const databaseName = "shared-cluster-name";

      // databases that don't match the compute pool's provider/region
      const database1: CCloudKafkaCluster = CCloudKafkaCluster.create({
        ...TEST_CCLOUD_KAFKA_CLUSTER,
        name: databaseName,
        provider: "provider-1",
        region: "region-1",
      });
      const database2: CCloudKafkaCluster = CCloudKafkaCluster.create({
        ...TEST_CCLOUD_KAFKA_CLUSTER,
        name: databaseName,
        provider: "provider-2",
        region: "region-2",
      });

      const catalog1: CCloudEnvironment = new CCloudEnvironment({
        ...TEST_CCLOUD_ENVIRONMENT,
        id: "env1" as EnvironmentId,
        name: catalogName,
        kafkaClusters: [database1],
      });
      const catalog2: CCloudEnvironment = new CCloudEnvironment({
        ...TEST_CCLOUD_ENVIRONMENT,
        id: "env2" as EnvironmentId,
        name: catalogName,
        kafkaClusters: [database2],
      });

      const envs = [catalog1, catalog2];
      const metadata = {
        [UriMetadataKeys.FLINK_CATALOG_NAME]: catalogName,
        [UriMetadataKeys.FLINK_DATABASE_NAME]: databaseName,
      };

      const catalogDb: CatalogDatabase = await getCatalogDatabaseFromMetadata(metadata, envs, pool);

      assert.strictEqual(catalogDb.catalog, undefined);
      assert.strictEqual(catalogDb.database, undefined);
    });

    it("should return empty result when provider/region matching finds multiple matches", async () => {
      const pool: CCloudFlinkComputePool = TEST_CCLOUD_FLINK_COMPUTE_POOL;

      const catalogName = "shared-env-name";
      const databaseName = "shared-cluster-name";

      // multiple databases that match the compute pool's provider/region
      const database1: CCloudKafkaCluster = CCloudKafkaCluster.create({
        ...TEST_CCLOUD_KAFKA_CLUSTER,
        name: databaseName,
        provider: pool.provider,
        region: pool.region,
      });
      const database2: CCloudKafkaCluster = CCloudKafkaCluster.create({
        ...TEST_CCLOUD_KAFKA_CLUSTER,
        name: databaseName,
        provider: pool.provider,
        region: pool.region,
      });

      const catalog1: CCloudEnvironment = new CCloudEnvironment({
        ...TEST_CCLOUD_ENVIRONMENT,
        id: "env1" as EnvironmentId,
        name: catalogName,
        kafkaClusters: [database1],
      });
      const catalog2: CCloudEnvironment = new CCloudEnvironment({
        ...TEST_CCLOUD_ENVIRONMENT,
        id: "env2" as EnvironmentId,
        name: catalogName,
        kafkaClusters: [database2],
      });

      const envs = [catalog1, catalog2];
      const metadata = {
        [UriMetadataKeys.FLINK_CATALOG_NAME]: catalogName,
        [UriMetadataKeys.FLINK_DATABASE_NAME]: databaseName,
      };

      const catalogDb: CatalogDatabase = await getCatalogDatabaseFromMetadata(metadata, envs, pool);

      // can't narrow down to single match, so should return empty
      assert.strictEqual(catalogDb.catalog, undefined);
      assert.strictEqual(catalogDb.database, undefined);
    });

    it("should fallback to provider/region matching when IDs are provided but don't match", async () => {
      const pool: CCloudFlinkComputePool = TEST_CCLOUD_FLINK_COMPUTE_POOL;

      const catalogName = "test-env";
      const databaseName = "test-cluster";

      const correctDatabase: CCloudKafkaCluster = CCloudKafkaCluster.create({
        ...TEST_CCLOUD_KAFKA_CLUSTER,
        name: databaseName,
        provider: pool.provider,
        region: pool.region,
      });
      const correctCatalog: CCloudEnvironment = new CCloudEnvironment({
        ...TEST_CCLOUD_ENVIRONMENT,
        name: catalogName,
        kafkaClusters: [correctDatabase],
      });

      const envs = [correctCatalog];
      const metadata = {
        [UriMetadataKeys.FLINK_CATALOG_ID]: "non-existent-catalog-id", // wrong ID
        [UriMetadataKeys.FLINK_CATALOG_NAME]: catalogName,
        [UriMetadataKeys.FLINK_DATABASE_ID]: "non-existent-database-id", // wrong ID
        [UriMetadataKeys.FLINK_DATABASE_NAME]: databaseName,
      };

      const catalogDb: CatalogDatabase = await getCatalogDatabaseFromMetadata(metadata, envs, pool);

      // should fallback to provider/region matching and succeed
      assert.deepStrictEqual(catalogDb.catalog, correctCatalog);
      assert.deepStrictEqual(catalogDb.database, correctDatabase);
    });
  });

  describe("getDefaultCatalogDatabase()", () => {
    let stubbedConfigs: StubbedWorkspaceConfiguration;

    const testFlinkEnv: CCloudEnvironment = new CCloudEnvironment({
      ...TEST_CCLOUD_ENVIRONMENT,
      flinkComputePools: [TEST_CCLOUD_FLINK_COMPUTE_POOL],
    });

    beforeEach(() => {
      stubbedConfigs = new StubbedWorkspaceConfiguration(sandbox);
    });

    it("should return an empty result when no environments are provided", async () => {
      const result = await getDefaultCatalogDatabase([]);

      assert.strictEqual(result.catalog, undefined);
      assert.strictEqual(result.database, undefined);
    });

    it(`should return an empty result when "${FLINK_CONFIG_DATABASE.id}" is not set`, async () => {
      stubbedConfigs.stubGet(FLINK_CONFIG_DATABASE, undefined);
      const envs = [testFlinkEnv];

      const result = await getDefaultCatalogDatabase(envs);

      assert.strictEqual(result.catalog, undefined);
      assert.strictEqual(result.database, undefined);
    });

    it(`should return a catalog and database when "${FLINK_CONFIG_DATABASE.id}" is set and matches an existing database (Kafka cluster)`, async () => {
      stubbedConfigs.stubGet(FLINK_CONFIG_DATABASE, TEST_CCLOUD_KAFKA_CLUSTER.id);
      const testEnv = new CCloudEnvironment({
        ...testFlinkEnv,
        kafkaClusters: [TEST_CCLOUD_KAFKA_CLUSTER],
      });
      const envs = [testEnv];

      const result = await getDefaultCatalogDatabase(envs);

      assert.strictEqual(result.catalog, testEnv);
      assert.strictEqual(result.database?.id, TEST_CCLOUD_KAFKA_CLUSTER.id);
    });

    it(`should return an empty result when "${FLINK_CONFIG_DATABASE.id}" is set but doesn't match any databases`, async () => {
      stubbedConfigs.stubGet(FLINK_CONFIG_DATABASE, "non-existent-id");
      const envs = [testFlinkEnv];

      const result = await getDefaultCatalogDatabase(envs);

      assert.strictEqual(result.catalog, undefined);
      assert.strictEqual(result.database, undefined);
    });
  });
});<|MERGE_RESOLUTION|>--- conflicted
+++ resolved
@@ -134,11 +134,7 @@
       });
 
       for (const connected of [true, false]) {
-<<<<<<< HEAD
-        it(`ccloudConnectedHandler() should call onDidChangeCodeLenses.fire(): ${connected}`, () => {
-=======
         it(`ccloudConnectedHandler(${connected}) should call onDidChangeCodeLenses.fire()`, () => {
->>>>>>> 666088da
           provider.ccloudConnectedHandler(connected);
 
           sinon.assert.calledOnce(onDidChangeCodeLensesFireStub);
