import { commands, window } from "vscode";
import { ResponseError as DockerResponseError } from "./clients/docker";
import { ResponseError as FlinkArtifactsResponseError } from "./clients/flinkArtifacts";
import { ResponseError as FlinkComputePoolResponseError } from "./clients/flinkComputePool";
import { ResponseError as FlinkSqlResponseError } from "./clients/flinkSql";
import { ResponseError as KafkaResponseError } from "./clients/kafkaRest";
import { ResponseError as ScaffoldingServiceResponseError } from "./clients/scaffoldingService";
import { ResponseError as SchemaRegistryResponseError } from "./clients/schemaRegistryRest";
import { ResponseError as SidecarResponseError } from "./clients/sidecar";
import { Logger } from "./logging";
import { logUsage, UserEvent } from "./telemetry/events"; // Ensure this is the correct module
import { sentryCaptureException } from "./telemetry/sentryClient";
import { ScopeContext } from "@sentry/core";

const logger = new Logger("errors");

/** Thrown when attempting to get the ExtensionContext before extension activation. */
export class ExtensionContextNotSetError extends Error {
  constructor(source: string, message: string = "ExtensionContext not set yet") {
    super(`${source}: ${message}`);
  }
}

/** Combined `ResponseError` type from our OpenAPI spec generated client code. */
export type AnyResponseError =
  | SidecarResponseError
  | KafkaResponseError
  | SchemaRegistryResponseError
  | FlinkArtifactsResponseError
  | FlinkComputePoolResponseError
  | FlinkSqlResponseError
  | ScaffoldingServiceResponseError
  | DockerResponseError;

export function isResponseError(error: unknown): error is AnyResponseError {
  return (
    error instanceof SidecarResponseError ||
    error instanceof KafkaResponseError ||
    error instanceof SchemaRegistryResponseError ||
    error instanceof FlinkArtifactsResponseError ||
    error instanceof FlinkComputePoolResponseError ||
    error instanceof FlinkSqlResponseError ||
    error instanceof ScaffoldingServiceResponseError ||
    error instanceof DockerResponseError
  );
}

/**
 * Check if an {@link Error} has a `cause` property of type `Error`, indicating it has at least
 * one nested error.
 *
 * NOTE: This is mainly seen with `FetchError`s from `src/clients/<service>/runtime.ts`.
 */
export function hasErrorCause(error: Error): error is Error & { cause: Error } {
  return "cause" in error && error.cause instanceof Error;
}

/** Extract the full error chain from a nested error. */
export function getNestedErrorChain(error: Error): Record<string, string | undefined>[] {
  const chain: Record<string, string | undefined>[] = [];
  let currentError: Error | undefined = error;
  let level = 0;
  while (currentError) {
    chain.push({
      [`errorType${level}`]: currentError.name,
      [`errorMessage${level}`]: currentError.message,
      [`errorStack${level}`]: currentError.stack,
    });
    // if the current error has a `cause` property, it has a nested error that we should include
    // so dig a level deeper
    currentError = hasErrorCause(currentError) ? currentError.cause : undefined;
    level++;
  }
  return chain;
}

/** Error class wrapper with a custom name and message, used for Sentry tracking. */
export class CustomError extends Error {
  constructor(
    public readonly name: string,
    public readonly message: string,
    public readonly cause: Error,
  ) {
    super(message);
    this.name = name;
  }
}

/**
 * Log the provided error along with any additional information, and optionally send to Sentry.
 *
 * `ResponseError` variants will be handled to extract more information from the response itself.
 * Nested errors (with `cause` properties) will be handled to extract the error chain for
 * additional error context.
 *
 * @param e Error to log
<<<<<<< HEAD
 * @param messagePrefix Prefix to include in the logger.error() message
 * @param sentryContext Optional Sentry context to include with the error
 * */
export async function logError(
  e: unknown,
  messagePrefix: string,
  sentryContext: Partial<ScopeContext> = {},
=======
 * @param message Text to add in the logger.error() message and top-level Sentry error message
 * @param extra Additional context to include in the log message (and `extra` field in Sentry)
 * @param sendTelemetry Whether to send the error to Sentry (default: `false`)
 * */
export async function logError(
  e: unknown,
  message: string,
  extra: Record<string, string> = {},
  sendTelemetry: boolean = false,
>>>>>>> 974245d9
): Promise<void> {
  if (!(e instanceof Error)) {
    logger.error(`non-Error passed: ${JSON.stringify(e)}`, { ...extra });
    return;
  }

  let logErrorMessage: string = "";

  /** Light wrapper around the original error, used to update the name/message for easier debugging
   * and event tracking in Sentry. */
  let wrappedError: Error = e as Error;
  /** Used to add extra/additional data to the Sentry exception */
  let errorContext: Record<string, string | number | boolean | null | undefined> = {};
  /** Used to set the `contexts.response.status_code` for the Sentry exception */
  let responseStatusCode: number | undefined;

  if ((e as AnyResponseError).response) {
    // one of our ResponseError types, attempt to extract more information before logging
    const responseError = e as AnyResponseError;
    const resp: Response = responseError.response;
    const errorBody: string = await resp.clone().text();
    logErrorMessage = `Error response: ${message}`;
    errorContext = {
      responseStatus: resp.status,
      responseStatusText: resp.statusText,
      responseBody: errorBody.slice(0, 5000), // limit to 5000 characters
      responseErrorType: responseError.name,
    };
    responseStatusCode = resp.status;
    wrappedError = new CustomError(
      responseError.name,
      `Error ${resp.status} "${resp.statusText}" @ ${resp.url}: ${message}`,
      responseError,
    );
  } else {
    // non-ResponseError error
    logErrorMessage = `Error: ${message} --> ${e}`;
    errorContext = {
      errorType: e.name,
      errorMessage: e.message,
      errorStack: e.stack,
    };
    wrappedError = new CustomError(e.name, `${message}: ${e.message}`, e);
  }

  // also handle any nested errors from either the ResponseError or (more likely) other Errors
  if (hasErrorCause(e)) {
    const errorChain = getNestedErrorChain(e.cause);
    if (errorChain.length) {
      errorContext = {
        ...errorContext,
        errors: JSON.stringify(errorChain, null, 2),
      };
    }
  }

<<<<<<< HEAD
  logger.error(errorMessage, { ...errorContext, ...sentryContext });
  // TODO: follow up to reuse EventHint type for capturing tags and other more fine-grained data
  const hasMeaningfulSentryContext =
    [
      sentryContext.extra,
      sentryContext.contexts,
      sentryContext.tags,
      sentryContext.propagationContext,
    ].some((context) => context && Object.keys(context).length > 0) ||
    sentryContext.user?.id !== undefined ||
    (sentryContext.fingerprint && sentryContext.fingerprint.length > 0);

  if (hasMeaningfulSentryContext) {
    sentryCaptureException(e, {
=======
  logger.error(logErrorMessage, { ...errorContext, ...extra });

  // TODO: follow up to reuse EventHint type for capturing tags and other more fine-grained data
  if (sendTelemetry) {
    sentryCaptureException(wrappedError, {
>>>>>>> 974245d9
      captureContext: {
        contexts: { response: { status_code: responseStatusCode } },
        extra: { ...errorContext, ...sentryContext.extra },
      },
    });
  }
}

export const DEFAULT_ERROR_NOTIFICATION_BUTTONS: Record<
  string,
  (() => void) | (() => Promise<void>)
> = {
  "Open Logs": () => commands.executeCommand("confluent.showOutputChannel"),
  "File Issue": () => commands.executeCommand("confluent.support.issue"),
};

/**
 * Shows an **info** notification with `message` and custom action buttons.
 * @param message Message to display in the notification
 * @param buttons Optional map of button labels to callback functions; defaults to showing
 *   "Open Logs" and "File Issue" buttons if not provided
 */
export async function showInfoNotificationWithButtons(
  message: string,
  buttons?: Record<string, (() => void) | (() => Promise<void>)>,
) {
  return showNotificationWithButtons("info", message, buttons);
}

/**
 * Shows a **warning** notification with `message` and custom action buttons.
 * @param message Message to display in the notification
 * @param buttons Optional map of button labels to callback functions; defaults to showing
 *   "Open Logs" and "File Issue" buttons if not provided
 */
export async function showWarningNotificationWithButtons(
  message: string,
  buttons?: Record<string, (() => void) | (() => Promise<void>)>,
) {
  return showNotificationWithButtons("warning", message, buttons);
}

/** Shows an **error** notification with `message` and custom action buttons.
 * @param message Message to display in the notification
 * @param buttons Optional map of button labels to callback functions; defaults to showing
 *   "Open Logs" and "File Issue" buttons if not provided
 */
export async function showErrorNotificationWithButtons(
  message: string,
  buttons?: Record<string, (() => void) | (() => Promise<void>)>,
) {
  return showNotificationWithButtons("error", message, buttons);
}

/**
 * Shows a notification with `message` and custom action buttons.
 * @param message Message to display in the notification
 * @param buttons Optional map of button labels to callback functions; defaults to showing
 *   "Open Logs" and "File Issue" buttons if not provided
 */
async function showNotificationWithButtons(
  level: "info" | "warning" | "error",
  message: string,
  buttons?: Record<string, (() => void) | (() => Promise<void>)>,
) {
  const buttonMap = buttons || DEFAULT_ERROR_NOTIFICATION_BUTTONS;

  // we're awaiting the user's selection to more easily test the callback behavior, rather than
  // chaining with .then()
  let selection: string | undefined;
  switch (level) {
    case "info":
      selection = await window.showInformationMessage(message, ...Object.keys(buttonMap));
      break;
    case "warning":
      selection = await window.showWarningMessage(message, ...Object.keys(buttonMap));
      break;
    case "error":
      selection = await window.showErrorMessage(message, ...Object.keys(buttonMap));
      break;
    default:
      throw new Error(`Invalid notification level: ${level}`);
  }

  if (selection) {
    try {
      await buttonMap[selection]();
    } catch (e) {
      // log the error and send telemetry if the callback function throws an error
      logError(e, `"${selection}" button callback`, { extra: {} });
    }
    // send telemetry for which button was clicked
    logUsage(UserEvent.NotificationButtonClicked, {
      buttonLabel: selection,
      notificationType: level,
    });
  }
}<|MERGE_RESOLUTION|>--- conflicted
+++ resolved
@@ -74,18 +74,6 @@
   return chain;
 }
 
-/** Error class wrapper with a custom name and message, used for Sentry tracking. */
-export class CustomError extends Error {
-  constructor(
-    public readonly name: string,
-    public readonly message: string,
-    public readonly cause: Error,
-  ) {
-    super(message);
-    this.name = name;
-  }
-}
-
 /**
  * Log the provided error along with any additional information, and optionally send to Sentry.
  *
@@ -94,7 +82,6 @@
  * additional error context.
  *
  * @param e Error to log
-<<<<<<< HEAD
  * @param messagePrefix Prefix to include in the logger.error() message
  * @param sentryContext Optional Sentry context to include with the error
  * */
@@ -102,74 +89,46 @@
   e: unknown,
   messagePrefix: string,
   sentryContext: Partial<ScopeContext> = {},
-=======
- * @param message Text to add in the logger.error() message and top-level Sentry error message
- * @param extra Additional context to include in the log message (and `extra` field in Sentry)
- * @param sendTelemetry Whether to send the error to Sentry (default: `false`)
- * */
-export async function logError(
-  e: unknown,
-  message: string,
-  extra: Record<string, string> = {},
-  sendTelemetry: boolean = false,
->>>>>>> 974245d9
 ): Promise<void> {
-  if (!(e instanceof Error)) {
-    logger.error(`non-Error passed: ${JSON.stringify(e)}`, { ...extra });
-    return;
-  }
-
-  let logErrorMessage: string = "";
-
-  /** Light wrapper around the original error, used to update the name/message for easier debugging
-   * and event tracking in Sentry. */
-  let wrappedError: Error = e as Error;
-  /** Used to add extra/additional data to the Sentry exception */
+  let errorMessage: string = "";
   let errorContext: Record<string, string | number | boolean | null | undefined> = {};
-  /** Used to set the `contexts.response.status_code` for the Sentry exception */
   let responseStatusCode: number | undefined;
 
-  if ((e as AnyResponseError).response) {
+  if ((e as any).response) {
     // one of our ResponseError types, attempt to extract more information before logging
-    const responseError = e as AnyResponseError;
-    const resp: Response = responseError.response;
-    const errorBody: string = await resp.clone().text();
-    logErrorMessage = `Error response: ${message}`;
+    const error = e as AnyResponseError;
+    const errorBody = await error.response.clone().text();
+    errorMessage = `[${messagePrefix}] error response:`;
     errorContext = {
-      responseStatus: resp.status,
-      responseStatusText: resp.statusText,
+      responseStatus: error.response.status,
+      responseStatusText: error.response.statusText,
       responseBody: errorBody.slice(0, 5000), // limit to 5000 characters
-      responseErrorType: responseError.name,
+      responseErrorType: error.name,
     };
-    responseStatusCode = resp.status;
-    wrappedError = new CustomError(
-      responseError.name,
-      `Error ${resp.status} "${resp.statusText}" @ ${resp.url}: ${message}`,
-      responseError,
-    );
+    responseStatusCode = error.response.status;
   } else {
-    // non-ResponseError error
-    logErrorMessage = `Error: ${message} --> ${e}`;
-    errorContext = {
-      errorType: e.name,
-      errorMessage: e.message,
-      errorStack: e.stack,
-    };
-    wrappedError = new CustomError(e.name, `${message}: ${e.message}`, e);
-  }
-
-  // also handle any nested errors from either the ResponseError or (more likely) other Errors
-  if (hasErrorCause(e)) {
-    const errorChain = getNestedErrorChain(e.cause);
-    if (errorChain.length) {
+    // something we caught that wasn't actually a ResponseError type but was passed in here anyway
+    errorMessage = `[${messagePrefix}] error: ${e}`;
+    if (e instanceof Error) {
+      // top-level error
       errorContext = {
-        ...errorContext,
-        errors: JSON.stringify(errorChain, null, 2),
+        errorType: e.name,
+        errorMessage: e.message,
+        errorStack: e.stack,
       };
+      // also handle any nested errors starting from the `cause` property
+      if (hasErrorCause(e)) {
+        const errorChain = getNestedErrorChain(e.cause);
+        if (errorChain.length) {
+          errorContext = {
+            ...errorContext,
+            errors: JSON.stringify(errorChain, null, 2),
+          };
+        }
+      }
     }
   }
 
-<<<<<<< HEAD
   logger.error(errorMessage, { ...errorContext, ...sentryContext });
   // TODO: follow up to reuse EventHint type for capturing tags and other more fine-grained data
   const hasMeaningfulSentryContext =
@@ -184,13 +143,6 @@
 
   if (hasMeaningfulSentryContext) {
     sentryCaptureException(e, {
-=======
-  logger.error(logErrorMessage, { ...errorContext, ...extra });
-
-  // TODO: follow up to reuse EventHint type for capturing tags and other more fine-grained data
-  if (sendTelemetry) {
-    sentryCaptureException(wrappedError, {
->>>>>>> 974245d9
       captureContext: {
         contexts: { response: { status_code: responseStatusCode } },
         extra: { ...errorContext, ...sentryContext.extra },
@@ -280,7 +232,9 @@
       await buttonMap[selection]();
     } catch (e) {
       // log the error and send telemetry if the callback function throws an error
-      logError(e, `"${selection}" button callback`, { extra: {} });
+      logError(e, `"${selection}" button callback`, {
+        extra: { function_name: "showNotifcationWithButtons" },
+      });
     }
     // send telemetry for which button was clicked
     logUsage(UserEvent.NotificationButtonClicked, {
