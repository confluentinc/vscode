import { Data, type Require as Enforced } from "dataclass";
import * as fs from "fs";
import * as vscode from "vscode";
import { KafkaTopicOperation } from "../authz/types";
import { ConnectionType } from "../clients/sidecar";
import { IconNames } from "../constants";
import { CustomMarkdownString } from "./main";
<<<<<<< HEAD
import { ConnectionId, IResourceBase, isCCloud } from "./resource";
=======
import { SidecarHandle } from "../sidecar/sidecarHandle";
import { getTopicViewProvider } from "../viewProviders/topics";
import { getSidecar } from "../sidecar";
import { registerCommandWithLogging } from "../commands";
>>>>>>> 6bb63d94

/** Main class representing Kafka topic */
export class KafkaTopic extends Data implements IResourceBase {
  connectionId!: Enforced<ConnectionId>;
  connectionType!: Enforced<ConnectionType>;
  iconName!: IconNames; // set depending on presence of associated schema(s)

  name!: Enforced<string>;
  replication_factor!: Enforced<number>;
  partition_count!: Enforced<number>;
  partitions!: Enforced<object>;
  configs!: Enforced<object>;
  /** Is this a topic internal to the cluster's operation
   * ("__consumer_offsets", "__transaction_state", etc.)
   * Most likely false.
   */
  is_internal!: Enforced<boolean>;

  clusterId!: Enforced<string>;
  // CCloud env IDs are unique, direct/local env IDs match their connection IDs
  environmentId!: string;
  hasSchema: boolean = false;

  /** Operations the user is authzd to perform on the topic */
  operations!: Enforced<KafkaTopicOperation[]>;

  /** Property producing a URL for the topic in the Confluent Cloud UI */
  get ccloudUrl(): string {
    // Only CCloud topics have a ccloud URL.
    if (isCCloud(this)) {
      return `https://confluent.cloud/environments/${this.environmentId}/clusters/${this.clusterId}/topics/${this.name}/overview`;
    }
    return "";
  }

  /** Property producing a unique identifier for a topic based on both the cluster id and the topic name */
  get uniqueId(): string {
    return `${this.clusterId}-${this.name}`;
  }
}

// Main class controlling the representation of a Kafka topic as a tree item.
export class KafkaTopicTreeItem extends vscode.TreeItem {
  produceMessageFromFile() {
    throw new Error("Method not implemented.");
  }
  resource: KafkaTopic;

  constructor(resource: KafkaTopic) {
    super(resource.name);

    // internal properties
    this.resource = resource;
    this.contextValue = `${this.resource.connectionType.toLowerCase()}-kafka-topic`;
    if (this.resource.hasSchema) {
      this.contextValue += "-with-schema";
      this.collapsibleState = vscode.TreeItemCollapsibleState.Collapsed;
    } else {
      this.collapsibleState = vscode.TreeItemCollapsibleState.None;
    }

    // user-facing properties
    // this.description = "";  // TBD
    this.iconPath = resource.hasSchema
      ? new vscode.ThemeIcon(IconNames.TOPIC)
      : new vscode.ThemeIcon(
          IconNames.TOPIC_WITHOUT_SCHEMA,
          new vscode.ThemeColor("problemsWarningIcon.foreground"),
        );

    const missingAuthz: KafkaTopicOperation[] = this.checkMissingAuthorizedOperations(resource);
    this.tooltip = createKafkaTopicTooltip(this.resource, missingAuthz);
  }

  checkMissingAuthorizedOperations(resource: KafkaTopic): KafkaTopicOperation[] {
    // operations we support via view/item actions that require authorization
    const interestingAuthz: KafkaTopicOperation[] = ["READ", "DELETE"];

    for (const op of interestingAuthz) {
      if (resource.operations.includes(op)) {
        // Convert to "authzRead", "authzDelete", etc. for context flags to hang context-sensitive commands off of (see package.json)
        const operationTitleCase = op.toLowerCase().replace(/^\w/, (c) => c.toUpperCase());
        this.contextValue += `-authz${operationTitleCase}`;
      }
    }

    return interestingAuthz.filter((op) => !resource.operations.includes(op));
  }
}

function createKafkaTopicTooltip(
  resource: KafkaTopic,
  missingAuthz: KafkaTopicOperation[],
): vscode.MarkdownString {
  const iconName = resource.hasSchema ? IconNames.TOPIC : IconNames.TOPIC_WITHOUT_SCHEMA;

  const tooltip = new CustomMarkdownString()
    .appendMarkdown(`#### $(${iconName}) Kafka Topic`)
    .appendMarkdown("\n\n---")
    .appendMarkdown(`\n\nName: \`${resource.name}\``)
    .appendMarkdown(`\n\nReplication Factor: \`${resource.replication_factor}\``)
    .appendMarkdown(`\n\nPartition Count: \`${resource.partition_count}\``)
    .appendMarkdown(`\n\nInternal: \`${resource.is_internal}\``);

  if (!resource.hasSchema) {
    tooltip
      .appendMarkdown("\n\n---")
      .appendMarkdown("\n\n$(warning) No schema(s) found for topic.");
  }

  // list any missing authorized operations
  if (missingAuthz.length > 0) {
    tooltip
      .appendMarkdown("\n\n---")
      .appendMarkdown("\n\n$(warning) Missing authorization for the following actions:");
    missingAuthz.forEach((op) => tooltip.appendMarkdown(` - ${op}\n`));
  }

  if (isCCloud(resource)) {
    tooltip.appendMarkdown("\n\n---");
    tooltip.appendMarkdown(
      `\n\n[$(${IconNames.CONFLUENT_LOGO}) Open in Confluent Cloud](${resource.ccloudUrl})`,
    );
  }

  return tooltip;
}
async function produceMessageFromFile() {
  const options: vscode.OpenDialogOptions = {
    canSelectMany: false,
    openLabel: "Select JSON file",
    filters: {
      "JSON files": ["json"],
    },
  };

  const fileUri = await vscode.window.showOpenDialog(options);
  if (fileUri && fileUri[0]) {
    const filePath = fileUri[0].fsPath;
    const message = JSON.parse(fs.readFileSync(filePath, "utf-8"));
    const topic = getTopicViewProvider().selectedTopic;

    if (!topic) {
      vscode.window.showErrorMessage("No topic selected.");
      return;
    }

    const sidecar = await getSidecar();
    const clusterId = topic.clusterId;
    const connectionId = topic.connectionId;

    const recordsApi = sidecar.getRecordsV3Api(clusterId, connectionId);

    try {
      await recordsApi.produceRecord({
        topic_name: topic.name,
        cluster_id: clusterId,
        ProduceRequest: {
          value: message as any,
          //patching with any here, need to understand WHY this is necessary
        },
      });
      vscode.window.showInformationMessage(`Message produced to topic ${topic.name}`);
    } catch (error: any) {
      vscode.window.showErrorMessage(`Failed to produce message: ${error.message}`);
    }
  }
}

export function registerKafkaClusterCommands(): vscode.Disposable[] {
  return [
    registerCommandWithLogging("confluent.organizations.produce.fromFile", produceMessageFromFile),
  ];
}<|MERGE_RESOLUTION|>--- conflicted
+++ resolved
@@ -5,14 +5,10 @@
 import { ConnectionType } from "../clients/sidecar";
 import { IconNames } from "../constants";
 import { CustomMarkdownString } from "./main";
-<<<<<<< HEAD
-import { ConnectionId, IResourceBase, isCCloud } from "./resource";
-=======
-import { SidecarHandle } from "../sidecar/sidecarHandle";
 import { getTopicViewProvider } from "../viewProviders/topics";
 import { getSidecar } from "../sidecar";
 import { registerCommandWithLogging } from "../commands";
->>>>>>> 6bb63d94
+import { ConnectionId, IResourceBase, isCCloud } from "./resource";
 
 /** Main class representing Kafka topic */
 export class KafkaTopic extends Data implements IResourceBase {
