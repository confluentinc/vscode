--- conflicted
+++ resolved
@@ -2,7 +2,6 @@
 import {
   TEST_CCLOUD_FLINK_DB_KAFKA_CLUSTER,
   TEST_CCLOUD_KAFKA_CLUSTER,
-  TEST_CCLOUD_KAFKA_CLUSTER_WITH_POOL,
   TEST_LOCAL_KAFKA_CLUSTER,
 } from "../../tests/unit/testResources/kafkaCluster";
 import { CCLOUD_BASE_PATH, UTM_SOURCE_VSCODE } from "../constants";
@@ -61,11 +60,7 @@
 
   describe("isFlinkable", () => {
     it("should be true when there are flink pools", () => {
-<<<<<<< HEAD
-      assert.strictEqual(true, TEST_CCLOUD_KAFKA_CLUSTER_WITH_POOL.isFlinkable());
-=======
       assert.strictEqual(true, TEST_CCLOUD_FLINK_DB_KAFKA_CLUSTER.isFlinkable());
->>>>>>> b0fbdacf
     });
 
     it("should be false when there are no flink pools", () => {
