import { ThemeIcon, TreeItem, TreeItemCollapsibleState } from "vscode";
import { ConnectionType } from "../clients/sidecar";
import { CCLOUD_CONNECTION_ID } from "../constants";
import { IconNames } from "../icons";
import { formatSqlType } from "../utils/flinkTypes";
import type { IdItem } from "./main";
import { CustomMarkdownString } from "./main";
import type { ConnectionId, EnvironmentId, IResourceBase, ISearchable } from "./resource";

/**
 * Represents a column of a Flink relation (table or view).
 * Collected into the {@link FlinkRelation#columns | columns} property of a {@link FlinkRelation}.
 **/
export class FlinkRelationColumn {
  /** Name of the containing relation */
  readonly relationName: string;
  /** Name of the column */
  readonly name: string;
  /** Full SQL data type of the column. */
  readonly fullDataType: string;
  /** Is the overall column nullable? */
  readonly isNullable: boolean;
  /** If part of distribution key, what number in the key is it? (1-based) */
  readonly distributionKeyNumber: number | null;
  /** Is the column a generated column? */
  readonly isGenerated: boolean;
  /** Is the column persisted (stored on disk)? */
  readonly isPersisted: boolean;
  /** Is the column hidden (not normally visible)? */
  readonly isHidden: boolean;
  readonly comment: string | null;

  /** If a metadata column, what Kafka topic metadata key does it map to? */
  readonly metadataKey: string | null;

  constructor(
    props: Pick<
      FlinkRelationColumn,
      | "relationName"
      | "name"
      | "fullDataType"
      | "distributionKeyNumber"
      | "isGenerated"
      | "isPersisted"
      | "isHidden"
      | "metadataKey"
      | "comment"
      | "isNullable"
    >,
  ) {
    this.relationName = props.relationName;
    this.name = props.name;
    this.fullDataType = props.fullDataType;
    this.isNullable = props.isNullable;
    this.distributionKeyNumber = props.distributionKeyNumber;
    this.isGenerated = props.isGenerated;
    this.isPersisted = props.isPersisted;
    this.isHidden = props.isHidden;
    this.metadataKey = props.metadataKey;
    this.comment = props.comment;
  }

  get id(): string {
    return `${this.relationName}.${this.name}`;
  }

  /**
   * Simplified spelling of the datatype.
   * Compound types reduced, max varchar lengths eroded away.
   **/
  get simpleDataType(): string {
    let type = this.fullDataType;

    // if is a ROW<...> type, just return "ROW"
    if (type.startsWith("ROW<")) {
      return "ROW";
    }

    // if is a MAP<...> type, just return "MAP"
    if (type.startsWith("MAP<")) {
      return "MAP";
    }

    // Likewise ARRAY
    if (type.startsWith("ARRAY<")) {
      return "ARRAY";
    }

    // and MULTISET
    if (type.startsWith("MULTISET<")) {
      return "MULTISET";
    }

    // Erode max size specifications like VARCHAR(2147483647) to just VARCHAR.
    return formatSqlType(type);
  }

  get connectionId(): ConnectionId {
    return CCLOUD_CONNECTION_ID;
  }

  get connectionType(): ConnectionType {
    return ConnectionType.Ccloud;
  }

  /** Is this column a metadata column? */
  get isMetadata(): boolean {
    return this.metadataKey !== null;
  }

  searchableText(): string {
    const parts = [];

    parts.push(this.name);
    parts.push(this.simpleDataType);
    if (this.metadataKey) {
      parts.push(this.metadataKey);
    }
    if (this.comment) {
      parts.push(this.comment);
    }

    return parts.join(" ");
  }

  getTreeItem(): TreeItem {
    const item = new TreeItem(this.name, TreeItemCollapsibleState.None);
    item.iconPath = new ThemeIcon("symbol-constant"); // TODO replace with column specific icon when available
    item.id = this.id;
    item.contextValue = "ccloud-flink-column";
    item.tooltip = this.getToolTip();
    item.description = this.treeItemDescription;

    return item;
  }

  /** Make a nice overview of the column type, nullability, comment prefix */
  get treeItemDescription(): string {
    let desc = this.simpleDataType;
    // Only show NOT NULL if applicable, as NULL is default in DB-lands and would be noisy
    if (!this.isNullable) {
      desc += " NOT NULL";
    }

    if (this.comment) {
      // append the first 30 chars, and if more, append "..."
      const shortComment =
        this.comment.length > 30 ? this.comment.substring(0, 30) + "..." : this.comment;
      desc += ` - ${shortComment}`;
    }

    return desc;
  }

  getToolTip(): CustomMarkdownString {
    const tooltip = new CustomMarkdownString()
      .addHeader("Flink Column", IconNames.FLINK_FUNCTION) // TODO replace with column specific icon when available
      .addField("Name", this.name)
      .addField("Data Type", formatSqlType(this.fullDataType))
      .addField("Nullable", this.isNullable ? "Yes" : "No")
      .addField("Persisted", this.isPersisted ? "Yes" : "No");

    if (this.distributionKeyNumber !== null) {
      tooltip.addField("Distribution Key Number", `${this.distributionKeyNumber}`);
    }

    tooltip.addField("Generated", this.isGenerated ? "Yes" : "No");

    if (this.isMetadata) {
      tooltip.addField("Metadata Column", `Yes, maps to key: ${this.metadataKey}`);
    }

    if (this.comment) {
      tooltip.addField("Comment", this.comment);
    }

    return tooltip;
  }

  /** Returns a single line representation of this column, for use within the containing relation's tooltip */
  tooltipLine(): string {
    const parts: string[] = [`${this.name}: ${formatSqlType(this.simpleDataType)}`];
    if (!this.isNullable) {
      parts.push("NOT NULL");
    } else {
      parts.push("NULL");
    }
    if (this.isGenerated) {
      parts.push("GENERATED");
    }

    if (this.distributionKeyNumber !== null) {
      parts.push(`DISTKEY(${this.distributionKeyNumber})`);
    }

    if (this.isMetadata) {
      parts.push(`METADATA('${this.metadataKey}')`);
    }

    return parts.join(" ");
  }
}

/** Type of a Flink relation (table, view, system or external table). */
export enum FlinkRelationType {
  /** A CCloud Kafka-topic-based table */
  BaseTable = "BASE TABLE",
  /** A SQL View */
  View = "VIEW", // SQL views.
  /** An external system table, such as via JDBC, probably read-only */
  ExternalTable = "EXTERNAL TABLE",
  /** Flink-managed tables, such as $error and system catalog tables. Read-only. */
  SystemTable = "SYSTEM TABLE",
}

/**
 * Represents a Flink relation (base table or view) within the system catalog.
 * Immutable data holder with light convenience getters, mirroring the style of FlinkUdf and Column.
 */
export class FlinkRelation implements IResourceBase, IdItem, ISearchable {
  /** What CCloud environment this relation came from (from the Kafka Cluster) */
  environmentId: EnvironmentId;
  /** What cloud provider hosts the parent Kafka Cluster? */
  provider: string;
  /** What cloud region hosts the parent Kafka Cluster? */
  region: string;
  /** The (CCloud) Kafka cluster id the relation belongs to. */
  databaseId: string;

  /** Relation name */
  readonly name: string;
  /** Optional comment / description */
  readonly comment: string | null;
  /** Relation type */
  readonly type: FlinkRelationType;
  /** Number of distribution buckets if distributed */
  readonly distributionBucketCount: number;
  /** Whether the relation is physically distributed */
  readonly isDistributed: boolean;
  /** Whether a watermark is defined */
  readonly isWatermarked: boolean;
  /** Column the watermark is defined on (if any) */
  readonly watermarkColumnName: string | null;
  /** Watermark expression (if any) */
  readonly watermarkExpression: string | null;
  /** Whether the watermark column is hidden */
  readonly watermarkColumnIsHidden: boolean;

  /** If is a view (and we had permissions to see the definition), what is the view definition SQL? */
  // (explicitly not in constructor props as it will not be known at construction time due to limitations
  //  on how we can query the system catalog (no joins + this info in another table))
  viewDefinition: string | null = null;

  /** Columns of the relation */
  columns: FlinkRelationColumn[];

<<<<<<< HEAD
  /** Determine the icon to use based on the kind of relation. */
  get iconName(): IconNames {
    // We really need table and view specific icons here, but for now we map to function and topic respectively.
    if (this.type === FlinkRelationType.View) {
      return IconNames.FLINK_FUNCTION; // need something better here, but at least this is visually distinct
    } else {
      return IconNames.TOPIC; // topic = table
    }
  }

=======
>>>>>>> d27c0489
  constructor(
    props: Pick<
      FlinkRelation,
      | "environmentId"
      | "provider"
      | "region"
      | "databaseId"
      | "name"
      | "comment"
      | "type"
      | "distributionBucketCount"
      | "isDistributed"
      | "isWatermarked"
      | "watermarkColumnName"
      | "watermarkExpression"
      | "watermarkColumnIsHidden"
      | "columns"
    >,
  ) {
    this.environmentId = props.environmentId;
    this.provider = props.provider;
    this.region = props.region;
    this.databaseId = props.databaseId;
    this.name = props.name;
    this.comment = props.comment;
    this.type = props.type;
    this.distributionBucketCount = props.distributionBucketCount;
    this.isDistributed = props.isDistributed;
    this.isWatermarked = props.isWatermarked;
    this.watermarkColumnName = props.watermarkColumnName;
    this.watermarkExpression = props.watermarkExpression;
    this.watermarkColumnIsHidden = props.watermarkColumnIsHidden;
    this.columns = props.columns;
  }

  get id(): string {
    return this.name;
  }

  get connectionId(): ConnectionId {
    return CCLOUD_CONNECTION_ID;
  }

  get connectionType(): ConnectionType {
    return ConnectionType.Ccloud;
  }

  get iconName() {
    return this.type === FlinkRelationType.View ? IconNames.FLINK_VIEW : IconNames.TOPIC; // topic = table
  }

  /** Returns the visible (non-hidden) columns. */
  get visibleColumns(): FlinkRelationColumn[] {
    return this.columns.filter((c) => !c.isHidden);
  }

  get typeLabel(): string {
    switch (this.type) {
      case FlinkRelationType.BaseTable:
        return "Flink Table";
      case FlinkRelationType.View:
        return "Flink View";
      case FlinkRelationType.ExternalTable:
        return "External Table";
      case FlinkRelationType.SystemTable:
        return "System Table";
      default:
        // should not happen
        return "Flink Relation";
    }
  }

  searchableText(): string {
    const parts = [];

    parts.push(this.name);
    parts.push(this.type);
    if (this.comment) {
      parts.push(this.comment);
    }
    for (const col of this.columns) {
      parts.push(col.name);
      parts.push(col.simpleDataType);
      if (col.metadataKey) {
        parts.push(col.metadataKey);
      }
    }

    return parts.join(" ");
  }

  getTreeItem(): TreeItem {
    const item = new TreeItem(this.name, TreeItemCollapsibleState.Collapsed);
    item.iconPath = new ThemeIcon(this.iconName);
    item.id = this.name;

    const typeSnippet = this.type.toLowerCase().replace(" ", "-");
    item.contextValue = `ccloud-flink-relation-${typeSnippet}`;

    item.tooltip = this.getToolTip();
    return item;
  }

  /**
   * Builds a rich markdown tooltip describing this relation (table or view).
   * Includes structural, distribution, watermark, and column metadata in a concise format.
   */
  getToolTip(): CustomMarkdownString {
    // Choose icon + title based on relation type (fall back to function icon if specific ones are unavailable)
    // IconNames.FLINK_TABLE / IconNames.FLINK_VIEW are expected to exist alongside FLINK_FUNCTION.
    // const headerIcon: IconNames = IconNames.FLINK_FUNCTION; // TODO replace with table/view specific icons when available

    const tooltip = new CustomMarkdownString().addHeader(this.typeLabel); //, headerIcon);

    tooltip.addField("Name", this.name);

    if (this.comment) {
      tooltip.addField("Comment", this.comment);
    }

    // Attributes meaningful only for base tables (aka Kafka-topic-backed tables)
    if (this.type === FlinkRelationType.BaseTable) {
      // Distribution
      if (this.isDistributed) {
        tooltip.addField("Distribution Bucket Count", this.distributionBucketCount.toString());
      } else {
        tooltip.addField("Distribution", "Not distributed");
      }

      // Watermark
      if (this.isWatermarked) {
        tooltip.addField("Watermarked", "Yes");
        if (this.watermarkColumnName) {
          tooltip.addField(
            "Watermark Column",
            `${this.watermarkColumnName}${this.watermarkColumnIsHidden ? " (hidden)" : ""}`,
          );
        }
        tooltip.addField("Watermark Expression", this.watermarkExpression!);
      } else {
        tooltip.addField("Watermarked", "No");
      }
    }

    // If has a view definition, show it here for the time being. Needs
    // to ultimately be openable in a separate tab or similar.
    if (this.type === FlinkRelationType.View && this.viewDefinition) {
      tooltip.addField("View Definition", `\`\`\`\n${this.viewDefinition}\n\`\`\``);
    }

    return tooltip;
  }
}

/**
 * Convert the string spelling of a relation type (from system catalog query results)
 * to its corresponding enum.
 **/
export function toRelationType(type: string): FlinkRelationType {
  switch (type) {
    case "BASE TABLE":
      return FlinkRelationType.BaseTable;
    case "VIEW":
      return FlinkRelationType.View;
    case "SYSTEM TABLE":
      return FlinkRelationType.SystemTable;
    case "EXTERNAL TABLE":
      return FlinkRelationType.ExternalTable;
    default:
      throw new Error(`Unknown relation type: ${type}`);
  }
}<|MERGE_RESOLUTION|>--- conflicted
+++ resolved
@@ -254,19 +254,6 @@
   /** Columns of the relation */
   columns: FlinkRelationColumn[];
 
-<<<<<<< HEAD
-  /** Determine the icon to use based on the kind of relation. */
-  get iconName(): IconNames {
-    // We really need table and view specific icons here, but for now we map to function and topic respectively.
-    if (this.type === FlinkRelationType.View) {
-      return IconNames.FLINK_FUNCTION; // need something better here, but at least this is visually distinct
-    } else {
-      return IconNames.TOPIC; // topic = table
-    }
-  }
-
-=======
->>>>>>> d27c0489
   constructor(
     props: Pick<
       FlinkRelation,
