--- conflicted
+++ resolved
@@ -12,21 +12,8 @@
 
   id!: Enforced<string>;
   uri!: Enforced<string>;
-<<<<<<< HEAD
-
-  toString(): string {
-    return `(SR ${this.id} from connection ${this.connectionId})`;
-  }
-}
-
-export class LocalSchemaRegistry extends SchemaRegistry {
-  readonly connectionId = LOCAL_CONNECTION_ID;
-  readonly isLocal: boolean = true;
-  readonly isCCloud: boolean = false;
-=======
   // added separately from sidecar responses
   environmentId!: Enforced<string>;
->>>>>>> d31e1465
 }
 
 export class CCloudSchemaRegistry extends SchemaRegistry {
