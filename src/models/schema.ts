--- conflicted
+++ resolved
@@ -73,24 +73,7 @@
     if (isCCloud(this)) {
       return `https://confluent.cloud/environments/${this.environmentId}/schema-registry/schemas/${this.subject}`;
     }
-<<<<<<< HEAD
-    return `https://confluent.cloud/environments/${this.environmentId}/schema-registry/schemas/${this.subject}`;
-  }
-
-  isLocalSchema(): boolean {
-    return this.environmentId == null;
-  }
-
-  /** Is this a CCloud-resident schema, as opposed to local or perhaps direct-connection? */
-  isCCloudSchema(): boolean {
-    return this.environmentId != null;
-  }
-
-  get connectionId(): string {
-    return this.isLocalSchema() ? LOCAL_CONNECTION_ID : CCLOUD_CONNECTION_ID;
-=======
     return "";
->>>>>>> d31e1465
   }
 }
 
@@ -105,13 +88,9 @@
     this.id = `${resource.id}-${resource.subject}-${resource.version}`;
     // internal properties
     this.resource = resource;
-<<<<<<< HEAD
-    this.contextValue = resource.isCCloudSchema() ? "ccloud-schema" : "local-schema";
-=======
     // the only real purpose of the connectionType prefix is to allow CCloud schemas to get the
     // "View in CCloud" context menu item
     this.contextValue = `${this.resource.connectionType.toLowerCase()}-schema`;
->>>>>>> d31e1465
 
     // user-facing properties
     this.description = resource.id.toString();
