import { ThemeColor, ThemeIcon, TreeItem, TreeItemCollapsibleState } from "vscode";
import {
  CreateSqlv1Statement201Response,
  GetSqlv1Statement200Response,
  SqlV1StatementListDataInner,
  SqlV1StatementMetadata,
  SqlV1StatementSpec,
  SqlV1StatementStatus,
} from "../clients/flinkSql";
import { ConnectionType } from "../clients/sidecar";
import { CCLOUD_CONNECTION_ID, IconNames, UTM_SOURCE_VSCODE } from "../constants";
import { CustomMarkdownString, IdItem } from "./main";
import {
  ConnectionId,
  EnvironmentId,
  IEnvProviderRegion,
  IProviderRegion,
  IResourceBase,
  ISearchable,
  OrganizationId,
} from "./resource";

const ONE_DAY_MILLIS = 24 * 60 * 60 * 1000;

<<<<<<< HEAD
export type FlinkStatementId = string & { readonly brand: unique symbol };
=======
// Statement phases
export enum Phase {
  RUNNING = "RUNNING",
  DEGRADED = "DEGRADED",
  COMPLETED = "COMPLETED",
  STOPPING = "STOPPING",
  STOPPED = "STOPPED",
  FAILED = "FAILED",
  FAILING = "FAILING",
  DELETING = "DELETING",
  PENDING = "PENDING",
}

// List of phases considered as failed or non-stoppable
export const FAILED_PHASES = [Phase.FAILED, Phase.FAILING];

export const TERMINAL_PHASES = [
  Phase.COMPLETED,
  Phase.STOPPED,
  Phase.DELETING,
  Phase.STOPPING,
  ...FAILED_PHASES,
];

>>>>>>> b386a38e
/**
 * Model for a Flink statement.
 */
export class FlinkStatement implements IResourceBase, IdItem, ISearchable, IEnvProviderRegion {
  // Immutable foreign reference properties
  readonly connectionId!: ConnectionId;
  readonly connectionType!: ConnectionType;
  readonly environmentId!: EnvironmentId;
  readonly organizationId!: OrganizationId;
  readonly provider: string;
  readonly region: string;

  // Immutable name
  readonly name: string;

  // Mutable properties
  metadata: SqlV1StatementMetadata;
  status: SqlV1StatementStatus;
  spec: SqlV1StatementSpec;

  constructor(
    props: Pick<
      FlinkStatement,
      | "connectionId"
      | "connectionType"
      | "environmentId"
      | "organizationId"
      | "provider"
      | "region"
      | "name"
      | "spec"
      | "metadata"
      | "status"
    >,
  ) {
    this.connectionId = props.connectionId;
    this.connectionType = props.connectionType;
    this.environmentId = props.environmentId;
    this.organizationId = props.organizationId;
    this.provider = props.provider;
    this.region = props.region;

    this.name = props.name;

    this.spec = props.spec;
    this.metadata = props.metadata;
    this.status = props.status;
  }

  searchableText(): string {
    return `${this.name} ${this.phase} ${this.sqlKindDisplay}`;
  }

  /** The flink compute pool that maybe is running/ran the statement. */
  get computePoolId(): string | undefined {
    return this.spec.compute_pool_id;
  }

  get sqlStatement(): string | undefined {
    return this.spec.statement;
  }

  /**
   * Return globally unique id for this statement.
   * This is a combination of the statement name and the environmentId.
   * This is needed because the name is not guaranteed unique across environments.
   */
  get id(): FlinkStatementId {
    return `${this.name}@${this.environmentId}` as FlinkStatementId;
  }

  get ccloudUrl(): string {
    return `https://confluent.cloud/environments/${this.environmentId}/flink/statements/${this.id}/activity?utm_source=${UTM_SOURCE_VSCODE}`;
  }

  get isTerminal(): boolean {
    return TERMINAL_PHASES.includes(this.phase);
  }

  get phase(): string {
    return this.status.phase;
  }

  get sqlKindDisplay(): string | undefined {
    return this.status.traits?.sql_kind?.replace(/_/g, " ");
  }

  get sqlKind(): string | undefined {
    return this.status.traits?.sql_kind;
  }

  get createdAt(): Date | undefined {
    return this.metadata?.created_at;
  }

  get updatedAt(): Date | undefined {
    return this.metadata?.updated_at;
  }

  /**
   * Is this statement's `updatedAt` newer than other's?
   * @throws Error if statements have different name or environmentIds.
   */
  isFresherThan(other: FlinkStatement): boolean {
    if (this.id !== other.id) {
      throw new Error(
        `Cannot compare FlinkStatement "${this.id}" with instance with different id "${other.id}"`,
      );
    }

    if (!this.updatedAt || !other.updatedAt) {
      return false;
    }
    return this.updatedAt.getTime() > other.updatedAt.getTime();
  }

  get isBackground(): boolean {
    return (this.sqlKind ?? "") === "INSERT_INTO";
  }

  /**
   * Update this FlinkStatement with metadata, status, spec from another FlinkStatement.
   *
   * (Needed because statements within the view controller must be retained by reference,
   *  but statements mutate over time.)
   *
   * @param other The other FlinkStatement to update this one with.
   * @throws Error if the other statement has a different name or environmentId
   */
  update(other: FlinkStatement): void {
    if (this.name !== other.name || this.environmentId !== other.environmentId) {
      throw new Error(
        `Cannot update FlinkStatement "${this.name}" with instance with different name ${other.name} or environmentId ${other.environmentId}`,
      );
    }

    this.metadata = other.metadata;
    this.status = other.status;
    this.spec = other.spec;
  }

  /**
   * For statement results to be viewable, it must satisfy these conditions:
   * 1. The statement must NOT be a background statement (an INSERT INTO statement)
   * 2. The statement must have been created in the last 24 hours
   *    (which is the TTL for the statement result to be deleted)
   * 3. The statement phase must be either RUNNING or COMPLETED.
   */
  get isResultsViewable(): boolean {
    if (!this.createdAt) {
      return false;
    }

    return (
      this.createdAt.getTime() >= new Date().getTime() - ONE_DAY_MILLIS &&
      [Phase.PENDING, Phase.RUNNING, Phase.COMPLETED].includes(this.phase as Phase)
    );
  }

  /** @see https://docs.confluent.io/cloud/current/api.html#tag/Statements-(sqlv1)/The-Statements-Model */
  get catalog(): string | undefined {
    return this.spec.properties?.["sql.current-catalog"];
  }

  /** @see https://docs.confluent.io/cloud/current/api.html#tag/Statements-(sqlv1)/The-Statements-Model */
  get database(): string | undefined {
    return this.spec.properties?.["sql.current-database"];
  }

  /** Returns true if the statement is in a failed or failing phase. */
  get failed(): boolean {
    return FAILED_PHASES.includes(this.phase as Phase);
  }

  /** Returns true if the statement can be stopped (not in a terminal phase). */
  get stoppable(): boolean {
    return !TERMINAL_PHASES.includes(this.phase as Phase);
  }

  get detail(): string | undefined {
    return this.status?.detail;
  }

  get startTime(): Date | undefined {
    return this.metadata?.created_at;
  }
}

/** Model for the interesting bits of the `metadata` subfield of Flink statement. */
export class FlinkStatementMetadata {
  createdAt?: Date;
  updatedAt?: Date;
  // Need to see example of labels to know how they are structured.

  constructor(props: Pick<FlinkStatementMetadata, "createdAt" | "updatedAt">) {
    this.createdAt = props.createdAt;
    this.updatedAt = props.updatedAt;
  }
}

export class FlinkStatementTreeItem extends TreeItem {
  resource: FlinkStatement;

  constructor(resource: FlinkStatement) {
    super(resource.name, TreeItemCollapsibleState.None);

    // internal properties
    this.resource = resource;
    this.contextValue = `${resource.connectionType.toLowerCase()}-flink-statement`;

    // user-facing properties

    // (Sometimes sqlKindDisplay is undefined, e.g. for failed statements)
    this.description = resource.sqlKindDisplay
      ? `${resource.phase} ${resource.sqlKindDisplay}`
      : resource.phase;
    this.iconPath = this.getThemeIcon();

    this.tooltip = CustomMarkdownString.resourceTooltip(
      "Flink Statement",
      this.iconPath.id as IconNames,
      resource.ccloudUrl,
      [
        ["Kind", resource.sqlKindDisplay],
        ["Status", resource.phase],
        ["Created At", resource.createdAt?.toLocaleString()],
        ["Updated At", resource.updatedAt?.toLocaleString()],
        ["Environment", resource.environmentId],
        ["Compute Pool", resource.computePoolId],
        ["Detail", resource.status.detail],
      ],
    );

    this.command = {
      command: "confluent.statements.viewstatementsql",
      title: "View SQL",
      arguments: [this.resource],
    };
  }

  /**
   * Determine icon + color based on the `phase` of the statement.
   */
  getThemeIcon(): ThemeIcon {
    switch (this.resource.phase.toUpperCase()) {
      case Phase.FAILED:
      case Phase.FAILING:
        return new ThemeIcon(IconNames.FLINK_STATEMENT_STATUS_FAILED, STATUS_RED);
      case Phase.DEGRADED:
        return new ThemeIcon(IconNames.FLINK_STATEMENT_STATUS_DEGRADED, STATUS_YELLOW);
      case Phase.RUNNING:
        return new ThemeIcon(IconNames.FLINK_STATEMENT_STATUS_RUNNING, STATUS_GREEN);
      case Phase.COMPLETED:
        return new ThemeIcon(IconNames.FLINK_STATEMENT_STATUS_COMPLETED, STATUS_GRAY);
      case Phase.DELETING:
      case Phase.STOPPING:
        return new ThemeIcon(IconNames.FLINK_STATEMENT_STATUS_DELETING, STATUS_GRAY);
      case Phase.STOPPED:
        return new ThemeIcon(IconNames.FLINK_STATEMENT_STATUS_STOPPED, STATUS_BLUE);
      case Phase.PENDING:
        return new ThemeIcon(IconNames.FLINK_STATEMENT_STATUS_PENDING, STATUS_BLUE);
      default:
        return new ThemeIcon(IconNames.FLINK_STATEMENT);
    }
  }
}

// themes will override these colors, but in the default VS Code dark/light theme, these variable
// names should be accurate for the assigned theme color
// see https://code.visualstudio.com/api/references/theme-color
export const STATUS_RED = new ThemeColor("notificationsErrorIcon.foreground");
export const STATUS_YELLOW = new ThemeColor("notificationsWarningIcon.foreground");
export const STATUS_BLUE = new ThemeColor("notificationsInfoIcon.foreground");
// there aren't as many green or gray options to choose from without using `chart` colors
export const STATUS_GREEN = new ThemeColor("charts.green");
export const STATUS_GRAY = new ThemeColor("charts.lines");

/**
 * Convert a from-REST API depiction of a Flink statement to
 * our codebase's FlinkStatement model.
 *
 * @param restFlinkStatement The Flink statement from the REST API
 * @param providerRegion Object contributing the provider and region the statement should be related to.
 * */
export function restFlinkStatementToModel(
  restFlinkStatement:
    | SqlV1StatementListDataInner
    | GetSqlv1Statement200Response
    | CreateSqlv1Statement201Response,
  providerRegion: IProviderRegion,
): FlinkStatement {
  return new FlinkStatement({
    connectionId: CCLOUD_CONNECTION_ID,
    connectionType: ConnectionType.Ccloud,
    environmentId: restFlinkStatement.environment_id as EnvironmentId,
    organizationId: restFlinkStatement.organization_id as OrganizationId,
    provider: providerRegion.provider,
    region: providerRegion.region,

    name: restFlinkStatement.name!,

    spec: restFlinkStatement.spec,
    metadata: restFlinkStatement.metadata!,
    status: restFlinkStatement.status,
  });
}<|MERGE_RESOLUTION|>--- conflicted
+++ resolved
@@ -22,10 +22,9 @@
 
 const ONE_DAY_MILLIS = 24 * 60 * 60 * 1000;
 
-<<<<<<< HEAD
 export type FlinkStatementId = string & { readonly brand: unique symbol };
-=======
-// Statement phases
+
+/** Statement phases */
 export enum Phase {
   RUNNING = "RUNNING",
   DEGRADED = "DEGRADED",
@@ -38,18 +37,27 @@
   PENDING = "PENDING",
 }
 
-// List of phases considered as failed or non-stoppable
+/**  List of phases considered as failed or failing. */
 export const FAILED_PHASES = [Phase.FAILED, Phase.FAILING];
 
-export const TERMINAL_PHASES = [
+/**  List of terminal phases. Statements in terminal phase won't ever change on their own. */
+export const TERMINAL_PHASES = [Phase.COMPLETED, Phase.STOPPED, Phase.FAILED];
+
+const VIEWABLE_PHASES = [
+  Phase.PENDING,
+  Phase.RUNNING,
   Phase.COMPLETED,
-  Phase.STOPPED,
+  // Phase.DEGRADED,??
+];
+
+/** Phases which cannot be stopped. */
+export const UNSTOPPABLE_PHASES = [
   Phase.DELETING,
   Phase.STOPPING,
-  ...FAILED_PHASES,
+  Phase.FAILING,
+  ...TERMINAL_PHASES,
 ];
 
->>>>>>> b386a38e
 /**
  * Model for a Flink statement.
  */
@@ -129,8 +137,8 @@
     return TERMINAL_PHASES.includes(this.phase);
   }
 
-  get phase(): string {
-    return this.status.phase;
+  get phase(): Phase {
+    return this.status.phase as Phase;
   }
 
   get sqlKindDisplay(): string | undefined {
@@ -193,19 +201,18 @@
 
   /**
    * For statement results to be viewable, it must satisfy these conditions:
-   * 1. The statement must NOT be a background statement (an INSERT INTO statement)
-   * 2. The statement must have been created in the last 24 hours
+   * 1. The statement must have been created in the last 24 hours
    *    (which is the TTL for the statement result to be deleted)
-   * 3. The statement phase must be either RUNNING or COMPLETED.
-   */
-  get isResultsViewable(): boolean {
+   * 2. The statement phase indicates viewable {@see VIEWABLE_PHASES}
+   */
+  get areResultsViewable(): boolean {
     if (!this.createdAt) {
       return false;
     }
 
     return (
       this.createdAt.getTime() >= new Date().getTime() - ONE_DAY_MILLIS &&
-      [Phase.PENDING, Phase.RUNNING, Phase.COMPLETED].includes(this.phase as Phase)
+      VIEWABLE_PHASES.includes(this.phase)
     );
   }
 
@@ -221,12 +228,12 @@
 
   /** Returns true if the statement is in a failed or failing phase. */
   get failed(): boolean {
-    return FAILED_PHASES.includes(this.phase as Phase);
+    return FAILED_PHASES.includes(this.phase);
   }
 
   /** Returns true if the statement can be stopped (not in a terminal phase). */
   get stoppable(): boolean {
-    return !TERMINAL_PHASES.includes(this.phase as Phase);
+    return !TERMINAL_PHASES.includes(this.phase);
   }
 
   get detail(): string | undefined {
