import * as assert from "assert";
import "mocha";
import * as vscode from "vscode";
import { TEST_CCLOUD_SCHEMA, TEST_LOCAL_SCHEMA } from "../../tests/unit/testResources";
import { IconNames } from "../constants";
<<<<<<< HEAD
import { Schema, SchemaType, getSubjectIcon, subjectMatchesTopicName } from "./schema";
=======
import {
  Schema,
  SchemaTreeItem,
  SchemaType,
  generateSchemaSubjectGroups,
  getLanguageTypes,
  getSubjectIcon,
  subjectMatchesTopicName,
} from "./schema";
>>>>>>> ef4cfcb9

describe("Schema model methods", () => {
  it(".matchesTopicName() success / fail tests", () => {
    type SchemaProperties = [string, string, boolean];
    const testSchemas: SchemaProperties[] = [
      // schemas named in TopicNameStrategy format
      ["test-topic-value", "test-topic", true], // matching on TopicNameStrategy for value schemas
      ["test-topic-key", "test-topic", true], // matching on TopicNameStrategy for key schemas
      ["another-topic-key", "test-topic", false], // not matching on TopicNameStrategy
      ["test-topic-with-suffix-value", "test-topic", false], // not matching on TopicNameStrategy value
      ["test-topic-with-suffix-key", "test-topic", false], // not matching on TopicNameStrategy key

      // schemas named with TopicRecordNameStrategy format
      ["test-topic-MyRecordSchema", "test-topic", true], // matching on TopicRecordNameStrategy (value is implied)
      ["test-topic-MyOtherRecordSchema", "test-topic", true], // say, a different record schema for same topic
      ["test-topic-MyRecordSchema", "test-topic-other-topic", false], // not matching on TopicRecordNameStrategy
      ["test-topic-MyRecordSchema", "test-topic-MyRecordSchema", false], // isn't TopicRecordNameStrategy, but exact match, which is nothing.
    ];
    for (const [subject, topic, expected] of testSchemas) {
      // Test subjectMatchesTopicName() directly, the underlying implementation.
      assert.equal(
        subjectMatchesTopicName(subject, topic),
        expected,
        `subject: ${subject}, topic: ${topic}`,
      );

      // and also the passthrough (legacy, will probably end up being removed) method on the Schema class.
      const schema = Schema.create({ ...TEST_CCLOUD_SCHEMA, subject });
      assert.equal(
        schema.matchesTopicName(topic),
        expected,
        `subject: ${subject}, topic: ${topic}`,
      );
    }
  });

  it(".fileExtension() should return the correct file extension for type=AVRO schemas", () => {
    const schema = TEST_CCLOUD_SCHEMA.copy({
      type: SchemaType.Avro,
    });
    assert.equal(schema.fileExtension(), "avsc");
  });

  it(".fileExtension() should return the correct file extension for type=JSON schemas", () => {
    const schema = TEST_CCLOUD_SCHEMA.copy({
      type: SchemaType.Json,
    });
    assert.equal(schema.fileExtension(), "json");
  });

  it(".fileExtension() should return the correct file extension for type=PROTOBUF schemas", () => {
    const schema = TEST_CCLOUD_SCHEMA.copy({
      type: SchemaType.Protobuf,
    });
    assert.equal(schema.fileExtension(), "proto");
  });

  it(".filename() should return the correct file name", () => {
    const schema = TEST_CCLOUD_SCHEMA.copy({
      // @ts-expect-error: update dataclass so we don't have to add `T as Require<T>`
      subject: "test-topic",
      // @ts-expect-error: update dataclass so we don't have to add `T as Require<T>`
      id: "100123",
      // @ts-expect-error: update dataclass so we don't have to add `T as Require<T>`
      version: 1,
    });
    assert.equal(schema.fileName(), "test-topic.100123.v1.confluent.avsc");
  });

  it("nextVersionDraftFileName() should return the correct file name", () => {
    const schema = TEST_CCLOUD_SCHEMA.copy({
      // @ts-expect-error: update dataclass so we don't have to add `T as Require<T>`
      subject: "test-topicValue",
      // @ts-expect-error: update dataclass so we don't have to add `T as Require<T>`
      version: 1,
    });

    // 0 as draft number means simpler filename.
    assert.equal(schema.nextVersionDraftFileName(0), `test-topicValue.v2-draft.confluent.avsc`);
    assert.equal(schema.nextVersionDraftFileName(1), `test-topicValue.v2-draft-1.confluent.avsc`);
  });

  it("ccloudUrl getter should return the correct URL", () => {
    // ccloud schemas have a ccloud url.
    assert.equal(
      TEST_CCLOUD_SCHEMA.ccloudUrl,
      `https://confluent.cloud/environments/${TEST_CCLOUD_SCHEMA.environmentId}/stream-governance/schema-registry/data-contracts/${TEST_CCLOUD_SCHEMA.subject}`,
    );

    // Non-ccloud schemas do not
    assert.equal(TEST_LOCAL_SCHEMA.ccloudUrl, "");
  });
});

describe("getSubjectIcon", () => {
  for (const [subject, expected] of [
    ["test-key", IconNames.KEY_SUBJECT],
    ["test-value", IconNames.VALUE_SUBJECT],
    ["test-other", IconNames.OTHER_SUBJECT],
  ]) {
    it(`should return ${expected} icon for subject '${subject}' when called w/o errOnValueSubject`, () => {
      const icon = getSubjectIcon(subject);
      assert.deepEqual(icon, new vscode.ThemeIcon(expected));
    });
  }

  for (const [subject, errOnValueSubject, expected] of [
    ["test-key", true, IconNames.KEY_SUBJECT],
    ["test-value", true, IconNames.VALUE_SUBJECT],
    // explicit false should return the "other" icon
    ["test-other", false, IconNames.OTHER_SUBJECT],
    // explicit true should prefer the "value" icon over the "other" icon
    ["test-other", true, IconNames.VALUE_SUBJECT],
  ]) {
    it(`should return ${expected} icon for subject '${subject}' when called with errOnValueSubject`, () => {
      const icon = getSubjectIcon(subject as string, errOnValueSubject as boolean);
      assert.deepEqual(icon, new vscode.ThemeIcon(expected as IconNames));
    });
  }
});

describe("getLanguageTypes", () => {
  type SchemaLanguagePair = [SchemaType, string[]];
  const schemaLanguagePairs: SchemaLanguagePair[] = [
    [SchemaType.Avro, ["avroavsc", "json"]],
    [SchemaType.Json, ["json"]],
    [SchemaType.Protobuf, ["proto3", "proto"]],
  ];

  for (const [schemaType, expected] of schemaLanguagePairs) {
    it(`should return ${expected} for schema type ${schemaType}`, () => {
      const languageType = getLanguageTypes(schemaType);
      assert.deepEqual(languageType, expected);
    });
  }

  it(`Schema.get`);
});

describe("SchemaTreeItem", () => {
  it("constructor should set the correct contextValue", () => {
    const evolvableShema = TEST_CCLOUD_SCHEMA.copy({
      // @ts-expect-error Require<T>
      isHighestVersion: true,
    });
    const evolvableTreeItem = new SchemaTreeItem(evolvableShema);
    assert.equal(evolvableTreeItem.contextValue, "ccloud-evolvable-schema");

    const unevolvableSchema = TEST_CCLOUD_SCHEMA.copy({
      // @ts-expect-error Require<T>
      isHighestVersion: false,
    });
    const unevolvableTreeItem = new SchemaTreeItem(unevolvableSchema);
    assert.equal(unevolvableTreeItem.contextValue, "ccloud-schema");
  });
});<|MERGE_RESOLUTION|>--- conflicted
+++ resolved
@@ -3,19 +3,14 @@
 import * as vscode from "vscode";
 import { TEST_CCLOUD_SCHEMA, TEST_LOCAL_SCHEMA } from "../../tests/unit/testResources";
 import { IconNames } from "../constants";
-<<<<<<< HEAD
-import { Schema, SchemaType, getSubjectIcon, subjectMatchesTopicName } from "./schema";
-=======
 import {
   Schema,
   SchemaTreeItem,
   SchemaType,
-  generateSchemaSubjectGroups,
   getLanguageTypes,
   getSubjectIcon,
   subjectMatchesTopicName,
 } from "./schema";
->>>>>>> ef4cfcb9
 
 describe("Schema model methods", () => {
   it(".matchesTopicName() success / fail tests", () => {
