--- conflicted
+++ resolved
@@ -31,11 +31,7 @@
   isCCloud,
   isDirect,
   ISearchable,
-<<<<<<< HEAD
   IUpdatableResource,
-  UsedConnectionType,
-=======
->>>>>>> 1ddf9323
 } from "./resource";
 import {
   CCloudSchemaRegistry,
