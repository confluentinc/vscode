import * as assert from "assert";
import * as sinon from "sinon";
import * as vscode from "vscode";
import { getShowErrorNotificationWithButtonsStub } from "../../tests/stubs/notifications";
import { ArtifactV1FlinkArtifactMetadataFromJSON } from "../clients/flinkArtifacts";
import {
  PresignedUploadUrlArtifactV1PresignedUrl200ResponseApiVersionEnum,
  PresignedUploadUrlArtifactV1PresignedUrl200ResponseKindEnum,
} from "../clients/flinkArtifacts/models/PresignedUploadUrlArtifactV1PresignedUrl200Response";
import { ConnectionType } from "../clients/sidecar";
import { FlinkArtifact } from "../models/flinkArtifact";
import { ConnectionId, EnvironmentId } from "../models/resource";
import {
  queryArtifactWithFlink,
  registerFlinkArtifactCommands,
  uploadArtifactCommand,
} from "./flinkArtifacts";
import * as commands from "./index";
import * as uploadArtifact from "./utils/uploadArtifact";

describe("flinkArtifacts", () => {
  let sandbox: sinon.SinonSandbox;

  const mockParams = {
    environment: "env-123456",
    cloud: "Azure",
    region: "australiaeast",
    artifactName: "test-artifact",
    fileFormat: "jar",
    selectedFile: { fsPath: "/path/to/file.jar" } as vscode.Uri,
  };
  const mockPresignedUrlResponse = {
    upload_id: "12345",
    url: "https://example.com/upload",
    fields: {},
    api_version:
      "v1" as unknown as PresignedUploadUrlArtifactV1PresignedUrl200ResponseApiVersionEnum,
    kind: "kind" as unknown as PresignedUploadUrlArtifactV1PresignedUrl200ResponseKindEnum,
  };
  beforeEach(() => {
    sandbox = sinon.createSandbox();
  });

  afterEach(() => {
    sandbox.restore();
  });

  it("should open a new Flink SQL document with placeholder query for valid artifact", async () => {
    const artifact = new FlinkArtifact({
      id: "artifact-id",
      name: "test-artifact",
      description: "description",
      connectionId: "conn-id" as ConnectionId,
      connectionType: "ccloud" as ConnectionType,
      environmentId: "env-id" as EnvironmentId,
      provider: "aws",
      region: "us-west-2",
      documentationLink: "https://confluent.io",
      metadata: ArtifactV1FlinkArtifactMetadataFromJSON({
        self: {},
        resource_name: "test-artifact",
        created_at: new Date(),
        updated_at: new Date(),
        deleted_at: new Date(),
      }),
    });
    const openTextDocStub = sandbox
      .stub(vscode.workspace, "openTextDocument")
      .resolves({} as vscode.TextDocument);
    // Fix: stub showTextDocument to return an editor with insertSnippet stub
    const insertSnippetStub = sandbox.stub().resolves();
    const showTextDocStub = sandbox.stub(vscode.window, "showTextDocument").resolves({
      insertSnippet: insertSnippetStub,
    } as unknown as vscode.TextEditor);

    await queryArtifactWithFlink(artifact);

    sinon.assert.calledOnce(openTextDocStub);
    const callArgs = openTextDocStub.getCall(0).args[0];
    assert.ok(callArgs, "openTextDocStub was not called with any arguments");
    assert.strictEqual(callArgs.language, "flinksql");
    sinon.assert.calledOnce(showTextDocStub);
    sinon.assert.calledOnce(insertSnippetStub);
    const snippetArg = insertSnippetStub.getCall(0).args[0];
    assert.ok(
      typeof snippetArg.value === "string" && snippetArg.value.includes("CREATE FUNCTION"),
      "insertSnippet should be called with a snippet containing CREATE FUNCTION",
    );
  });
  it("should return early if no artifact is provided", async () => {
    const openTextDocStub = sandbox.stub(vscode.workspace, "openTextDocument");
    const showTextDocStub = sandbox.stub(vscode.window, "showTextDocument");

    await queryArtifactWithFlink(undefined);

    sinon.assert.notCalled(openTextDocStub);
    sinon.assert.notCalled(showTextDocStub);
  });

  it("should register the uploadArtifact command", () => {
    const registerCommandWithLoggingStub = sandbox
      .stub(commands, "registerCommandWithLogging")
      .returns({} as vscode.Disposable);

    registerFlinkArtifactCommands();

    sinon.assert.calledWithExactly(
      registerCommandWithLoggingStub,
      "confluent.uploadArtifact",
      uploadArtifactCommand,
    );
  });

  it("should fail if there is no params", async () => {
    sandbox.stub(uploadArtifact, "promptForArtifactUploadParams").resolves(undefined);
    const result = await uploadArtifactCommand();

    assert.strictEqual(result, undefined);
  });

  it("should show information message if uploadArtifactToCCloud is called successfully", async () => {
    const mockCreateResponse = {
      display_name: "test-artifact",
      cloud: "Azure",
      region: "australiaeast",
      environment: " env-123456",
    };

<<<<<<< HEAD
    it("should fail if there is no params", async () => {
      sandbox.stub(uploadArtifact, "promptForArtifactUploadParams").resolves(undefined);
      const result = await uploadArtifactCommand();

      assert.strictEqual(result, undefined);
    });

    it("should show information message if uploadArtifactToCCloud is called successfully", async () => {
      const mockCreateResponse = {
        display_name: "test-artifact",
        cloud: "Azure",
        region: "australiaeast",
        environment: " env-123456",
      };

      sandbox.stub(uploadArtifact, "promptForArtifactUploadParams").resolves(mockParams);
      sandbox.stub(uploadArtifact, "getPresignedUploadUrl").resolves(mockPresignedUrlResponse);
      sandbox.stub(uploadArtifact, "handleUploadToCloudProvider").resolves();
      sandbox.stub(uploadArtifact, "uploadArtifactToCCloud").resolves(mockCreateResponse);

      const showInfoStub = sandbox.stub(vscode.window, "showInformationMessage");

      await uploadArtifactCommand();

      sinon.assert.calledOnce(showInfoStub);
      sinon.assert.calledWithMatch(showInfoStub, sinon.match(/uploaded successfully/));
    });

    it("should show error message if handleUploadToCloudProvider fails", async () => {
      sandbox.stub(uploadArtifact, "promptForArtifactUploadParams").resolves(mockParams);
      sandbox.stub(uploadArtifact, "getPresignedUploadUrl").resolves(mockPresignedUrlResponse);
      sandbox
        .stub(uploadArtifact, "handleUploadToCloudProvider")
        .rejects(createResponseError(500, "Internal Server Error", "Server error"));
      const showErrorStub = getShowErrorNotificationWithButtonsStub(sandbox);
      sandbox.stub(vscode.window, "withProgress").resolves();
      await uploadArtifactCommand();

      sinon.assert.calledOnce(showErrorStub);
      sinon.assert.calledWithMatch(showErrorStub, sinon.match(/Failed to upload artifact/));
    });

    it("should show error notification for non-ResponseError thrown", async () => {
      sandbox.stub(uploadArtifact, "promptForArtifactUploadParams").resolves(mockParams);
      sandbox.stub(uploadArtifact, "getPresignedUploadUrl").resolves(mockPresignedUrlResponse);
      sandbox.stub(uploadArtifact, "handleUploadToCloudProvider").resolves();
      sandbox
        .stub(uploadArtifact, "uploadArtifactToCCloud")
        .rejects(createResponseError(400, "Bad Request", "Some generic error"));

      const showErrorStub = getShowErrorNotificationWithButtonsStub(sandbox);
      sandbox.stub(vscode.window, "showInformationMessage");

      await uploadArtifactCommand();

      sinon.assert.calledOnce(showErrorStub);
      sinon.assert.calledWithMatch(showErrorStub, sinon.match(/Failed to upload artifact/));
    });

    it("should show error notification if uploadUrl is missing", async () => {
      const params = { ...mockParams };

      sandbox.stub(uploadArtifact, "promptForArtifactUploadParams").resolves(params);
      sandbox.stub(uploadArtifact, "getPresignedUploadUrl").resolves(undefined);
      sandbox.stub(uploadArtifact, "handleUploadToCloudProvider").resolves();

      const showErrorStub = getShowErrorNotificationWithButtonsStub(sandbox);

      await uploadArtifactCommand();

      sinon.assert.calledOnce(showErrorStub);
      sinon.assert.calledWithMatch(
        showErrorStub,
        "Failed to upload artifact: Upload ID is missing from the presigned URL response.",
      );
    });

    it("should show error notification with error message from JSON-formatted message if present", async () => {
      const params = { ...mockParams };
      const uploadUrl = { ...mockPresignedUrlResponse };

      sandbox.stub(uploadArtifact, "promptForArtifactUploadParams").resolves(params);
      sandbox.stub(uploadArtifact, "getPresignedUploadUrl").resolves(uploadUrl);
      sandbox.stub(uploadArtifact, "handleUploadToCloudProvider").resolves();

      const errorMessage = "Artifact already exists";
      const respJson = { error: { message: errorMessage } };

      const responseError = createResponseError(409, "Conflict", JSON.stringify(respJson));
=======
    sandbox.stub(uploadArtifact, "promptForArtifactUploadParams").resolves(mockParams);
    sandbox.stub(uploadArtifact, "getPresignedUploadUrl").resolves(mockPresignedUrlResponse);
    sandbox.stub(uploadArtifact, "handleUploadToCloudProvider").resolves();
    sandbox.stub(uploadArtifact, "uploadArtifactToCCloud").resolves(mockCreateResponse);

    const showInfoStub = sandbox.stub(vscode.window, "showInformationMessage");
>>>>>>> c419240f

    await uploadArtifactCommand();

<<<<<<< HEAD
    it("should send the create artifact request to Confluent Cloud", async () => {
      const mockUploadId = "12345";
      const mockCreateResponse = {
        display_name: "test-artifact",
        id: "artifact-123",
        environment: "env-123456",
        region: "australiaeast",
        cloud: "Azure",
      };

      sandbox.stub(uploadArtifact, "promptForArtifactUploadParams").resolves(mockParams);
      sandbox.stub(uploadArtifact, "getPresignedUploadUrl").resolves(mockPresignedUrlResponse);
      const handleUploadStub = sandbox
        .stub(uploadArtifact, "handleUploadToCloudProvider")
        .resolves();
      const createArtifactStub = sandbox
        .stub(uploadArtifact, "uploadArtifactToCCloud")
        .resolves(mockCreateResponse);
      sandbox.stub(vscode.window, "showInformationMessage");

      await uploadArtifactCommand();

      sinon.assert.calledOnce(handleUploadStub);
      sinon.assert.calledWithExactly(handleUploadStub, mockParams, mockPresignedUrlResponse);

      sinon.assert.calledOnce(createArtifactStub);
      sinon.assert.calledWithExactly(createArtifactStub, mockParams, mockUploadId);
    });

    it("should show the original error message for file size errors", async () => {
      const params = { ...mockParams };
      const fileSizeErrorMessage =
        "File size 101.00MB exceeds the maximum allowed size of 100MB. Please use a smaller file.";
      const fileSizeError = new Error(fileSizeErrorMessage);

      sandbox.stub(uploadArtifact, "promptForArtifactUploadParams").resolves(params);
      sandbox.stub(uploadArtifact, "getPresignedUploadUrl").resolves(mockPresignedUrlResponse);
      sandbox.stub(uploadArtifact, "handleUploadToCloudProvider").rejects(fileSizeError);

      const showErrorStub = getShowErrorNotificationWithButtonsStub(sandbox);

      await uploadArtifactCommand();

      sinon.assert.calledOnce(showErrorStub);

      sinon.assert.calledWithExactly(showErrorStub, fileSizeErrorMessage);
    });

    it("should format error message for standard Error objects", async () => {
      const params = { ...mockParams };
      const standardErrorMessage = "Something went wrong";
      const standardError = new Error(standardErrorMessage);

      sandbox.stub(uploadArtifact, "promptForArtifactUploadParams").resolves(params);
      sandbox.stub(uploadArtifact, "getPresignedUploadUrl").resolves(mockPresignedUrlResponse);
      sandbox.stub(uploadArtifact, "handleUploadToCloudProvider").rejects(standardError);

      const showErrorStub = getShowErrorNotificationWithButtonsStub(sandbox);

      await uploadArtifactCommand();

      sinon.assert.calledOnce(showErrorStub);

      sinon.assert.calledWithExactly(
        showErrorStub,
        `Failed to upload artifact: ${standardErrorMessage}`,
      );
    });

    it("should handle non-Error object exceptions", async () => {
      const params = { ...mockParams };
      const nonErrorException = "This is a string exception";

      sandbox.stub(uploadArtifact, "promptForArtifactUploadParams").resolves(params);
      sandbox.stub(uploadArtifact, "getPresignedUploadUrl").resolves(mockPresignedUrlResponse);
      sandbox.stub(uploadArtifact, "handleUploadToCloudProvider").rejects(nonErrorException);

      const showErrorStub = getShowErrorNotificationWithButtonsStub(sandbox);

      await uploadArtifactCommand();

      sinon.assert.calledOnce(showErrorStub);
      sinon.assert.calledWithMatch(showErrorStub, sinon.match("Failed to upload artifact"));
    });
=======
    sinon.assert.calledOnce(showInfoStub);
    sinon.assert.calledWithMatch(showInfoStub, sinon.match(/uploaded successfully/));
>>>>>>> c419240f
  });

  it("should show error notification with custom error message when Error has message property", async () => {
    const params = { ...mockParams };
    const uploadUrl = { ...mockPresignedUrlResponse };

    sandbox.stub(uploadArtifact, "promptForArtifactUploadParams").resolves(params);
    sandbox.stub(uploadArtifact, "getPresignedUploadUrl").resolves(uploadUrl);
    sandbox.stub(uploadArtifact, "handleUploadToCloudProvider").resolves();

    const customErrorMessage = "Custom error message from Error instance";
    const error = new Error(customErrorMessage);

    sandbox.stub(uploadArtifact, "uploadArtifactToCCloud").rejects(error);

    const showErrorStub = getShowErrorNotificationWithButtonsStub(sandbox);

    await uploadArtifactCommand();

    sinon.assert.calledOnce(showErrorStub);
    sinon.assert.calledWithMatch(showErrorStub, customErrorMessage);
  });

  it("should send the create artifact request to Confluent Cloud", async () => {
    const mockUploadId = "12345";
    const mockCreateResponse = {
      display_name: "test-artifact",
      id: "artifact-123",
      environment: "env-123456",
      region: "australiaeast",
      cloud: "Azure",
    };

    sandbox.stub(uploadArtifact, "promptForArtifactUploadParams").resolves(mockParams);
    sandbox.stub(uploadArtifact, "getPresignedUploadUrl").resolves(mockPresignedUrlResponse);
    const handleUploadStub = sandbox.stub(uploadArtifact, "handleUploadToCloudProvider").resolves();
    const createArtifactStub = sandbox
      .stub(uploadArtifact, "uploadArtifactToCCloud")
      .resolves(mockCreateResponse);
    sandbox.stub(vscode.window, "showInformationMessage");

    await uploadArtifactCommand();

    sinon.assert.calledOnce(handleUploadStub);
    sinon.assert.calledWithExactly(handleUploadStub, mockParams, mockPresignedUrlResponse);

    sinon.assert.calledOnce(createArtifactStub);
    sinon.assert.calledWithExactly(createArtifactStub, mockParams, mockUploadId);
  });
});<|MERGE_RESOLUTION|>--- conflicted
+++ resolved
@@ -126,196 +126,17 @@
       environment: " env-123456",
     };
 
-<<<<<<< HEAD
-    it("should fail if there is no params", async () => {
-      sandbox.stub(uploadArtifact, "promptForArtifactUploadParams").resolves(undefined);
-      const result = await uploadArtifactCommand();
-
-      assert.strictEqual(result, undefined);
-    });
-
-    it("should show information message if uploadArtifactToCCloud is called successfully", async () => {
-      const mockCreateResponse = {
-        display_name: "test-artifact",
-        cloud: "Azure",
-        region: "australiaeast",
-        environment: " env-123456",
-      };
-
-      sandbox.stub(uploadArtifact, "promptForArtifactUploadParams").resolves(mockParams);
-      sandbox.stub(uploadArtifact, "getPresignedUploadUrl").resolves(mockPresignedUrlResponse);
-      sandbox.stub(uploadArtifact, "handleUploadToCloudProvider").resolves();
-      sandbox.stub(uploadArtifact, "uploadArtifactToCCloud").resolves(mockCreateResponse);
-
-      const showInfoStub = sandbox.stub(vscode.window, "showInformationMessage");
-
-      await uploadArtifactCommand();
-
-      sinon.assert.calledOnce(showInfoStub);
-      sinon.assert.calledWithMatch(showInfoStub, sinon.match(/uploaded successfully/));
-    });
-
-    it("should show error message if handleUploadToCloudProvider fails", async () => {
-      sandbox.stub(uploadArtifact, "promptForArtifactUploadParams").resolves(mockParams);
-      sandbox.stub(uploadArtifact, "getPresignedUploadUrl").resolves(mockPresignedUrlResponse);
-      sandbox
-        .stub(uploadArtifact, "handleUploadToCloudProvider")
-        .rejects(createResponseError(500, "Internal Server Error", "Server error"));
-      const showErrorStub = getShowErrorNotificationWithButtonsStub(sandbox);
-      sandbox.stub(vscode.window, "withProgress").resolves();
-      await uploadArtifactCommand();
-
-      sinon.assert.calledOnce(showErrorStub);
-      sinon.assert.calledWithMatch(showErrorStub, sinon.match(/Failed to upload artifact/));
-    });
-
-    it("should show error notification for non-ResponseError thrown", async () => {
-      sandbox.stub(uploadArtifact, "promptForArtifactUploadParams").resolves(mockParams);
-      sandbox.stub(uploadArtifact, "getPresignedUploadUrl").resolves(mockPresignedUrlResponse);
-      sandbox.stub(uploadArtifact, "handleUploadToCloudProvider").resolves();
-      sandbox
-        .stub(uploadArtifact, "uploadArtifactToCCloud")
-        .rejects(createResponseError(400, "Bad Request", "Some generic error"));
-
-      const showErrorStub = getShowErrorNotificationWithButtonsStub(sandbox);
-      sandbox.stub(vscode.window, "showInformationMessage");
-
-      await uploadArtifactCommand();
-
-      sinon.assert.calledOnce(showErrorStub);
-      sinon.assert.calledWithMatch(showErrorStub, sinon.match(/Failed to upload artifact/));
-    });
-
-    it("should show error notification if uploadUrl is missing", async () => {
-      const params = { ...mockParams };
-
-      sandbox.stub(uploadArtifact, "promptForArtifactUploadParams").resolves(params);
-      sandbox.stub(uploadArtifact, "getPresignedUploadUrl").resolves(undefined);
-      sandbox.stub(uploadArtifact, "handleUploadToCloudProvider").resolves();
-
-      const showErrorStub = getShowErrorNotificationWithButtonsStub(sandbox);
-
-      await uploadArtifactCommand();
-
-      sinon.assert.calledOnce(showErrorStub);
-      sinon.assert.calledWithMatch(
-        showErrorStub,
-        "Failed to upload artifact: Upload ID is missing from the presigned URL response.",
-      );
-    });
-
-    it("should show error notification with error message from JSON-formatted message if present", async () => {
-      const params = { ...mockParams };
-      const uploadUrl = { ...mockPresignedUrlResponse };
-
-      sandbox.stub(uploadArtifact, "promptForArtifactUploadParams").resolves(params);
-      sandbox.stub(uploadArtifact, "getPresignedUploadUrl").resolves(uploadUrl);
-      sandbox.stub(uploadArtifact, "handleUploadToCloudProvider").resolves();
-
-      const errorMessage = "Artifact already exists";
-      const respJson = { error: { message: errorMessage } };
-
-      const responseError = createResponseError(409, "Conflict", JSON.stringify(respJson));
-=======
     sandbox.stub(uploadArtifact, "promptForArtifactUploadParams").resolves(mockParams);
     sandbox.stub(uploadArtifact, "getPresignedUploadUrl").resolves(mockPresignedUrlResponse);
     sandbox.stub(uploadArtifact, "handleUploadToCloudProvider").resolves();
     sandbox.stub(uploadArtifact, "uploadArtifactToCCloud").resolves(mockCreateResponse);
 
     const showInfoStub = sandbox.stub(vscode.window, "showInformationMessage");
->>>>>>> c419240f
 
     await uploadArtifactCommand();
 
-<<<<<<< HEAD
-    it("should send the create artifact request to Confluent Cloud", async () => {
-      const mockUploadId = "12345";
-      const mockCreateResponse = {
-        display_name: "test-artifact",
-        id: "artifact-123",
-        environment: "env-123456",
-        region: "australiaeast",
-        cloud: "Azure",
-      };
-
-      sandbox.stub(uploadArtifact, "promptForArtifactUploadParams").resolves(mockParams);
-      sandbox.stub(uploadArtifact, "getPresignedUploadUrl").resolves(mockPresignedUrlResponse);
-      const handleUploadStub = sandbox
-        .stub(uploadArtifact, "handleUploadToCloudProvider")
-        .resolves();
-      const createArtifactStub = sandbox
-        .stub(uploadArtifact, "uploadArtifactToCCloud")
-        .resolves(mockCreateResponse);
-      sandbox.stub(vscode.window, "showInformationMessage");
-
-      await uploadArtifactCommand();
-
-      sinon.assert.calledOnce(handleUploadStub);
-      sinon.assert.calledWithExactly(handleUploadStub, mockParams, mockPresignedUrlResponse);
-
-      sinon.assert.calledOnce(createArtifactStub);
-      sinon.assert.calledWithExactly(createArtifactStub, mockParams, mockUploadId);
-    });
-
-    it("should show the original error message for file size errors", async () => {
-      const params = { ...mockParams };
-      const fileSizeErrorMessage =
-        "File size 101.00MB exceeds the maximum allowed size of 100MB. Please use a smaller file.";
-      const fileSizeError = new Error(fileSizeErrorMessage);
-
-      sandbox.stub(uploadArtifact, "promptForArtifactUploadParams").resolves(params);
-      sandbox.stub(uploadArtifact, "getPresignedUploadUrl").resolves(mockPresignedUrlResponse);
-      sandbox.stub(uploadArtifact, "handleUploadToCloudProvider").rejects(fileSizeError);
-
-      const showErrorStub = getShowErrorNotificationWithButtonsStub(sandbox);
-
-      await uploadArtifactCommand();
-
-      sinon.assert.calledOnce(showErrorStub);
-
-      sinon.assert.calledWithExactly(showErrorStub, fileSizeErrorMessage);
-    });
-
-    it("should format error message for standard Error objects", async () => {
-      const params = { ...mockParams };
-      const standardErrorMessage = "Something went wrong";
-      const standardError = new Error(standardErrorMessage);
-
-      sandbox.stub(uploadArtifact, "promptForArtifactUploadParams").resolves(params);
-      sandbox.stub(uploadArtifact, "getPresignedUploadUrl").resolves(mockPresignedUrlResponse);
-      sandbox.stub(uploadArtifact, "handleUploadToCloudProvider").rejects(standardError);
-
-      const showErrorStub = getShowErrorNotificationWithButtonsStub(sandbox);
-
-      await uploadArtifactCommand();
-
-      sinon.assert.calledOnce(showErrorStub);
-
-      sinon.assert.calledWithExactly(
-        showErrorStub,
-        `Failed to upload artifact: ${standardErrorMessage}`,
-      );
-    });
-
-    it("should handle non-Error object exceptions", async () => {
-      const params = { ...mockParams };
-      const nonErrorException = "This is a string exception";
-
-      sandbox.stub(uploadArtifact, "promptForArtifactUploadParams").resolves(params);
-      sandbox.stub(uploadArtifact, "getPresignedUploadUrl").resolves(mockPresignedUrlResponse);
-      sandbox.stub(uploadArtifact, "handleUploadToCloudProvider").rejects(nonErrorException);
-
-      const showErrorStub = getShowErrorNotificationWithButtonsStub(sandbox);
-
-      await uploadArtifactCommand();
-
-      sinon.assert.calledOnce(showErrorStub);
-      sinon.assert.calledWithMatch(showErrorStub, sinon.match("Failed to upload artifact"));
-    });
-=======
     sinon.assert.calledOnce(showInfoStub);
     sinon.assert.calledWithMatch(showInfoStub, sinon.match(/uploaded successfully/));
->>>>>>> c419240f
   });
 
   it("should show error notification with custom error message when Error has message property", async () => {
@@ -359,7 +180,6 @@
 
     await uploadArtifactCommand();
 
-    sinon.assert.calledOnce(handleUploadStub);
     sinon.assert.calledWithExactly(handleUploadStub, mockParams, mockPresignedUrlResponse);
 
     sinon.assert.calledOnce(createArtifactStub);
