import * as assert from "assert";
import * as sinon from "sinon";
import * as vscode from "vscode";
import { eventEmitterStubs, StubbedEventEmitters } from "../../tests/stubs/emitters";
import { getShowErrorNotificationWithButtonsStub } from "../../tests/stubs/notifications";
import { createResponseError } from "../../tests/unit/testUtils";
import {
  ArtifactV1FlinkArtifactMetadataFromJSON,
  FlinkArtifactsArtifactV1Api,
} from "../clients/flinkArtifacts";
import {
  PresignedUploadUrlArtifactV1PresignedUrl200ResponseApiVersionEnum,
  PresignedUploadUrlArtifactV1PresignedUrl200ResponseKindEnum,
} from "../clients/flinkArtifacts/models/PresignedUploadUrlArtifactV1PresignedUrl200Response";
import { ConnectionType } from "../clients/sidecar";
import { IconNames } from "../constants";
<<<<<<< HEAD
import * as contextValuesModule from "../context/values";
import { flinkArtifactUDFViewMode } from "../emitters";
import * as errors from "../errors";
import { FlinkArtifact } from "../models/flinkArtifact";
import { ConnectionId, EnvironmentId } from "../models/resource";
import * as sidecar from "../sidecar";
import { FlinkArtifactsViewProviderMode } from "../viewProviders/multiViewDelegates/constants";
=======
import * as contextValues from "../context/values";
import { FlinkArtifact } from "../models/flinkArtifact";
import { ConnectionId, EnvironmentId } from "../models/resource";
import * as sidecar from "../sidecar";
import { FlinkDatabaseViewProviderMode } from "../viewProviders/multiViewDelegates/constants";
>>>>>>> 0c7836bc
import {
  deleteArtifactCommand,
  queryArtifactWithFlink,
  registerFlinkArtifactCommands,
  setFlinkArtifactsViewModeCommand,
  uploadArtifactCommand,
} from "./flinkArtifacts";
import * as commands from "./index";
import * as uploadArtifact from "./utils/uploadArtifact";

describe("flinkArtifacts", () => {
  let sandbox: sinon.SinonSandbox;

  beforeEach(() => {
    sandbox = sinon.createSandbox();
  });

  afterEach(() => {
    sandbox.restore();
  });

  it("should open a new Flink SQL document with placeholder query for valid artifact", async () => {
    const artifact = new FlinkArtifact({
      id: "artifact-id",
      name: "test-artifact",
      description: "description",
      connectionId: "conn-id" as ConnectionId,
      connectionType: "ccloud" as ConnectionType,
      environmentId: "env-id" as EnvironmentId,
      provider: "aws",
      region: "us-west-2",
      documentationLink: "https://confluent.io",
      metadata: ArtifactV1FlinkArtifactMetadataFromJSON({
        self: {},
        resource_name: "test-artifact",
        created_at: new Date(),
        updated_at: new Date(),
        deleted_at: new Date(),
      }),
    });
    const openTextDocStub = sandbox
      .stub(vscode.workspace, "openTextDocument")
      .resolves({} as vscode.TextDocument);
    // Fix: stub showTextDocument to return an editor with insertSnippet stub
    const insertSnippetStub = sandbox.stub().resolves();
    const showTextDocStub = sandbox.stub(vscode.window, "showTextDocument").resolves({
      insertSnippet: insertSnippetStub,
    } as unknown as vscode.TextEditor);

    await queryArtifactWithFlink(artifact);

    sinon.assert.calledOnce(openTextDocStub);
    const callArgs = openTextDocStub.getCall(0).args[0];
    assert.ok(callArgs, "openTextDocStub was not called with any arguments");
    assert.strictEqual(callArgs.language, "flinksql");
    sinon.assert.calledOnce(showTextDocStub);
    sinon.assert.calledOnce(insertSnippetStub);
    const snippetArg = insertSnippetStub.getCall(0).args[0];
    assert.ok(
      typeof snippetArg.value === "string" && snippetArg.value.includes("CREATE FUNCTION"),
      "insertSnippet should be called with a snippet containing CREATE FUNCTION",
    );
  });
  it("should return early if no artifact is provided", async () => {
    const openTextDocStub = sandbox.stub(vscode.workspace, "openTextDocument");
    const showTextDocStub = sandbox.stub(vscode.window, "showTextDocument");

    await queryArtifactWithFlink(undefined);

    sinon.assert.notCalled(openTextDocStub);
    sinon.assert.notCalled(showTextDocStub);
  });
});

describe("uploadArtifact Command", () => {
  let sandbox: sinon.SinonSandbox;
  const mockParams = {
    environment: "env-123456",
    cloud: "Azure",
    region: "australiaeast",
    artifactName: "test-artifact",
    fileFormat: "jar",
    selectedFile: { fsPath: "/path/to/file.jar" } as vscode.Uri,
  };
  const mockPresignedUrlResponse = {
    upload_id: "12345",
    url: "https://example.com/upload",
    fields: {},
    api_version:
      "v1" as unknown as PresignedUploadUrlArtifactV1PresignedUrl200ResponseApiVersionEnum,
    kind: "kind" as unknown as PresignedUploadUrlArtifactV1PresignedUrl200ResponseKindEnum,
  };

  beforeEach(() => {
    sandbox = sinon.createSandbox();
  });

  afterEach(() => {
    sandbox.restore();
  });

  describe("uploadArtifactCommand", () => {
    it("should fail if there is no params", async () => {
      sandbox.stub(uploadArtifact, "promptForArtifactUploadParams").resolves(undefined);
      const result = await uploadArtifactCommand();

      assert.strictEqual(result, undefined);
    });

    it("should show information message if uploadArtifactToCCloud is called successfully", async () => {
      const mockCreateResponse = {
        display_name: "test-artifact",
        cloud: "Azure",
        region: "australiaeast",
        environment: " env-123456",
      };

      sandbox.stub(uploadArtifact, "promptForArtifactUploadParams").resolves(mockParams);
      sandbox.stub(uploadArtifact, "getPresignedUploadUrl").resolves(mockPresignedUrlResponse);
      sandbox.stub(uploadArtifact, "handleUploadToCloudProvider").resolves();
      sandbox.stub(uploadArtifact, "uploadArtifactToCCloud").resolves(mockCreateResponse);

      const showInfoStub = sandbox.stub(vscode.window, "showInformationMessage");

      await uploadArtifactCommand();

      sinon.assert.calledOnce(showInfoStub);
      sinon.assert.calledWithMatch(showInfoStub, sinon.match(/uploaded successfully/));
    });

    it("should show error notification with error message from JSON-formatted message if present", async () => {
      const params = { ...mockParams };
      const uploadUrl = { ...mockPresignedUrlResponse };

      sandbox.stub(uploadArtifact, "promptForArtifactUploadParams").resolves(params);
      sandbox.stub(uploadArtifact, "getPresignedUploadUrl").resolves(uploadUrl);
      sandbox.stub(uploadArtifact, "handleUploadToCloudProvider").resolves();

      const errorMessage = "Artifact already exists";
      const respJson = { error: { message: errorMessage } };

      const responseError = createResponseError(409, "Conflict", JSON.stringify(respJson));

      sandbox.stub(uploadArtifact, "uploadArtifactToCCloud").rejects(responseError);

      const showErrorStub = getShowErrorNotificationWithButtonsStub(sandbox);

      await uploadArtifactCommand();

      sinon.assert.calledOnce(showErrorStub);
      sinon.assert.calledWithMatch(showErrorStub, errorMessage);
    });

    it("Should throw Error if upload_id is missing in presigned URL response", async () => {
      const params = { ...mockParams };
      const uploadUrl = { ...mockPresignedUrlResponse, upload_id: undefined };

      sandbox.stub(uploadArtifact, "promptForArtifactUploadParams").resolves(params);
      sandbox.stub(uploadArtifact, "getPresignedUploadUrl").resolves(uploadUrl);

      const showErrorStub = getShowErrorNotificationWithButtonsStub(sandbox);

      await uploadArtifactCommand();

      sinon.assert.calledOnce(showErrorStub);
      sinon.assert.calledWithMatch(
        showErrorStub,
        "Upload ID is missing from the presigned URL response.",
      );
    });

    it("should show error notification with custom error message when Error has message property", async () => {
      const params = { ...mockParams };
      const uploadUrl = { ...mockPresignedUrlResponse };

      sandbox.stub(uploadArtifact, "promptForArtifactUploadParams").resolves(params);
      sandbox.stub(uploadArtifact, "getPresignedUploadUrl").resolves(uploadUrl);
      sandbox.stub(uploadArtifact, "handleUploadToCloudProvider").resolves();

      const customErrorMessage = "Custom error message from Error instance";
      const error = new Error(customErrorMessage);

      sandbox.stub(uploadArtifact, "uploadArtifactToCCloud").rejects(error);

      const showErrorStub = getShowErrorNotificationWithButtonsStub(sandbox);

      await uploadArtifactCommand();

      sinon.assert.calledOnce(showErrorStub);
      sinon.assert.calledWithMatch(showErrorStub, customErrorMessage);
    });

    it("should send the create artifact request to Confluent Cloud", async () => {
      const mockUploadId = "12345";
      const mockCreateResponse = {
        display_name: "test-artifact",
        id: "artifact-123",
        environment: "env-123456",
        region: "australiaeast",
        cloud: "Azure",
      };

      sandbox.stub(uploadArtifact, "promptForArtifactUploadParams").resolves(mockParams);
      sandbox.stub(uploadArtifact, "getPresignedUploadUrl").resolves(mockPresignedUrlResponse);
      const handleUploadStub = sandbox
        .stub(uploadArtifact, "handleUploadToCloudProvider")
        .resolves();
      const createArtifactStub = sandbox
        .stub(uploadArtifact, "uploadArtifactToCCloud")
        .resolves(mockCreateResponse);
      sandbox.stub(vscode.window, "showInformationMessage");

      await uploadArtifactCommand();

      sinon.assert.calledOnce(handleUploadStub);
      sinon.assert.calledWithExactly(handleUploadStub, mockParams, mockPresignedUrlResponse);

      sinon.assert.calledOnce(createArtifactStub);
      sinon.assert.calledWithExactly(createArtifactStub, mockParams, mockUploadId);
    });

    describe("registerArtifactCommand", () => {
      it("should register the uploadArtifact command", () => {
        const registerCommandWithLoggingStub = sandbox
          .stub(commands, "registerCommandWithLogging")
          .returns({} as vscode.Disposable);

        registerFlinkArtifactCommands();

        sinon.assert.calledWithExactly(
          registerCommandWithLoggingStub,
          "confluent.uploadArtifact",
          uploadArtifactCommand,
        );
        sinon.assert.calledWithExactly(
          registerCommandWithLoggingStub,
          "confluent.deleteArtifact",
          deleteArtifactCommand,
        );
        sinon.assert.calledWithExactly(
          registerCommandWithLoggingStub,
          "confluent.flink.setArtifactsViewMode",
          setFlinkArtifactsViewModeCommand,
        );
        sinon.assert.calledWithExactly(
          registerCommandWithLoggingStub,
          "confluent.artifacts.registerUDF",
          queryArtifactWithFlink,
        );
      });
    });
  });

  describe("deleteArtifactCommand", () => {
    let sandbox: sinon.SinonSandbox;
    beforeEach(() => {
      sandbox = sinon.createSandbox();
      const mockSidecarHandle: sinon.SinonStubbedInstance<sidecar.SidecarHandle> =
        sandbox.createStubInstance(sidecar.SidecarHandle);
      let flinkArtifactsApiStub = sandbox.createStubInstance(FlinkArtifactsArtifactV1Api);
      mockSidecarHandle.getFlinkArtifactsApi.returns(flinkArtifactsApiStub);
      sandbox.stub(sidecar, "getSidecar").resolves(mockSidecarHandle);
    });
    afterEach(() => {
      sandbox.restore();
    });

    const mockArtifact: FlinkArtifact = {
      id: "artifact-id",
      name: "Test Artifact",
      provider: "aws",
      region: "us-west-2",
      environmentId: "env-id" as EnvironmentId,
      connectionId: "conn-id" as ConnectionId,
      iconName: IconNames.FLINK_ARTIFACT,
      description: "",
      searchableText: () => "",
      connectionType: ConnectionType.Local,
      ccloudUrl: "https://confluent.io",
      documentationLink: "https://confluent.io",
      metadata: ArtifactV1FlinkArtifactMetadataFromJSON({
        self: {},
        resource_name: "test-artifact",
        created_at: new Date(),
        updated_at: new Date(),
        deleted_at: new Date(),
      }),
      createdAt: new Date(),
      updatedAt: new Date(),
    };

<<<<<<< HEAD
    describe("deleteArtifactCommand", () => {
      it("should exit silently if user does not confirm that they want to delete the artifact", async () => {
        sandbox.stub(vscode.window, "showWarningMessage").resolves(undefined);
        const showInformationMessageStub = sandbox.stub(vscode.window, "showInformationMessage");
        const deleteArtifactV1FlinkArtifactStub = sandbox.stub().resolves();

        await deleteArtifactCommand(mockArtifact);

        sinon.assert.notCalled(deleteArtifactV1FlinkArtifactStub);
        sinon.assert.notCalled(showInformationMessageStub);
      });
      it("should call the sidecar to delete the artifact and show a success message", async () => {
        sandbox.stub(vscode.window, "showWarningMessage").resolves({ title: "Yes, delete" });
        const showInformationMessageStub = sandbox.stub(vscode.window, "showInformationMessage");

        await deleteArtifactCommand(mockArtifact);
        sinon.assert.calledOnce(showInformationMessageStub);
      });
      it("should return early and show an error message if no selected artifact is provided", async () => {
        const showErrorStub = getShowErrorNotificationWithButtonsStub(sandbox);
        await deleteArtifactCommand(undefined);
        sinon.assert.calledWithMatch(showErrorStub, "No Flink artifact selected for deletion.");
      });
=======
      sinon.assert.calledWithExactly(
        registerCommandWithLoggingStub,
        "confluent.uploadArtifact",
        uploadArtifactCommand,
      );
      sinon.assert.calledWithExactly(
        registerCommandWithLoggingStub,
        "confluent.deleteArtifact",
        deleteArtifactCommand,
      );
      sinon.assert.calledWithExactly(
        registerCommandWithLoggingStub,
        "confluent.flinkdatabase.setArtifactsViewMode",
        setFlinkArtifactsViewModeCommand,
      );
      sinon.assert.calledWithExactly(
        registerCommandWithLoggingStub,
        "confluent.artifacts.registerUDF",
        queryArtifactWithFlink,
      );
>>>>>>> 0c7836bc
    });
  });

  describe("setFlinkArtifactsViewModeCommand", () => {
    it("should fire the view mode event and set the context value", async () => {
      const fireStub = sandbox.stub(flinkArtifactUDFViewMode, "fire");
      const setContextStub = sandbox.stub().resolves();
      sandbox.replace(contextValuesModule, "setContextValue", setContextStub);

      await setFlinkArtifactsViewModeCommand();

      sinon.assert.calledOnceWithExactly(fireStub, FlinkArtifactsViewProviderMode.Artifacts);
      sinon.assert.calledOnceWithExactly(
        setContextStub,
        contextValuesModule.ContextValues.flinkArtifactsUDFsViewMode,
        FlinkArtifactsViewProviderMode.Artifacts,
      );
    });
  });

  describe("uploadArtifactCommand error message extraction", () => {
    let sandbox: sinon.SinonSandbox;

    beforeEach(() => {
      sandbox = sinon.createSandbox();

      sandbox.stub(uploadArtifact, "promptForArtifactUploadParams").resolves(mockParams);
      sandbox.stub(uploadArtifact, "getPresignedUploadUrl").resolves(mockPresignedUrlResponse);
      sandbox.stub(uploadArtifact, "handleUploadToCloudProvider").resolves();
    });

    afterEach(() => {
      sandbox.restore();
    });

    it("should extract error message from errors[0].detail", async () => {
      const responseError = createResponseError(400, "Bad Request", "");
      sandbox.stub(uploadArtifact, "uploadArtifactToCCloud").rejects(responseError);

      const errorDetail = "Error in detail field";
      sandbox.stub(errors, "isResponseError").returns(true);
      sandbox.stub(errors, "extractResponseBody").resolves({
        errors: [{ detail: errorDetail }],
      });

      const showErrorStub = getShowErrorNotificationWithButtonsStub(sandbox);

      await uploadArtifactCommand();

      sinon.assert.calledWithExactly(showErrorStub, errorDetail);
    });

    it("should extract error message from message property", async () => {
      const responseError = createResponseError(400, "Bad Request", "");
      sandbox.stub(uploadArtifact, "uploadArtifactToCCloud").rejects(responseError);

      const messageText = "Message in message field";
      sandbox.stub(errors, "isResponseError").returns(true);
      sandbox.stub(errors, "extractResponseBody").resolves({
        message: messageText,
      });

      const showErrorStub = getShowErrorNotificationWithButtonsStub(sandbox);

      await uploadArtifactCommand();

      sinon.assert.calledWithExactly(showErrorStub, messageText);
    });

    it("should extract error message from error.message property", async () => {
      const responseError = createResponseError(400, "Bad Request", "");
      sandbox.stub(uploadArtifact, "uploadArtifactToCCloud").rejects(responseError);

      const errorMessage = "Message in error.message field";
      sandbox.stub(errors, "isResponseError").returns(true);
      sandbox.stub(errors, "extractResponseBody").resolves({
        error: { message: errorMessage },
      });

      const showErrorStub = getShowErrorNotificationWithButtonsStub(sandbox);

      await uploadArtifactCommand();

      sinon.assert.calledWithExactly(showErrorStub, errorMessage);
    });

    it("should use string response directly when response is a string", async () => {
      const responseError = createResponseError(400, "Bad Request", "");
      sandbox.stub(uploadArtifact, "uploadArtifactToCCloud").rejects(responseError);

      const stringResponse = "Plain string error response";
      sandbox.stub(errors, "isResponseError").returns(true);
      sandbox.stub(errors, "extractResponseBody").resolves(stringResponse);

      const showErrorStub = getShowErrorNotificationWithButtonsStub(sandbox);

      await uploadArtifactCommand();

      sinon.assert.calledWithExactly(showErrorStub, stringResponse);
    });

    it("should use JSON.stringify for unknown response format", async () => {
      const responseError = createResponseError(400, "Bad Request", "");
      sandbox.stub(uploadArtifact, "uploadArtifactToCCloud").rejects(responseError);

      const unknownResponse = { foo: "bar", baz: 123 };
      sandbox.stub(errors, "isResponseError").returns(true);
      sandbox.stub(errors, "extractResponseBody").resolves(unknownResponse);

      const showErrorStub = getShowErrorNotificationWithButtonsStub(sandbox);

      await uploadArtifactCommand();

      sinon.assert.calledWithExactly(showErrorStub, JSON.stringify(unknownResponse));
    });

    it("should use default message when extractResponseBody throws", async () => {
      const responseError = createResponseError(400, "Bad Request", "");
      sandbox.stub(uploadArtifact, "uploadArtifactToCCloud").rejects(responseError);

      sandbox.stub(errors, "isResponseError").returns(true);
      sandbox.stub(errors, "extractResponseBody").rejects(new Error("Failed to extract"));

      const showErrorStub = getShowErrorNotificationWithButtonsStub(sandbox);
      await uploadArtifactCommand();

      sinon.assert.calledWithExactly(
        showErrorStub,
        "Failed to upload artifact. Please check logs for details.",
      );
    });
  });

  describe("setFlinkArtifactsViewModeCommand", () => {
    it("should set the Flink Database view to Artifacts mode", async () => {
      const setContextValueStub = sandbox.stub(contextValues, "setContextValue");
      const stubbedEventEmitters: StubbedEventEmitters = eventEmitterStubs(sandbox);
      const flinkDatabaseViewModeFireStub = stubbedEventEmitters.flinkDatabaseViewMode!.fire;

      await setFlinkArtifactsViewModeCommand();

      sinon.assert.calledOnce(flinkDatabaseViewModeFireStub);
      sinon.assert.calledOnce(setContextValueStub);
      sinon.assert.calledWithExactly(
        setContextValueStub,
        contextValues.ContextValues.flinkDatabaseViewMode,
        FlinkDatabaseViewProviderMode.Artifacts,
      );
    });
  });
});<|MERGE_RESOLUTION|>--- conflicted
+++ resolved
@@ -14,21 +14,15 @@
 } from "../clients/flinkArtifacts/models/PresignedUploadUrlArtifactV1PresignedUrl200Response";
 import { ConnectionType } from "../clients/sidecar";
 import { IconNames } from "../constants";
-<<<<<<< HEAD
 import * as contextValuesModule from "../context/values";
 import { flinkArtifactUDFViewMode } from "../emitters";
 import * as errors from "../errors";
+import * as contextValues from "../context/values";
 import { FlinkArtifact } from "../models/flinkArtifact";
 import { ConnectionId, EnvironmentId } from "../models/resource";
 import * as sidecar from "../sidecar";
 import { FlinkArtifactsViewProviderMode } from "../viewProviders/multiViewDelegates/constants";
-=======
-import * as contextValues from "../context/values";
-import { FlinkArtifact } from "../models/flinkArtifact";
-import { ConnectionId, EnvironmentId } from "../models/resource";
-import * as sidecar from "../sidecar";
 import { FlinkDatabaseViewProviderMode } from "../viewProviders/multiViewDelegates/constants";
->>>>>>> 0c7836bc
 import {
   deleteArtifactCommand,
   queryArtifactWithFlink,
@@ -270,7 +264,7 @@
         );
         sinon.assert.calledWithExactly(
           registerCommandWithLoggingStub,
-          "confluent.flink.setArtifactsViewMode",
+          "confluent.flinkdatabase.setArtifactsViewMode",
           setFlinkArtifactsViewModeCommand,
         );
         sinon.assert.calledWithExactly(
@@ -320,7 +314,6 @@
       updatedAt: new Date(),
     };
 
-<<<<<<< HEAD
     describe("deleteArtifactCommand", () => {
       it("should exit silently if user does not confirm that they want to delete the artifact", async () => {
         sandbox.stub(vscode.window, "showWarningMessage").resolves(undefined);
@@ -344,28 +337,6 @@
         await deleteArtifactCommand(undefined);
         sinon.assert.calledWithMatch(showErrorStub, "No Flink artifact selected for deletion.");
       });
-=======
-      sinon.assert.calledWithExactly(
-        registerCommandWithLoggingStub,
-        "confluent.uploadArtifact",
-        uploadArtifactCommand,
-      );
-      sinon.assert.calledWithExactly(
-        registerCommandWithLoggingStub,
-        "confluent.deleteArtifact",
-        deleteArtifactCommand,
-      );
-      sinon.assert.calledWithExactly(
-        registerCommandWithLoggingStub,
-        "confluent.flinkdatabase.setArtifactsViewMode",
-        setFlinkArtifactsViewModeCommand,
-      );
-      sinon.assert.calledWithExactly(
-        registerCommandWithLoggingStub,
-        "confluent.artifacts.registerUDF",
-        queryArtifactWithFlink,
-      );
->>>>>>> 0c7836bc
     });
   });
 
