--- conflicted
+++ resolved
@@ -20,11 +20,8 @@
 import { FlinkDatabaseViewProvider } from "../viewProviders/flinkDatabase";
 import {
   createUdfRegistrationDocumentCommand,
-<<<<<<< HEAD
+  executeCreateFunction,
   deleteFlinkUDFCommand,
-=======
-  executeCreateFunction,
->>>>>>> 00c1d792
   registerFlinkUDFCommands,
   setFlinkUDFViewModeCommand,
   startGuidedUdfCreationCommand,
@@ -171,7 +168,6 @@
       sinon.assert.notCalled(executeFlinkStatementStub);
     });
 
-<<<<<<< HEAD
     it("should handle ResponseError in catch block", async () => {
       const showErrorStub = getShowErrorNotificationWithButtonsStub(sandbox);
       showWarningStub.resolves("Yes, delete");
@@ -190,18 +186,6 @@
       sinon.assert.calledOnce(showErrorStub);
       sinon.assert.calledWith(showErrorStub, "Failed to delete UDF: Database connection failed");
     });
-=======
-    const mockFlinkDatabaseViewProvider = {
-      resource: mockCluster,
-    };
-    sandbox
-      .stub(FlinkDatabaseViewProvider, "getInstance")
-      .returns(mockFlinkDatabaseViewProvider as any);
-
-    const executeStub = sandbox
-      .stub(CCloudResourceLoader.getInstance(), "executeFlinkStatement")
-      .resolves([{ created_at: JSON.stringify(new Date().toISOString()) }]);
->>>>>>> 00c1d792
 
     it("should extract flink detail from error message when available", async () => {
       const showErrorStub = getShowErrorNotificationWithButtonsStub(sandbox);
@@ -334,19 +318,9 @@
       const executeStub = sandbox
         .stub(CCloudResourceLoader.getInstance(), "executeFlinkStatement")
         .resolves([{ created_at: JSON.stringify(new Date().toISOString()) }]);
-      const withProgressStub = sandbox.stub(vscode.window, "withProgress");
-      withProgressStub.callsFake(async (options, callback) => {
-        return await callback(
-          {
-            report: () => {},
-          },
-          {} as any,
-        );
-      });
 
       await startGuidedUdfCreationCommand(artifact);
 
-<<<<<<< HEAD
       sinon.assert.calledOnce(promptStub);
       sinon.assert.calledOnce(executeStub);
       sinon.assert.calledOnce(withProgressStub);
@@ -360,12 +334,6 @@
         functionName: "testFunction",
         className: "com.test.TestClass",
       });
-=======
-  it("should exit silently if a user exits the function and class name prompt", async () => {
-    const promptStub = sandbox
-      .stub(uploadArtifact, "promptForFunctionAndClassName")
-      .resolves(undefined as any);
->>>>>>> 00c1d792
 
       const mockEnvironmentNoComputePools: CCloudEnvironment = new CCloudEnvironment({
         ...TEST_CCLOUD_ENVIRONMENT,
@@ -376,7 +344,6 @@
       sandbox.stub(FlinkDatabaseViewProvider, "getInstance").returns(mockProvider);
       mockProvider.resource = mockCluster;
 
-<<<<<<< HEAD
       sandbox
         .stub(CCloudResourceLoader.getInstance(), "getEnvironments")
         .resolves([mockEnvironmentNoComputePools]);
@@ -429,9 +396,6 @@
     });
 
     it("should exit silently if a user exits the function and class name prompt", async () => {
-      const showInfoStub = sandbox.stub(vscode.window, "showInformationMessage");
-      const showErrorStub = sandbox.stub(vscode.window, "showErrorMessage");
-
       const promptStub = sandbox
         .stub(uploadArtifact, "promptForFunctionAndClassName")
         .resolves(undefined as any);
@@ -445,72 +409,61 @@
 
       const executeStub = sandbox.stub(CCloudResourceLoader.getInstance(), "executeFlinkStatement");
 
-      const withProgressStub = sandbox.stub(vscode.window, "withProgress");
-
       await startGuidedUdfCreationCommand(artifact);
 
       sinon.assert.calledOnce(promptStub);
       sinon.assert.notCalled(executeStub);
-      sinon.assert.notCalled(withProgressStub);
-      sinon.assert.notCalled(showInfoStub);
-      sinon.assert.notCalled(showErrorStub);
-    });
-=======
-    await startGuidedUdfCreationCommand(artifact);
-
-    sinon.assert.calledOnce(promptStub);
-    sinon.assert.notCalled(executeStub);
-  });
-
-  it("should update UDFs list when a new one is created", async () => {
-    const showInfoStub = sandbox.stub(vscode.window, "showInformationMessage");
-    const promptStub = sandbox.stub(uploadArtifact, "promptForFunctionAndClassName").resolves({
-      functionName: "testFunction",
-      className: "com.test.TestClass",
-    });
-
-    const mockProvider = sandbox.createStubInstance(FlinkDatabaseViewProvider);
-    mockProvider.resource = mockCluster;
-    sandbox.stub(FlinkDatabaseViewProvider, "getInstance").returns(mockProvider);
-
-    const executeStub = sandbox
-      .stub(CCloudResourceLoader.getInstance(), "executeFlinkStatement")
-      .resolves([{ created_at: JSON.stringify(new Date().toISOString()) }]);
-
-    const stubbedEventEmitters = eventEmitterStubs(sandbox);
-    const stubbedUDFsChangedEmitter = stubbedEventEmitters.udfsChanged!;
-
-    await startGuidedUdfCreationCommand(artifact);
-
-    sinon.assert.calledOnce(promptStub);
-    sinon.assert.calledOnce(executeStub);
-    sinon.assert.calledOnce(withProgressStub);
-    sinon.assert.calledOnce(showInfoStub);
-    sinon.assert.calledOnce(stubbedUDFsChangedEmitter.fire);
-  });
-
-  it("should show info notification when UDF is created successfully", async () => {
-    const executeStub = sandbox
-      .stub(CCloudResourceLoader.getInstance(), "executeFlinkStatement")
-      .resolves([{ created_at: JSON.stringify(new Date().toISOString()) }]);
-    const showInfoStub = sandbox.stub(vscode.window, "showInformationMessage").resolves();
-
-    await executeCreateFunction(
-      artifact,
-      { functionName: "testFunction", className: "com.test.TestClass" },
-      mockCluster,
-    );
-
-    sinon.assert.calledOnce(executeStub);
-    sinon.assert.calledWith(
-      executeStub,
-      "CREATE FUNCTION `testFunction` AS 'com.test.TestClass' USING JAR 'confluent-artifact://artifact-id';",
-      mockCluster,
-      { timeout: 60000 },
-    );
-    sinon.assert.calledOnce(showInfoStub);
-    sinon.assert.calledWith(showInfoStub, "testFunction function created successfully.");
->>>>>>> 00c1d792
+    });
+
+    it("should update UDFs list when a new one is created", async () => {
+      const showInfoStub = sandbox.stub(vscode.window, "showInformationMessage");
+      const promptStub = sandbox.stub(uploadArtifact, "promptForFunctionAndClassName").resolves({
+        functionName: "testFunction",
+        className: "com.test.TestClass",
+      });
+
+      const mockProvider = sandbox.createStubInstance(FlinkDatabaseViewProvider);
+      mockProvider.resource = mockCluster;
+      sandbox.stub(FlinkDatabaseViewProvider, "getInstance").returns(mockProvider);
+
+      const executeStub = sandbox
+        .stub(CCloudResourceLoader.getInstance(), "executeFlinkStatement")
+        .resolves([{ created_at: JSON.stringify(new Date().toISOString()) }]);
+
+      const stubbedEventEmitters = eventEmitterStubs(sandbox);
+      const stubbedUDFsChangedEmitter = stubbedEventEmitters.udfsChanged!;
+
+      await startGuidedUdfCreationCommand(artifact);
+
+      sinon.assert.calledOnce(promptStub);
+      sinon.assert.calledOnce(executeStub);
+      sinon.assert.calledOnce(withProgressStub);
+      sinon.assert.calledOnce(showInfoStub);
+      sinon.assert.calledOnce(stubbedUDFsChangedEmitter.fire);
+    });
+
+    it("should show info notification when UDF is created successfully", async () => {
+      const executeStub = sandbox
+        .stub(CCloudResourceLoader.getInstance(), "executeFlinkStatement")
+        .resolves([{ created_at: JSON.stringify(new Date().toISOString()) }]);
+      const showInfoStub = sandbox.stub(vscode.window, "showInformationMessage").resolves();
+
+      await executeCreateFunction(
+        artifact,
+        { functionName: "testFunction", className: "com.test.TestClass" },
+        mockCluster,
+      );
+
+      sinon.assert.calledOnce(executeStub);
+      sinon.assert.calledWith(
+        executeStub,
+        "CREATE FUNCTION `testFunction` AS 'com.test.TestClass' USING JAR 'confluent-artifact://artifact-id';",
+        mockCluster,
+        { timeout: 60000 },
+      );
+      sinon.assert.calledOnce(showInfoStub);
+      sinon.assert.calledWith(showInfoStub, "testFunction function created successfully.");
+    });
   });
 
   describe("createUdfRegistrationDocumentCommand", () => {
