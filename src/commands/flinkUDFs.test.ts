import * as assert from "assert";
import * as sinon from "sinon";
import * as vscode from "vscode";
import { eventEmitterStubs } from "../../tests/stubs/emitters";
import { getStubbedResourceManager } from "../../tests/stubs/extensionStorage";
import { getStubbedCCloudResourceLoader } from "../../tests/stubs/resourceLoaders";
<<<<<<< HEAD
import { TEST_CCLOUD_ENVIRONMENT } from "../../tests/unit/testResources";
import { createFlinkUDF } from "../../tests/unit/testResources/flinkUDF";
import { createResponseError } from "../../tests/unit/testUtils";
import { ArtifactV1FlinkArtifactMetadataFromJSON, ResponseError } from "../clients/flinkArtifacts";
import { ConnectionType } from "../clients/sidecar";
=======
import {
  createFlinkArtifact,
  TEST_CCLOUD_ENVIRONMENT,
  TEST_CCLOUD_FLINK_DB_KAFKA_CLUSTER,
} from "../../tests/unit/testResources";
import { createResponseError, ResponseErrorSource } from "../../tests/unit/testUtils";
import { ResponseError as FlinkArtifactsResponseError } from "../clients/flinkArtifacts";
>>>>>>> 9fe8437d
import { CCloudResourceLoader } from "../loaders/ccloudResourceLoader";
import { CCloudEnvironment } from "../models/environment";
import { FlinkArtifact } from "../models/flinkArtifact";
import { CCloudFlinkDbKafkaCluster } from "../models/kafkaCluster";
import * as notifications from "../notifications";
import { UriMetadataKeys } from "../storage/constants";
import { ResourceManager } from "../storage/resourceManager";
import { FlinkDatabaseViewProvider } from "../viewProviders/flinkDatabase";
import {
  createUdfRegistrationDocumentCommand,
<<<<<<< HEAD
  deleteFlinkUDFCommand,
  executeCreateFunction,
=======
>>>>>>> 9fe8437d
  registerFlinkUDFCommands,
  setFlinkUDFViewModeCommand,
  startGuidedUdfCreationCommand,
} from "./flinkUDFs";
import * as commands from "./index";
import * as uploadArtifact from "./utils/uploadArtifactOrUDF";

describe("commands/flinkUDFs.ts", () => {
  let sandbox: sinon.SinonSandbox;

  const artifact: FlinkArtifact = createFlinkArtifact();
  const mockEnvironment: CCloudEnvironment = TEST_CCLOUD_ENVIRONMENT;
  const mockDatabase: CCloudFlinkDbKafkaCluster = TEST_CCLOUD_FLINK_DB_KAFKA_CLUSTER;

  let withProgressStub: sinon.SinonStub;

  beforeEach(() => {
    sandbox = sinon.createSandbox();
    withProgressStub = sandbox.stub(vscode.window, "withProgress").callsFake((_, callback) => {
      const mockProgress = {
        report: sandbox.stub(),
      } as vscode.Progress<unknown>;
      const mockToken = {} as vscode.CancellationToken;
      return Promise.resolve(callback(mockProgress, mockToken));
    });
  });

  afterEach(() => {
    sandbox.restore();
  });

<<<<<<< HEAD
  it("should register deleteFlinkUDFCommand, startGuidedUdfCreationCommand and createUdfRegistrationDocumentCommand", () => {
    const registerCommandWithLoggingStub = sandbox
      .stub(commands, "registerCommandWithLogging")
      .returns({} as vscode.Disposable);

    registerFlinkUDFCommands();

    sinon.assert.callCount(registerCommandWithLoggingStub, 4);

    sinon.assert.calledWithExactly(
      registerCommandWithLoggingStub.getCall(0),
      "confluent.deleteFlinkUDF",
      deleteFlinkUDFCommand,
    );
    sinon.assert.calledWithExactly(
      registerCommandWithLoggingStub.getCall(1),
      "confluent.flinkdatabase.setUDFsViewMode",
      setFlinkUDFViewModeCommand,
    );
    sinon.assert.calledWithExactly(
      registerCommandWithLoggingStub.getCall(2),
      "confluent.artifacts.createUdfRegistrationDocument",
      createUdfRegistrationDocumentCommand,
    );
    sinon.assert.calledWithExactly(
      registerCommandWithLoggingStub.getCall(3),
      "confluent.artifacts.startGuidedUdfCreation",
      startGuidedUdfCreationCommand,
    );
  });

  describe("createUdfRegistrationDocumentCommand", () => {
    it("should open a new Flink SQL document with placeholder query for valid artifact", async () => {
      const openTextDocStub = sandbox
        .stub(vscode.workspace, "openTextDocument")
        .resolves({} as vscode.TextDocument);
      const insertSnippetStub = sandbox.stub().resolves();
      const showTextDocStub = sandbox.stub(vscode.window, "showTextDocument").resolves({
        insertSnippet: insertSnippetStub,
      } as unknown as vscode.TextEditor);

      await createUdfRegistrationDocumentCommand(artifact);

      sinon.assert.calledOnce(openTextDocStub);
      const callArgs = openTextDocStub.getCall(0).args[0];
      assert.ok(callArgs, "openTextDocStub was not called with any arguments");
      assert.strictEqual(callArgs.language, "flinksql");
      sinon.assert.calledOnce(showTextDocStub);
      sinon.assert.calledOnce(insertSnippetStub);
      const snippetArg = insertSnippetStub.getCall(0).args[0];
      assert.ok(
        typeof snippetArg.value === "string" && snippetArg.value.includes("CREATE FUNCTION"),
        "insertSnippet should be called with a snippet containing CREATE FUNCTION",
      );
    });

    it("should return early if no artifact is provided in createUdfRegistrationDocumentCommand", async () => {
      const openTextDocStub = sandbox.stub(vscode.workspace, "openTextDocument");
      const showTextDocStub = sandbox.stub(vscode.window, "showTextDocument");

      await createUdfRegistrationDocumentCommand(undefined as any);

      sinon.assert.notCalled(openTextDocStub);
      sinon.assert.notCalled(showTextDocStub);
    });
  });

  describe("startGuidedUdfCreationCommand", () => {
    it("should return early if no artifact is provided in startGuidedUdfCreationCommand", async () => {
      const showInfoStub = sandbox.stub(vscode.window, "showInformationMessage");
      const showErrorStub = sandbox.stub(vscode.window, "showErrorMessage");

      const result = await startGuidedUdfCreationCommand(undefined as any);

      assert.strictEqual(result, undefined);
      sinon.assert.notCalled(showInfoStub);
      sinon.assert.notCalled(showErrorStub);
    });
    it("should throw an error if flinkDatabases is empty", async () => {
      const showInfoStub = sandbox.stub(vscode.window, "showInformationMessage");
      const showErrorStub = sandbox.stub(vscode.window, "showErrorMessage");

      await startGuidedUdfCreationCommand(artifact);

      sinon.assert.notCalled(showInfoStub);
      sinon.assert.calledOnce(showErrorStub);
      sinon.assert.calledWith(showErrorStub, "Failed to create UDF function:  No Flink database.");
    });

    it("should prompt for function name and classname and show info message on success", async () => {
      const showInfoStub = sandbox.stub(vscode.window, "showInformationMessage");
      const showErrorStub = sandbox.stub(vscode.window, "showErrorMessage");

      const promptStub = sandbox.stub(uploadArtifact, "promptForFunctionAndClassName").resolves({
        functionName: "testFunction",
        className: "com.test.TestClass",
      });

      const mockFlinkDatabaseViewProvider = {
        resource: mockCluster,
      };
      sandbox
        .stub(FlinkDatabaseViewProvider, "getInstance")
        .returns(mockFlinkDatabaseViewProvider as any);

      const executeStub = sandbox
        .stub(CCloudResourceLoader.getInstance(), "executeFlinkStatement")
        .resolves([{ created_at: JSON.stringify(new Date().toISOString()) }]);

      await startGuidedUdfCreationCommand(artifact);

      sinon.assert.calledOnce(promptStub);
      sinon.assert.calledOnce(executeStub);
      sinon.assert.calledOnce(withProgressStub);
      sinon.assert.calledOnce(showInfoStub);
      sinon.assert.notCalled(showErrorStub);
    });

    it("should handle ResponseError with string response body in startGuidedUdfCreationCommand", async () => {
      const showErrorStub = getShowErrorNotificationWithButtonsStub(sandbox);
      sandbox.stub(uploadArtifact, "promptForFunctionAndClassName").resolves({
        functionName: "testFunction",
        className: "com.test.TestClass",
      });

      const mockEnvironmentNoComputePools: CCloudEnvironment = new CCloudEnvironment({
        ...TEST_CCLOUD_ENVIRONMENT,
        flinkComputePools: [],
      });

      const mockProvider = sandbox.createStubInstance(FlinkDatabaseViewProvider);
      sandbox.stub(FlinkDatabaseViewProvider, "getInstance").returns(mockProvider);
      mockProvider.resource = mockCluster;

      sandbox
        .stub(CCloudResourceLoader.getInstance(), "getEnvironments")
        .resolves([mockEnvironmentNoComputePools]);

      const mockResponseError = createResponseError(400, "Bad Request", "Plain text error message");
      const responseError: ResponseError = new ResponseError(
        mockResponseError.response,
        mockResponseError.message,
      );
      sandbox
        .stub(CCloudResourceLoader.getInstance(), "executeFlinkStatement")
        .rejects(responseError);

      await startGuidedUdfCreationCommand(artifact);

      sinon.assert.calledOnce(showErrorStub);
      sinon.assert.calledWith(
        showErrorStub,
        "Failed to create UDF function:  Plain text error message",
      );
    });

    it("should handle plain Error objects in startGuidedUdfCreationCommand", async () => {
      const showErrorStub = getShowErrorNotificationWithButtonsStub(sandbox);

      sandbox.stub(uploadArtifact, "promptForFunctionAndClassName").resolves({
        functionName: "testFunction",
        className: "com.test.TestClass",
      });

      sandbox
        .stub(FlinkDatabaseViewProvider, "getInstance")
        .returns({ resource: mockCluster } as any);

      sandbox
        .stub(CCloudResourceLoader.getInstance(), "getEnvironments")
        .resolves([mockEnvironment as CCloudEnvironment]);

      const error = new Error("Something went wrong with UDF creation");

      sandbox.stub(CCloudResourceLoader.getInstance(), "executeFlinkStatement").rejects(error);

      await startGuidedUdfCreationCommand(artifact);

      sinon.assert.calledOnce(showErrorStub);
      sinon.assert.calledWithExactly(
        showErrorStub,
        "Failed to create UDF function:  Something went wrong with UDF creation",
      );
    });

    it("should exit silently if a user exits the function and class name prompt", async () => {
      const promptStub = sandbox
        .stub(uploadArtifact, "promptForFunctionAndClassName")
        .resolves(undefined as any);

      const mockFlinkDatabaseViewProvider = {
        resource: mockCluster,
      };
      sandbox
        .stub(FlinkDatabaseViewProvider, "getInstance")
        .returns(mockFlinkDatabaseViewProvider as any);

      const executeStub = sandbox.stub(CCloudResourceLoader.getInstance(), "executeFlinkStatement");

      await startGuidedUdfCreationCommand(artifact);

      sinon.assert.calledOnce(promptStub);
      sinon.assert.notCalled(executeStub);
    });

    it("should update UDFs list when a new one is created", async () => {
      const showInfoStub = sandbox.stub(vscode.window, "showInformationMessage");
      const promptStub = sandbox.stub(uploadArtifact, "promptForFunctionAndClassName").resolves({
        functionName: "testFunction",
        className: "com.test.TestClass",
      });

      const mockProvider = sandbox.createStubInstance(FlinkDatabaseViewProvider);
      mockProvider.resource = mockCluster;
      sandbox.stub(FlinkDatabaseViewProvider, "getInstance").returns(mockProvider);

      const executeStub = sandbox
        .stub(CCloudResourceLoader.getInstance(), "executeFlinkStatement")
        .resolves([{ created_at: JSON.stringify(new Date().toISOString()) }]);

      const stubbedEventEmitters = eventEmitterStubs(sandbox);
      const stubbedUDFsChangedEmitter = stubbedEventEmitters.udfsChanged!;

      await startGuidedUdfCreationCommand(artifact);

      sinon.assert.calledOnce(promptStub);
      sinon.assert.calledOnce(executeStub);
      sinon.assert.calledOnce(withProgressStub);
      sinon.assert.calledOnce(showInfoStub);
      sinon.assert.calledOnce(stubbedUDFsChangedEmitter.fire);
    });

    it("should show info notification when UDF is created successfully", async () => {
      const executeStub = sandbox
        .stub(CCloudResourceLoader.getInstance(), "executeFlinkStatement")
        .resolves([{ created_at: JSON.stringify(new Date().toISOString()) }]);
      const showInfoStub = sandbox.stub(vscode.window, "showInformationMessage").resolves();

      await executeCreateFunction(
        artifact,
        { functionName: "testFunction", className: "com.test.TestClass" },
        mockCluster,
      );

      sinon.assert.calledOnce(executeStub);
      sinon.assert.calledWith(
        executeStub,
        "CREATE FUNCTION `testFunction` AS 'com.test.TestClass' USING JAR 'confluent-artifact://artifact-id';",
        mockCluster,
        { timeout: 60000 },
      );
      sinon.assert.calledOnce(showInfoStub);
      sinon.assert.calledWith(showInfoStub, "testFunction function created successfully.");
    });
  });

  describe("createUdfRegistrationDocumentCommand", () => {
=======
  describe("registerFlinkUDFCommands()", () => {
    it("should register expected Flink UDF commands", () => {
      const registerCommandWithLoggingStub = sandbox
        .stub(commands, "registerCommandWithLogging")
        .returns({} as vscode.Disposable);

      registerFlinkUDFCommands();

      sinon.assert.calledThrice(registerCommandWithLoggingStub);

      sinon.assert.calledWithExactly(
        registerCommandWithLoggingStub.getCall(0),
        "confluent.flinkdatabase.setUDFsViewMode",
        setFlinkUDFViewModeCommand,
      );
      sinon.assert.calledWithExactly(
        registerCommandWithLoggingStub.getCall(1),
        "confluent.artifacts.createUdfRegistrationDocument",
        createUdfRegistrationDocumentCommand,
      );
      sinon.assert.calledWithExactly(
        registerCommandWithLoggingStub.getCall(2),
        "confluent.artifacts.startGuidedUdfCreation",
        startGuidedUdfCreationCommand,
      );
    });
  });

  describe("createUdfRegistrationDocumentCommand()", () => {
>>>>>>> 9fe8437d
    let resourceManagerStub: sinon.SinonStubbedInstance<ResourceManager>;
    let ccloudLoaderStub: sinon.SinonStubbedInstance<CCloudResourceLoader>;
    let flinkDatabaseProviderStub: sinon.SinonStubbedInstance<FlinkDatabaseViewProvider>;
    let openTextDocStub: sinon.SinonStub;
    let showTextDocStub: sinon.SinonStub;
    let insertSnippetStub: sinon.SinonStub;

    beforeEach(() => {
      resourceManagerStub = getStubbedResourceManager(sandbox);
      ccloudLoaderStub = getStubbedCCloudResourceLoader(sandbox);

      flinkDatabaseProviderStub = sandbox.createStubInstance(FlinkDatabaseViewProvider);
      sandbox.stub(FlinkDatabaseViewProvider, "getInstance").returns(flinkDatabaseProviderStub);

      insertSnippetStub = sandbox.stub().resolves();
      openTextDocStub = sandbox.stub(vscode.workspace, "openTextDocument");
      showTextDocStub = sandbox.stub(vscode.window, "showTextDocument");
    });

    it("should open a new Flink SQL document with placeholder query for valid artifact", async () => {
      openTextDocStub.resolves({});
      showTextDocStub.resolves({
        insertSnippet: insertSnippetStub,
      });

      await createUdfRegistrationDocumentCommand(artifact);

      sinon.assert.calledOnce(openTextDocStub);
      const callArgs = openTextDocStub.getCall(0).args[0];
      assert.ok(callArgs, "openTextDocStub was not called with any arguments");
      assert.strictEqual(callArgs.language, "flinksql");
      sinon.assert.calledOnce(showTextDocStub);
      sinon.assert.calledOnce(insertSnippetStub);
      const snippetArg = insertSnippetStub.getCall(0).args[0];
      assert.ok(
        typeof snippetArg.value === "string" && snippetArg.value.includes("CREATE FUNCTION"),
        "insertSnippet should be called with a snippet containing CREATE FUNCTION",
      );
    });

    it("should return early if no artifact is provided", async () => {
      await createUdfRegistrationDocumentCommand(undefined as any);

      sinon.assert.notCalled(openTextDocStub);
      sinon.assert.notCalled(showTextDocStub);
    });

    it("should set URI metadata when both database and catalog are available", async () => {
      const mockDocument = { uri: vscode.Uri.parse("untitled:Untitled-1") };
      openTextDocStub.resolves(mockDocument);
      showTextDocStub.resolves({
        insertSnippet: insertSnippetStub,
      });
      flinkDatabaseProviderStub.resource = mockDatabase;
      ccloudLoaderStub.getEnvironment.resolves(mockEnvironment);

      await createUdfRegistrationDocumentCommand(artifact);

      sinon.assert.calledOnce(resourceManagerStub.setUriMetadata);
      const setMetadataCall = resourceManagerStub.setUriMetadata.getCall(0);
      assert.strictEqual(setMetadataCall.args[0], mockDocument.uri);

      const expectedMetadata = {
        [UriMetadataKeys.FLINK_COMPUTE_POOL_ID]: mockDatabase.flinkPools[0]?.id || null,
        [UriMetadataKeys.FLINK_CATALOG_ID]: mockEnvironment.id,
        // no catalog name since that would require the loader to look up the environment, so the
        // codelens provider should be handling that
        [UriMetadataKeys.FLINK_DATABASE_ID]: mockDatabase.id,
        [UriMetadataKeys.FLINK_DATABASE_NAME]: mockDatabase.name,
      };
      assert.deepStrictEqual(setMetadataCall.args[1], expectedMetadata);

      sinon.assert.calledOnce(openTextDocStub);
      sinon.assert.calledOnce(showTextDocStub);
      sinon.assert.calledOnce(insertSnippetStub);
    });
  });

  describe("startGuidedUdfCreationCommand()", () => {
    let fakeViewProvider: sinon.SinonStubbedInstance<FlinkDatabaseViewProvider>;
    let promptStub: sinon.SinonStub;
    let executeCreateFunctionStub: sinon.SinonStub;
    let stubbedUDFsChangedEmitter: sinon.SinonStubbedInstance<
      vscode.EventEmitter<CCloudFlinkDbKafkaCluster>
    >;
    let showErrorStub: sinon.SinonStub;

    const functionName = "testFunction";
    const className = "com.test.TestClass";

    beforeEach(() => {
      fakeViewProvider = sandbox.createStubInstance(FlinkDatabaseViewProvider);
      fakeViewProvider.resource = mockDatabase;
      sandbox.stub(FlinkDatabaseViewProvider, "getInstance").returns(fakeViewProvider);

      // assume user sets function and class name by default for most tests
      promptStub = sandbox.stub(uploadArtifact, "promptForFunctionAndClassName").resolves({
        functionName,
        className,
      });
      executeCreateFunctionStub = sandbox.stub(uploadArtifact, "executeCreateFunction").resolves();
      stubbedUDFsChangedEmitter = eventEmitterStubs(sandbox).udfsChanged!;

      showErrorStub = sandbox.stub(notifications, "showErrorNotificationWithButtons");
    });

    it("should return early if no artifact argument is provided", async () => {
      await startGuidedUdfCreationCommand(undefined as any);

      sinon.assert.notCalled(promptStub);
      sinon.assert.notCalled(withProgressStub);
      sinon.assert.notCalled(executeCreateFunctionStub);
      sinon.assert.notCalled(stubbedUDFsChangedEmitter.fire);
      sinon.assert.notCalled(showErrorStub);
    });

    it("should throw an error if the FlinkDatabaseViewProvider doesn't have a focused cluster/database", async () => {
      // shouldn't happen since this command is only available when the view has a focused database
      fakeViewProvider.resource = null;

      await startGuidedUdfCreationCommand(artifact);

      sinon.assert.notCalled(promptStub);
      sinon.assert.notCalled(withProgressStub);
      sinon.assert.notCalled(executeCreateFunctionStub);
      sinon.assert.notCalled(stubbedUDFsChangedEmitter.fire);
      sinon.assert.calledOnce(showErrorStub);
      sinon.assert.calledWith(showErrorStub, "Failed to create UDF function: No Flink database.");
    });

    it("should exit silently if a user exits promptForFunctionAndClassName() early", async () => {
      // simulate the user cancelling the class/function inputs
      promptStub.resolves(undefined);

      await startGuidedUdfCreationCommand(artifact);

      sinon.assert.calledOnce(promptStub);
      sinon.assert.notCalled(withProgressStub);
      sinon.assert.notCalled(executeCreateFunctionStub);
      sinon.assert.notCalled(stubbedUDFsChangedEmitter.fire);
      sinon.assert.notCalled(showErrorStub);
    });

    it("should call promptForFunctionAndClassName() and show an info notification on success", async () => {
      await startGuidedUdfCreationCommand(artifact);

      sinon.assert.calledOnce(promptStub);
      sinon.assert.calledOnce(withProgressStub);
      sinon.assert.calledWithExactly(
        executeCreateFunctionStub,
        artifact,
        { functionName, className },
        mockDatabase,
      );
      sinon.assert.calledOnceWithExactly(stubbedUDFsChangedEmitter.fire, mockDatabase);
      sinon.assert.notCalled(showErrorStub);
    });

    it("should show an error notification when executeCreateFunction() throws a ResponseError", async () => {
      const errorMessage = "Plain text error message";
      const fakeRespError: FlinkArtifactsResponseError = createResponseError(
        400,
        "Bad Request",
        errorMessage,
        ResponseErrorSource.FlinkArtifacts,
      );
      executeCreateFunctionStub.rejects(fakeRespError);

      await startGuidedUdfCreationCommand(artifact);

      sinon.assert.calledOnce(promptStub);
      sinon.assert.calledOnce(withProgressStub);
      sinon.assert.calledOnce(executeCreateFunctionStub);
      sinon.assert.notCalled(stubbedUDFsChangedEmitter.fire);
      sinon.assert.calledOnce(showErrorStub);
      sinon.assert.calledWith(showErrorStub, `Failed to create UDF function: ${errorMessage}`);
    });

    it("should show an error notification when executeFlinkStatement throws a non-ResponseError error", async () => {
      // returns one environment with no pools
      const error = new Error("Something went wrong with UDF creation");
      executeCreateFunctionStub.rejects(error);

      await startGuidedUdfCreationCommand(artifact);

      sinon.assert.calledOnce(promptStub);
      sinon.assert.calledOnce(withProgressStub);
      sinon.assert.calledOnce(executeCreateFunctionStub);
      sinon.assert.notCalled(stubbedUDFsChangedEmitter.fire);
      sinon.assert.calledOnce(showErrorStub);
      sinon.assert.calledWithExactly(
        showErrorStub,
        `Failed to create UDF function: ${error.message}`,
      );
    });
  });
});<|MERGE_RESOLUTION|>--- conflicted
+++ resolved
@@ -4,13 +4,6 @@
 import { eventEmitterStubs } from "../../tests/stubs/emitters";
 import { getStubbedResourceManager } from "../../tests/stubs/extensionStorage";
 import { getStubbedCCloudResourceLoader } from "../../tests/stubs/resourceLoaders";
-<<<<<<< HEAD
-import { TEST_CCLOUD_ENVIRONMENT } from "../../tests/unit/testResources";
-import { createFlinkUDF } from "../../tests/unit/testResources/flinkUDF";
-import { createResponseError } from "../../tests/unit/testUtils";
-import { ArtifactV1FlinkArtifactMetadataFromJSON, ResponseError } from "../clients/flinkArtifacts";
-import { ConnectionType } from "../clients/sidecar";
-=======
 import {
   createFlinkArtifact,
   TEST_CCLOUD_ENVIRONMENT,
@@ -18,7 +11,6 @@
 } from "../../tests/unit/testResources";
 import { createResponseError, ResponseErrorSource } from "../../tests/unit/testUtils";
 import { ResponseError as FlinkArtifactsResponseError } from "../clients/flinkArtifacts";
->>>>>>> 9fe8437d
 import { CCloudResourceLoader } from "../loaders/ccloudResourceLoader";
 import { CCloudEnvironment } from "../models/environment";
 import { FlinkArtifact } from "../models/flinkArtifact";
@@ -29,11 +21,6 @@
 import { FlinkDatabaseViewProvider } from "../viewProviders/flinkDatabase";
 import {
   createUdfRegistrationDocumentCommand,
-<<<<<<< HEAD
-  deleteFlinkUDFCommand,
-  executeCreateFunction,
-=======
->>>>>>> 9fe8437d
   registerFlinkUDFCommands,
   setFlinkUDFViewModeCommand,
   startGuidedUdfCreationCommand,
@@ -65,47 +52,59 @@
     sandbox.restore();
   });
 
-<<<<<<< HEAD
-  it("should register deleteFlinkUDFCommand, startGuidedUdfCreationCommand and createUdfRegistrationDocumentCommand", () => {
-    const registerCommandWithLoggingStub = sandbox
-      .stub(commands, "registerCommandWithLogging")
-      .returns({} as vscode.Disposable);
-
-    registerFlinkUDFCommands();
-
-    sinon.assert.callCount(registerCommandWithLoggingStub, 4);
-
-    sinon.assert.calledWithExactly(
-      registerCommandWithLoggingStub.getCall(0),
-      "confluent.deleteFlinkUDF",
-      deleteFlinkUDFCommand,
-    );
-    sinon.assert.calledWithExactly(
-      registerCommandWithLoggingStub.getCall(1),
-      "confluent.flinkdatabase.setUDFsViewMode",
-      setFlinkUDFViewModeCommand,
-    );
-    sinon.assert.calledWithExactly(
-      registerCommandWithLoggingStub.getCall(2),
-      "confluent.artifacts.createUdfRegistrationDocument",
-      createUdfRegistrationDocumentCommand,
-    );
-    sinon.assert.calledWithExactly(
-      registerCommandWithLoggingStub.getCall(3),
-      "confluent.artifacts.startGuidedUdfCreation",
-      startGuidedUdfCreationCommand,
-    );
-  });
-
-  describe("createUdfRegistrationDocumentCommand", () => {
+  describe("registerFlinkUDFCommands()", () => {
+    it("should register expected Flink UDF commands", () => {
+      const registerCommandWithLoggingStub = sandbox
+        .stub(commands, "registerCommandWithLogging")
+        .returns({} as vscode.Disposable);
+
+      registerFlinkUDFCommands();
+
+      sinon.assert.calledThrice(registerCommandWithLoggingStub);
+
+      sinon.assert.calledWithExactly(
+        registerCommandWithLoggingStub.getCall(0),
+        "confluent.flinkdatabase.setUDFsViewMode",
+        setFlinkUDFViewModeCommand,
+      );
+      sinon.assert.calledWithExactly(
+        registerCommandWithLoggingStub.getCall(1),
+        "confluent.artifacts.createUdfRegistrationDocument",
+        createUdfRegistrationDocumentCommand,
+      );
+      sinon.assert.calledWithExactly(
+        registerCommandWithLoggingStub.getCall(2),
+        "confluent.artifacts.startGuidedUdfCreation",
+        startGuidedUdfCreationCommand,
+      );
+    });
+  });
+
+  describe("createUdfRegistrationDocumentCommand()", () => {
+    let resourceManagerStub: sinon.SinonStubbedInstance<ResourceManager>;
+    let ccloudLoaderStub: sinon.SinonStubbedInstance<CCloudResourceLoader>;
+    let flinkDatabaseProviderStub: sinon.SinonStubbedInstance<FlinkDatabaseViewProvider>;
+    let openTextDocStub: sinon.SinonStub;
+    let showTextDocStub: sinon.SinonStub;
+    let insertSnippetStub: sinon.SinonStub;
+
+    beforeEach(() => {
+      resourceManagerStub = getStubbedResourceManager(sandbox);
+      ccloudLoaderStub = getStubbedCCloudResourceLoader(sandbox);
+
+      flinkDatabaseProviderStub = sandbox.createStubInstance(FlinkDatabaseViewProvider);
+      sandbox.stub(FlinkDatabaseViewProvider, "getInstance").returns(flinkDatabaseProviderStub);
+
+      insertSnippetStub = sandbox.stub().resolves();
+      openTextDocStub = sandbox.stub(vscode.workspace, "openTextDocument");
+      showTextDocStub = sandbox.stub(vscode.window, "showTextDocument");
+    });
+
     it("should open a new Flink SQL document with placeholder query for valid artifact", async () => {
-      const openTextDocStub = sandbox
-        .stub(vscode.workspace, "openTextDocument")
-        .resolves({} as vscode.TextDocument);
-      const insertSnippetStub = sandbox.stub().resolves();
-      const showTextDocStub = sandbox.stub(vscode.window, "showTextDocument").resolves({
+      openTextDocStub.resolves({});
+      showTextDocStub.resolves({
         insertSnippet: insertSnippetStub,
-      } as unknown as vscode.TextEditor);
+      });
 
       await createUdfRegistrationDocumentCommand(artifact);
 
@@ -122,278 +121,6 @@
       );
     });
 
-    it("should return early if no artifact is provided in createUdfRegistrationDocumentCommand", async () => {
-      const openTextDocStub = sandbox.stub(vscode.workspace, "openTextDocument");
-      const showTextDocStub = sandbox.stub(vscode.window, "showTextDocument");
-
-      await createUdfRegistrationDocumentCommand(undefined as any);
-
-      sinon.assert.notCalled(openTextDocStub);
-      sinon.assert.notCalled(showTextDocStub);
-    });
-  });
-
-  describe("startGuidedUdfCreationCommand", () => {
-    it("should return early if no artifact is provided in startGuidedUdfCreationCommand", async () => {
-      const showInfoStub = sandbox.stub(vscode.window, "showInformationMessage");
-      const showErrorStub = sandbox.stub(vscode.window, "showErrorMessage");
-
-      const result = await startGuidedUdfCreationCommand(undefined as any);
-
-      assert.strictEqual(result, undefined);
-      sinon.assert.notCalled(showInfoStub);
-      sinon.assert.notCalled(showErrorStub);
-    });
-    it("should throw an error if flinkDatabases is empty", async () => {
-      const showInfoStub = sandbox.stub(vscode.window, "showInformationMessage");
-      const showErrorStub = sandbox.stub(vscode.window, "showErrorMessage");
-
-      await startGuidedUdfCreationCommand(artifact);
-
-      sinon.assert.notCalled(showInfoStub);
-      sinon.assert.calledOnce(showErrorStub);
-      sinon.assert.calledWith(showErrorStub, "Failed to create UDF function:  No Flink database.");
-    });
-
-    it("should prompt for function name and classname and show info message on success", async () => {
-      const showInfoStub = sandbox.stub(vscode.window, "showInformationMessage");
-      const showErrorStub = sandbox.stub(vscode.window, "showErrorMessage");
-
-      const promptStub = sandbox.stub(uploadArtifact, "promptForFunctionAndClassName").resolves({
-        functionName: "testFunction",
-        className: "com.test.TestClass",
-      });
-
-      const mockFlinkDatabaseViewProvider = {
-        resource: mockCluster,
-      };
-      sandbox
-        .stub(FlinkDatabaseViewProvider, "getInstance")
-        .returns(mockFlinkDatabaseViewProvider as any);
-
-      const executeStub = sandbox
-        .stub(CCloudResourceLoader.getInstance(), "executeFlinkStatement")
-        .resolves([{ created_at: JSON.stringify(new Date().toISOString()) }]);
-
-      await startGuidedUdfCreationCommand(artifact);
-
-      sinon.assert.calledOnce(promptStub);
-      sinon.assert.calledOnce(executeStub);
-      sinon.assert.calledOnce(withProgressStub);
-      sinon.assert.calledOnce(showInfoStub);
-      sinon.assert.notCalled(showErrorStub);
-    });
-
-    it("should handle ResponseError with string response body in startGuidedUdfCreationCommand", async () => {
-      const showErrorStub = getShowErrorNotificationWithButtonsStub(sandbox);
-      sandbox.stub(uploadArtifact, "promptForFunctionAndClassName").resolves({
-        functionName: "testFunction",
-        className: "com.test.TestClass",
-      });
-
-      const mockEnvironmentNoComputePools: CCloudEnvironment = new CCloudEnvironment({
-        ...TEST_CCLOUD_ENVIRONMENT,
-        flinkComputePools: [],
-      });
-
-      const mockProvider = sandbox.createStubInstance(FlinkDatabaseViewProvider);
-      sandbox.stub(FlinkDatabaseViewProvider, "getInstance").returns(mockProvider);
-      mockProvider.resource = mockCluster;
-
-      sandbox
-        .stub(CCloudResourceLoader.getInstance(), "getEnvironments")
-        .resolves([mockEnvironmentNoComputePools]);
-
-      const mockResponseError = createResponseError(400, "Bad Request", "Plain text error message");
-      const responseError: ResponseError = new ResponseError(
-        mockResponseError.response,
-        mockResponseError.message,
-      );
-      sandbox
-        .stub(CCloudResourceLoader.getInstance(), "executeFlinkStatement")
-        .rejects(responseError);
-
-      await startGuidedUdfCreationCommand(artifact);
-
-      sinon.assert.calledOnce(showErrorStub);
-      sinon.assert.calledWith(
-        showErrorStub,
-        "Failed to create UDF function:  Plain text error message",
-      );
-    });
-
-    it("should handle plain Error objects in startGuidedUdfCreationCommand", async () => {
-      const showErrorStub = getShowErrorNotificationWithButtonsStub(sandbox);
-
-      sandbox.stub(uploadArtifact, "promptForFunctionAndClassName").resolves({
-        functionName: "testFunction",
-        className: "com.test.TestClass",
-      });
-
-      sandbox
-        .stub(FlinkDatabaseViewProvider, "getInstance")
-        .returns({ resource: mockCluster } as any);
-
-      sandbox
-        .stub(CCloudResourceLoader.getInstance(), "getEnvironments")
-        .resolves([mockEnvironment as CCloudEnvironment]);
-
-      const error = new Error("Something went wrong with UDF creation");
-
-      sandbox.stub(CCloudResourceLoader.getInstance(), "executeFlinkStatement").rejects(error);
-
-      await startGuidedUdfCreationCommand(artifact);
-
-      sinon.assert.calledOnce(showErrorStub);
-      sinon.assert.calledWithExactly(
-        showErrorStub,
-        "Failed to create UDF function:  Something went wrong with UDF creation",
-      );
-    });
-
-    it("should exit silently if a user exits the function and class name prompt", async () => {
-      const promptStub = sandbox
-        .stub(uploadArtifact, "promptForFunctionAndClassName")
-        .resolves(undefined as any);
-
-      const mockFlinkDatabaseViewProvider = {
-        resource: mockCluster,
-      };
-      sandbox
-        .stub(FlinkDatabaseViewProvider, "getInstance")
-        .returns(mockFlinkDatabaseViewProvider as any);
-
-      const executeStub = sandbox.stub(CCloudResourceLoader.getInstance(), "executeFlinkStatement");
-
-      await startGuidedUdfCreationCommand(artifact);
-
-      sinon.assert.calledOnce(promptStub);
-      sinon.assert.notCalled(executeStub);
-    });
-
-    it("should update UDFs list when a new one is created", async () => {
-      const showInfoStub = sandbox.stub(vscode.window, "showInformationMessage");
-      const promptStub = sandbox.stub(uploadArtifact, "promptForFunctionAndClassName").resolves({
-        functionName: "testFunction",
-        className: "com.test.TestClass",
-      });
-
-      const mockProvider = sandbox.createStubInstance(FlinkDatabaseViewProvider);
-      mockProvider.resource = mockCluster;
-      sandbox.stub(FlinkDatabaseViewProvider, "getInstance").returns(mockProvider);
-
-      const executeStub = sandbox
-        .stub(CCloudResourceLoader.getInstance(), "executeFlinkStatement")
-        .resolves([{ created_at: JSON.stringify(new Date().toISOString()) }]);
-
-      const stubbedEventEmitters = eventEmitterStubs(sandbox);
-      const stubbedUDFsChangedEmitter = stubbedEventEmitters.udfsChanged!;
-
-      await startGuidedUdfCreationCommand(artifact);
-
-      sinon.assert.calledOnce(promptStub);
-      sinon.assert.calledOnce(executeStub);
-      sinon.assert.calledOnce(withProgressStub);
-      sinon.assert.calledOnce(showInfoStub);
-      sinon.assert.calledOnce(stubbedUDFsChangedEmitter.fire);
-    });
-
-    it("should show info notification when UDF is created successfully", async () => {
-      const executeStub = sandbox
-        .stub(CCloudResourceLoader.getInstance(), "executeFlinkStatement")
-        .resolves([{ created_at: JSON.stringify(new Date().toISOString()) }]);
-      const showInfoStub = sandbox.stub(vscode.window, "showInformationMessage").resolves();
-
-      await executeCreateFunction(
-        artifact,
-        { functionName: "testFunction", className: "com.test.TestClass" },
-        mockCluster,
-      );
-
-      sinon.assert.calledOnce(executeStub);
-      sinon.assert.calledWith(
-        executeStub,
-        "CREATE FUNCTION `testFunction` AS 'com.test.TestClass' USING JAR 'confluent-artifact://artifact-id';",
-        mockCluster,
-        { timeout: 60000 },
-      );
-      sinon.assert.calledOnce(showInfoStub);
-      sinon.assert.calledWith(showInfoStub, "testFunction function created successfully.");
-    });
-  });
-
-  describe("createUdfRegistrationDocumentCommand", () => {
-=======
-  describe("registerFlinkUDFCommands()", () => {
-    it("should register expected Flink UDF commands", () => {
-      const registerCommandWithLoggingStub = sandbox
-        .stub(commands, "registerCommandWithLogging")
-        .returns({} as vscode.Disposable);
-
-      registerFlinkUDFCommands();
-
-      sinon.assert.calledThrice(registerCommandWithLoggingStub);
-
-      sinon.assert.calledWithExactly(
-        registerCommandWithLoggingStub.getCall(0),
-        "confluent.flinkdatabase.setUDFsViewMode",
-        setFlinkUDFViewModeCommand,
-      );
-      sinon.assert.calledWithExactly(
-        registerCommandWithLoggingStub.getCall(1),
-        "confluent.artifacts.createUdfRegistrationDocument",
-        createUdfRegistrationDocumentCommand,
-      );
-      sinon.assert.calledWithExactly(
-        registerCommandWithLoggingStub.getCall(2),
-        "confluent.artifacts.startGuidedUdfCreation",
-        startGuidedUdfCreationCommand,
-      );
-    });
-  });
-
-  describe("createUdfRegistrationDocumentCommand()", () => {
->>>>>>> 9fe8437d
-    let resourceManagerStub: sinon.SinonStubbedInstance<ResourceManager>;
-    let ccloudLoaderStub: sinon.SinonStubbedInstance<CCloudResourceLoader>;
-    let flinkDatabaseProviderStub: sinon.SinonStubbedInstance<FlinkDatabaseViewProvider>;
-    let openTextDocStub: sinon.SinonStub;
-    let showTextDocStub: sinon.SinonStub;
-    let insertSnippetStub: sinon.SinonStub;
-
-    beforeEach(() => {
-      resourceManagerStub = getStubbedResourceManager(sandbox);
-      ccloudLoaderStub = getStubbedCCloudResourceLoader(sandbox);
-
-      flinkDatabaseProviderStub = sandbox.createStubInstance(FlinkDatabaseViewProvider);
-      sandbox.stub(FlinkDatabaseViewProvider, "getInstance").returns(flinkDatabaseProviderStub);
-
-      insertSnippetStub = sandbox.stub().resolves();
-      openTextDocStub = sandbox.stub(vscode.workspace, "openTextDocument");
-      showTextDocStub = sandbox.stub(vscode.window, "showTextDocument");
-    });
-
-    it("should open a new Flink SQL document with placeholder query for valid artifact", async () => {
-      openTextDocStub.resolves({});
-      showTextDocStub.resolves({
-        insertSnippet: insertSnippetStub,
-      });
-
-      await createUdfRegistrationDocumentCommand(artifact);
-
-      sinon.assert.calledOnce(openTextDocStub);
-      const callArgs = openTextDocStub.getCall(0).args[0];
-      assert.ok(callArgs, "openTextDocStub was not called with any arguments");
-      assert.strictEqual(callArgs.language, "flinksql");
-      sinon.assert.calledOnce(showTextDocStub);
-      sinon.assert.calledOnce(insertSnippetStub);
-      const snippetArg = insertSnippetStub.getCall(0).args[0];
-      assert.ok(
-        typeof snippetArg.value === "string" && snippetArg.value.includes("CREATE FUNCTION"),
-        "insertSnippet should be called with a snippet containing CREATE FUNCTION",
-      );
-    });
-
     it("should return early if no artifact is provided", async () => {
       await createUdfRegistrationDocumentCommand(undefined as any);
 
