import * as assert from "assert";
import * as sinon from "sinon";

import * as indexModule from ".";

import {
  createRelationInFlinkDatabaseViewCommand,
  refreshResourceContainerCommand,
  registerFlinkDatabaseViewCommands,
} from "./flinkDatabaseView";

import { TEST_CCLOUD_FLINK_DB_KAFKA_CLUSTER } from "../../tests/unit/testResources";
import { getTestExtensionContext } from "../../tests/unit/testUtils";
import {
  FlinkDatabaseContainerLabel,
  FlinkDatabaseResourceContainer,
} from "../models/flinkDatabaseResourceContainer";
import { FlinkDatabaseViewProvider } from "../viewProviders/flinkDatabase";

describe("commands/flinkDatabaseView.ts", () => {
  let sandbox: sinon.SinonSandbox;

  before(async () => {
    await getTestExtensionContext();
  });

  beforeEach(() => {
    sandbox = sinon.createSandbox();
  });

  afterEach(() => {
    sandbox.restore();
  });

  describe("registerFlinkDatabaseViewCommands", () => {
    let registerCommandWithLoggingStub: sinon.SinonStub;

    beforeEach(() => {
      registerCommandWithLoggingStub = sandbox.stub(indexModule, "registerCommandWithLogging");
    });

    it("should register the expected commands", () => {
      registerFlinkDatabaseViewCommands();

      assert.strictEqual(registerCommandWithLoggingStub.callCount, 2);

      sinon.assert.calledWithExactly(
        registerCommandWithLoggingStub,
        "confluent.flinkdatabase.createTopic",
        createRelationInFlinkDatabaseViewCommand,
      );
      sinon.assert.calledWithExactly(
        registerCommandWithLoggingStub,
        "confluent.flinkdatabase.refreshResourceContainer",
        refreshResourceContainerCommand,
      );
    });
  });

<<<<<<< HEAD
  // describe("createTopicInFlinkDatabaseViewCommand", () => {
  //   let flinkDatabaseViewProviderInstance: FlinkDatabaseViewProvider;
  //   let flinkDatabaseViewProviderGetInstanceStub: sinon.SinonStub;
  //   let createTopicCommandStub: sinon.SinonStub;
  //   let refreshRelationsStub: sinon.SinonStub;
  //   let pauseStub: sinon.SinonStub;

  //   beforeEach(() => {
  //     flinkDatabaseViewProviderInstance = new FlinkDatabaseViewProvider();
  //     flinkDatabaseViewProviderGetInstanceStub = sandbox.stub(
  //       FlinkDatabaseViewProvider,
  //       "getInstance",
  //     );
  //     flinkDatabaseViewProviderGetInstanceStub.returns(flinkDatabaseViewProviderInstance);
  //     createTopicCommandStub = sandbox.stub(kafkaClusterCommandsModule, "createTopicCommand");
  //     refreshRelationsStub = sandbox
  //       .stub(flinkDatabaseViewProviderInstance, "refreshRelationsContainer")
  //       .resolves();
  //     pauseStub = sandbox.stub(sidecarUtilsModule, "pause").resolves();
  //   });

  //   afterEach(() => {
  //     flinkDatabaseViewProviderInstance.dispose();
  //   });

  //   it("should bail early if no Flink database is selected", async () => {
  //     // Mock no selected Flink database
  //     sinon.stub(flinkDatabaseViewProviderInstance, "database").get(() => undefined);
  //     await createTopicInFlinkDatabaseViewCommand();

  //     sinon.assert.notCalled(createTopicCommandStub);
  //   });

  //   it("should start to create a topic in the selected Flink database's Kafka cluster", async () => {
  //     // Mock a selected Flink database
  //     sinon
  //       .stub(flinkDatabaseViewProviderInstance, "database")
  //       .get(() => TEST_CCLOUD_FLINK_DB_KAFKA_CLUSTER);

  //     // Have the stubbed command indicate that user skipped out of topic creation.
  //     createTopicCommandStub.resolves(false);

  //     await createTopicInFlinkDatabaseViewCommand();

  //     sinon.assert.calledOnceWithExactly(
  //       createTopicCommandStub,
  //       TEST_CCLOUD_FLINK_DB_KAFKA_CLUSTER,
  //     );

  //     // Should not attempt to refresh the view if no topic was created.
  //     sinon.assert.notCalled(refreshRelationsStub);
  //   });

  //   it("should refresh the relations container after topic creation", async () => {
  //     // Mock a selected Flink database
  //     sinon
  //       .stub(flinkDatabaseViewProviderInstance, "database")
  //       .get(() => TEST_CCLOUD_FLINK_DB_KAFKA_CLUSTER);

  //     // Have the stubbed command indicate that a topic was created.
  //     createTopicCommandStub.resolves(true);

  //     // Simulate that relations are empty initially, then populated after refresh.
  //     flinkDatabaseViewProviderInstance["relationsContainer"].children = [];
  //     // After first refresh, relations are still empty
  //     refreshRelationsStub.onFirstCall().callsFake(() => {
  //       flinkDatabaseViewProviderInstance["relationsContainer"].children = [
  //         { id: "topic1" } as any,
  //       ];
  //       return Promise.resolve();
  //     });

  //     await createTopicInFlinkDatabaseViewCommand();

  //     sinon.assert.calledOnceWithExactly(
  //       createTopicCommandStub,
  //       TEST_CCLOUD_FLINK_DB_KAFKA_CLUSTER,
  //     );

  //     // Only took one refresh to get relations.
  //     sinon.assert.calledOnce(refreshRelationsStub);
  //     sinon.assert.calledOnce(pauseStub);

  //     // Deep refresh.
  //     sinon.assert.calledWithExactly(
  //       refreshRelationsStub.firstCall,
  //       TEST_CCLOUD_FLINK_DB_KAFKA_CLUSTER,
  //       true,
  //     );
  //   });

  //   it("should retry several times if relations container stays empty after refresh", async () => {
  //     // Mock a selected Flink database
  //     sinon
  //       .stub(flinkDatabaseViewProviderInstance, "database")
  //       .get(() => TEST_CCLOUD_FLINK_DB_KAFKA_CLUSTER);

  //     // Have the stubbed command indicate that a topic was created.
  //     createTopicCommandStub.resolves(true);
  //     // but the relations never populate.
  //     flinkDatabaseViewProviderInstance["relationsContainer"].children = [];

  //     await createTopicInFlinkDatabaseViewCommand();

  //     sinon.assert.called(refreshRelationsStub);
  //     sinon.assert.callCount(refreshRelationsStub, 5); // 5 attempts in the loop then bailed.
  //   });
  // });
=======
  describe("createTopicInFlinkDatabaseViewCommand", () => {
    let flinkDatabaseViewProviderInstance: FlinkDatabaseViewProvider;
    let flinkDatabaseViewProviderGetInstanceStub: sinon.SinonStub;
    let createTopicCommandStub: sinon.SinonStub;
    let refreshRelationsStub: sinon.SinonStub;
    let pauseStub: sinon.SinonStub;

    beforeEach(() => {
      flinkDatabaseViewProviderInstance = new FlinkDatabaseViewProvider();
      flinkDatabaseViewProviderGetInstanceStub = sandbox.stub(
        FlinkDatabaseViewProvider,
        "getInstance",
      );
      flinkDatabaseViewProviderGetInstanceStub.returns(flinkDatabaseViewProviderInstance);
      createTopicCommandStub = sandbox.stub(kafkaClusterCommandsModule, "createTopicCommand");
      refreshRelationsStub = sandbox
        .stub(flinkDatabaseViewProviderInstance, "refreshRelationsContainer")
        .resolves();
      pauseStub = sandbox.stub(sidecarUtilsModule, "pause").resolves();
    });

    afterEach(() => {
      flinkDatabaseViewProviderInstance.dispose();
    });

    it("should bail early if no Flink database is selected", async () => {
      // Mock no selected Flink database
      sinon.stub(flinkDatabaseViewProviderInstance, "database").get(() => undefined);
      await createTopicInFlinkDatabaseViewCommand();

      sinon.assert.notCalled(createTopicCommandStub);
    });

    it("should start to create a topic in the selected Flink database's Kafka cluster", async () => {
      // Mock a selected Flink database
      sinon
        .stub(flinkDatabaseViewProviderInstance, "database")
        .get(() => TEST_CCLOUD_FLINK_DB_KAFKA_CLUSTER);

      // Have the stubbed command indicate that user skipped out of topic creation.
      createTopicCommandStub.resolves(false);

      await createTopicInFlinkDatabaseViewCommand();

      sinon.assert.calledOnceWithExactly(
        createTopicCommandStub,
        TEST_CCLOUD_FLINK_DB_KAFKA_CLUSTER,
      );

      // Should not attempt to refresh the view if no topic was created.
      sinon.assert.notCalled(refreshRelationsStub);
    });

    it("should refresh the relations container after topic creation", async () => {
      // Mock a selected Flink database
      sinon
        .stub(flinkDatabaseViewProviderInstance, "database")
        .get(() => TEST_CCLOUD_FLINK_DB_KAFKA_CLUSTER);

      // Have the stubbed command indicate that a topic was created.
      createTopicCommandStub.resolves(true);

      // Simulate that relations are empty initially, then populated after refresh.
      flinkDatabaseViewProviderInstance.relationsContainer.children = [];
      // After first refresh, relations are still empty
      refreshRelationsStub.onFirstCall().callsFake(() => {
        flinkDatabaseViewProviderInstance.relationsContainer.children = [{ id: "topic1" } as any];
        return Promise.resolve();
      });

      await createTopicInFlinkDatabaseViewCommand();

      sinon.assert.calledOnceWithExactly(
        createTopicCommandStub,
        TEST_CCLOUD_FLINK_DB_KAFKA_CLUSTER,
      );

      // Only took one refresh to get relations.
      sinon.assert.calledOnce(refreshRelationsStub);
      sinon.assert.calledOnce(pauseStub);

      // Deep refresh.
      sinon.assert.calledWithExactly(
        refreshRelationsStub.firstCall,
        TEST_CCLOUD_FLINK_DB_KAFKA_CLUSTER,
        true,
      );
    });

    it("should retry several times if relations container stays empty after refresh", async () => {
      // Mock a selected Flink database
      sinon
        .stub(flinkDatabaseViewProviderInstance, "database")
        .get(() => TEST_CCLOUD_FLINK_DB_KAFKA_CLUSTER);

      // Have the stubbed command indicate that a topic was created.
      createTopicCommandStub.resolves(true);
      // but the relations never populate.
      flinkDatabaseViewProviderInstance.relationsContainer.children = [];

      await createTopicInFlinkDatabaseViewCommand();

      sinon.assert.called(refreshRelationsStub);
      sinon.assert.callCount(refreshRelationsStub, 5); // 5 attempts in the loop then bailed.
    });
  });
>>>>>>> 75363eaf

  describe("refreshResourceContainerCommand", () => {
    let provider: FlinkDatabaseViewProvider;
    let refreshRelationsStub: sinon.SinonStub;
    let refreshArtifactsStub: sinon.SinonStub;
    let refreshUDFsStub: sinon.SinonStub;
    let refreshAIConnectionsStub: sinon.SinonStub;
    let refreshAIToolsStub: sinon.SinonStub;
    let refreshAIModelsStub: sinon.SinonStub;
    let refreshAIAgentsStub: sinon.SinonStub;

    beforeEach(() => {
      provider = FlinkDatabaseViewProvider.getInstance();
      provider["resource"] = TEST_CCLOUD_FLINK_DB_KAFKA_CLUSTER;

      refreshRelationsStub = sandbox.stub(provider, "refreshRelationsContainer").resolves();
      refreshArtifactsStub = sandbox.stub(provider, "refreshArtifactsContainer").resolves();
      refreshUDFsStub = sandbox.stub(provider, "refreshUDFsContainer").resolves();
      refreshAIConnectionsStub = sandbox.stub(provider, "refreshAIConnectionsContainer").resolves();
      refreshAIToolsStub = sandbox.stub(provider, "refreshAIToolsContainer").resolves();
      refreshAIModelsStub = sandbox.stub(provider, "refreshAIModelsContainer").resolves();
      refreshAIAgentsStub = sandbox.stub(provider, "refreshAIAgentsContainer").resolves();
    });

    afterEach(() => {
      provider.dispose();
      FlinkDatabaseViewProvider["instanceMap"].clear();
    });

    it("should bail early if no container is provided", async () => {
      await refreshResourceContainerCommand(undefined as any);

      sinon.assert.notCalled(refreshRelationsStub);
      sinon.assert.notCalled(refreshArtifactsStub);
      sinon.assert.notCalled(refreshUDFsStub);
      sinon.assert.notCalled(refreshAIConnectionsStub);
      sinon.assert.notCalled(refreshAIToolsStub);
      sinon.assert.notCalled(refreshAIModelsStub);
      sinon.assert.notCalled(refreshAIAgentsStub);
    });

    it("should bail early if no database is selected", async () => {
      provider["resource"] = null;
      const container = new FlinkDatabaseResourceContainer(
        FlinkDatabaseContainerLabel.RELATIONS,
        [],
      );
      await refreshResourceContainerCommand(container);

      sinon.assert.notCalled(refreshRelationsStub);
      sinon.assert.notCalled(refreshArtifactsStub);
      sinon.assert.notCalled(refreshUDFsStub);
      sinon.assert.notCalled(refreshAIConnectionsStub);
      sinon.assert.notCalled(refreshAIToolsStub);
      sinon.assert.notCalled(refreshAIModelsStub);
      sinon.assert.notCalled(refreshAIAgentsStub);
    });

    it("should call refreshRelationsContainer when the Tables and Views container is provided", async () => {
      const container = new FlinkDatabaseResourceContainer(
        FlinkDatabaseContainerLabel.RELATIONS,
        [],
      );

      await refreshResourceContainerCommand(container);

      sinon.assert.calledOnceWithExactly(
        refreshRelationsStub,
        TEST_CCLOUD_FLINK_DB_KAFKA_CLUSTER,
        true,
      );
      sinon.assert.notCalled(refreshArtifactsStub);
      sinon.assert.notCalled(refreshUDFsStub);
      sinon.assert.notCalled(refreshAIConnectionsStub);
      sinon.assert.notCalled(refreshAIToolsStub);
      sinon.assert.notCalled(refreshAIModelsStub);
      sinon.assert.notCalled(refreshAIAgentsStub);
    });

    it("should call refreshArtifactsContainer when the Artifacts container is provided", async () => {
      const container = new FlinkDatabaseResourceContainer(
        FlinkDatabaseContainerLabel.ARTIFACTS,
        [],
      );

      await refreshResourceContainerCommand(container);

      sinon.assert.notCalled(refreshRelationsStub);
      sinon.assert.calledOnceWithExactly(
        refreshArtifactsStub,
        TEST_CCLOUD_FLINK_DB_KAFKA_CLUSTER,
        true,
      );
      sinon.assert.notCalled(refreshUDFsStub);
      sinon.assert.notCalled(refreshAIConnectionsStub);
      sinon.assert.notCalled(refreshAIToolsStub);
      sinon.assert.notCalled(refreshAIModelsStub);
      sinon.assert.notCalled(refreshAIAgentsStub);
    });

    it("should call refreshUDFsContainer when the UDFs container is provided", async () => {
      const container = new FlinkDatabaseResourceContainer(FlinkDatabaseContainerLabel.UDFS, []);

      await refreshResourceContainerCommand(container);

      sinon.assert.notCalled(refreshRelationsStub);
      sinon.assert.notCalled(refreshArtifactsStub);
      sinon.assert.calledOnceWithExactly(refreshUDFsStub, TEST_CCLOUD_FLINK_DB_KAFKA_CLUSTER, true);
      sinon.assert.notCalled(refreshAIConnectionsStub);
      sinon.assert.notCalled(refreshAIToolsStub);
      sinon.assert.notCalled(refreshAIModelsStub);
      sinon.assert.notCalled(refreshAIAgentsStub);
    });

    it("should call refreshAIConnectionsContainer when the AI Connections container is provided", async () => {
      const container = new FlinkDatabaseResourceContainer(
        FlinkDatabaseContainerLabel.AI_CONNECTIONS,
        [],
      );

      await refreshResourceContainerCommand(container);

      sinon.assert.notCalled(refreshRelationsStub);
      sinon.assert.notCalled(refreshArtifactsStub);
      sinon.assert.notCalled(refreshUDFsStub);
      sinon.assert.calledOnceWithExactly(
        refreshAIConnectionsStub,
        TEST_CCLOUD_FLINK_DB_KAFKA_CLUSTER,
        true,
      );
      sinon.assert.notCalled(refreshAIToolsStub);
      sinon.assert.notCalled(refreshAIModelsStub);
      sinon.assert.notCalled(refreshAIAgentsStub);
    });

    it("should call refreshAIToolsContainer when the AI Tools container is provided", async () => {
      const container = new FlinkDatabaseResourceContainer(
        FlinkDatabaseContainerLabel.AI_TOOLS,
        [],
      );

      await refreshResourceContainerCommand(container);

      sinon.assert.notCalled(refreshRelationsStub);
      sinon.assert.notCalled(refreshArtifactsStub);
      sinon.assert.notCalled(refreshUDFsStub);
      sinon.assert.notCalled(refreshAIConnectionsStub);
      sinon.assert.calledOnceWithExactly(
        refreshAIToolsStub,
        TEST_CCLOUD_FLINK_DB_KAFKA_CLUSTER,
        true,
      );
      sinon.assert.notCalled(refreshAIModelsStub);
      sinon.assert.notCalled(refreshAIAgentsStub);
    });

    it("should call refreshAIModelsContainer when the AI Models container is provided", async () => {
      const container = new FlinkDatabaseResourceContainer(
        FlinkDatabaseContainerLabel.AI_MODELS,
        [],
      );

      await refreshResourceContainerCommand(container);

      sinon.assert.notCalled(refreshRelationsStub);
      sinon.assert.notCalled(refreshArtifactsStub);
      sinon.assert.notCalled(refreshUDFsStub);
      sinon.assert.notCalled(refreshAIConnectionsStub);
      sinon.assert.notCalled(refreshAIToolsStub);
      sinon.assert.calledOnceWithExactly(
        refreshAIModelsStub,
        TEST_CCLOUD_FLINK_DB_KAFKA_CLUSTER,
        true,
      );
      sinon.assert.notCalled(refreshAIAgentsStub);
    });

    it("should call refreshAIAgentsContainer when the AI Agents container is provided", async () => {
      const container = new FlinkDatabaseResourceContainer(
        FlinkDatabaseContainerLabel.AI_AGENTS,
        [],
      );

      await refreshResourceContainerCommand(container);

      sinon.assert.notCalled(refreshRelationsStub);
      sinon.assert.notCalled(refreshArtifactsStub);
      sinon.assert.notCalled(refreshUDFsStub);
      sinon.assert.notCalled(refreshAIConnectionsStub);
      sinon.assert.notCalled(refreshAIToolsStub);
      sinon.assert.notCalled(refreshAIModelsStub);
      sinon.assert.calledOnceWithExactly(
        refreshAIAgentsStub,
        TEST_CCLOUD_FLINK_DB_KAFKA_CLUSTER,
        true,
      );
    });
  });
});<|MERGE_RESOLUTION|>--- conflicted
+++ resolved
@@ -57,7 +57,6 @@
     });
   });
 
-<<<<<<< HEAD
   // describe("createTopicInFlinkDatabaseViewCommand", () => {
   //   let flinkDatabaseViewProviderInstance: FlinkDatabaseViewProvider;
   //   let flinkDatabaseViewProviderGetInstanceStub: sinon.SinonStub;
@@ -120,15 +119,13 @@
   //     // Have the stubbed command indicate that a topic was created.
   //     createTopicCommandStub.resolves(true);
 
-  //     // Simulate that relations are empty initially, then populated after refresh.
-  //     flinkDatabaseViewProviderInstance["relationsContainer"].children = [];
-  //     // After first refresh, relations are still empty
-  //     refreshRelationsStub.onFirstCall().callsFake(() => {
-  //       flinkDatabaseViewProviderInstance["relationsContainer"].children = [
-  //         { id: "topic1" } as any,
-  //       ];
-  //       return Promise.resolve();
-  //     });
+  // // Simulate that relations are empty initially, then populated after refresh.
+  // flinkDatabaseViewProviderInstance.relationsContainer.children = [];
+  // // After first refresh, relations are still empty
+  // refreshRelationsStub.onFirstCall().callsFake(() => {
+  //   flinkDatabaseViewProviderInstance.relationsContainer.children = [{ id: "topic1" } as any];
+  //   return Promise.resolve();
+  // });
 
   //     await createTopicInFlinkDatabaseViewCommand();
 
@@ -155,10 +152,10 @@
   //       .stub(flinkDatabaseViewProviderInstance, "database")
   //       .get(() => TEST_CCLOUD_FLINK_DB_KAFKA_CLUSTER);
 
-  //     // Have the stubbed command indicate that a topic was created.
-  //     createTopicCommandStub.resolves(true);
-  //     // but the relations never populate.
-  //     flinkDatabaseViewProviderInstance["relationsContainer"].children = [];
+  // // Have the stubbed command indicate that a topic was created.
+  // createTopicCommandStub.resolves(true);
+  // // but the relations never populate.
+  // flinkDatabaseViewProviderInstance.relationsContainer.children = [];
 
   //     await createTopicInFlinkDatabaseViewCommand();
 
@@ -166,114 +163,6 @@
   //     sinon.assert.callCount(refreshRelationsStub, 5); // 5 attempts in the loop then bailed.
   //   });
   // });
-=======
-  describe("createTopicInFlinkDatabaseViewCommand", () => {
-    let flinkDatabaseViewProviderInstance: FlinkDatabaseViewProvider;
-    let flinkDatabaseViewProviderGetInstanceStub: sinon.SinonStub;
-    let createTopicCommandStub: sinon.SinonStub;
-    let refreshRelationsStub: sinon.SinonStub;
-    let pauseStub: sinon.SinonStub;
-
-    beforeEach(() => {
-      flinkDatabaseViewProviderInstance = new FlinkDatabaseViewProvider();
-      flinkDatabaseViewProviderGetInstanceStub = sandbox.stub(
-        FlinkDatabaseViewProvider,
-        "getInstance",
-      );
-      flinkDatabaseViewProviderGetInstanceStub.returns(flinkDatabaseViewProviderInstance);
-      createTopicCommandStub = sandbox.stub(kafkaClusterCommandsModule, "createTopicCommand");
-      refreshRelationsStub = sandbox
-        .stub(flinkDatabaseViewProviderInstance, "refreshRelationsContainer")
-        .resolves();
-      pauseStub = sandbox.stub(sidecarUtilsModule, "pause").resolves();
-    });
-
-    afterEach(() => {
-      flinkDatabaseViewProviderInstance.dispose();
-    });
-
-    it("should bail early if no Flink database is selected", async () => {
-      // Mock no selected Flink database
-      sinon.stub(flinkDatabaseViewProviderInstance, "database").get(() => undefined);
-      await createTopicInFlinkDatabaseViewCommand();
-
-      sinon.assert.notCalled(createTopicCommandStub);
-    });
-
-    it("should start to create a topic in the selected Flink database's Kafka cluster", async () => {
-      // Mock a selected Flink database
-      sinon
-        .stub(flinkDatabaseViewProviderInstance, "database")
-        .get(() => TEST_CCLOUD_FLINK_DB_KAFKA_CLUSTER);
-
-      // Have the stubbed command indicate that user skipped out of topic creation.
-      createTopicCommandStub.resolves(false);
-
-      await createTopicInFlinkDatabaseViewCommand();
-
-      sinon.assert.calledOnceWithExactly(
-        createTopicCommandStub,
-        TEST_CCLOUD_FLINK_DB_KAFKA_CLUSTER,
-      );
-
-      // Should not attempt to refresh the view if no topic was created.
-      sinon.assert.notCalled(refreshRelationsStub);
-    });
-
-    it("should refresh the relations container after topic creation", async () => {
-      // Mock a selected Flink database
-      sinon
-        .stub(flinkDatabaseViewProviderInstance, "database")
-        .get(() => TEST_CCLOUD_FLINK_DB_KAFKA_CLUSTER);
-
-      // Have the stubbed command indicate that a topic was created.
-      createTopicCommandStub.resolves(true);
-
-      // Simulate that relations are empty initially, then populated after refresh.
-      flinkDatabaseViewProviderInstance.relationsContainer.children = [];
-      // After first refresh, relations are still empty
-      refreshRelationsStub.onFirstCall().callsFake(() => {
-        flinkDatabaseViewProviderInstance.relationsContainer.children = [{ id: "topic1" } as any];
-        return Promise.resolve();
-      });
-
-      await createTopicInFlinkDatabaseViewCommand();
-
-      sinon.assert.calledOnceWithExactly(
-        createTopicCommandStub,
-        TEST_CCLOUD_FLINK_DB_KAFKA_CLUSTER,
-      );
-
-      // Only took one refresh to get relations.
-      sinon.assert.calledOnce(refreshRelationsStub);
-      sinon.assert.calledOnce(pauseStub);
-
-      // Deep refresh.
-      sinon.assert.calledWithExactly(
-        refreshRelationsStub.firstCall,
-        TEST_CCLOUD_FLINK_DB_KAFKA_CLUSTER,
-        true,
-      );
-    });
-
-    it("should retry several times if relations container stays empty after refresh", async () => {
-      // Mock a selected Flink database
-      sinon
-        .stub(flinkDatabaseViewProviderInstance, "database")
-        .get(() => TEST_CCLOUD_FLINK_DB_KAFKA_CLUSTER);
-
-      // Have the stubbed command indicate that a topic was created.
-      createTopicCommandStub.resolves(true);
-      // but the relations never populate.
-      flinkDatabaseViewProviderInstance.relationsContainer.children = [];
-
-      await createTopicInFlinkDatabaseViewCommand();
-
-      sinon.assert.called(refreshRelationsStub);
-      sinon.assert.callCount(refreshRelationsStub, 5); // 5 attempts in the loop then bailed.
-    });
-  });
->>>>>>> 75363eaf
 
   describe("refreshResourceContainerCommand", () => {
     let provider: FlinkDatabaseViewProvider;
