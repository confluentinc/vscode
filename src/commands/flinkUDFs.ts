import * as vscode from "vscode";
<<<<<<< HEAD
=======
import { Disposable, SnippetString, window, workspace } from "vscode";
>>>>>>> 03388f3d
import { registerCommandWithLogging } from ".";
import { ContextValues, setContextValue } from "../context/values";
import { flinkDatabaseViewMode } from "../emitters";
import { isResponseError, logError } from "../errors";
import { CCloudResourceLoader } from "../loaders";
<<<<<<< HEAD
import { FlinkUdf } from "../models/flinkUDF";
=======
import { FlinkArtifact } from "../models/flinkArtifact";
>>>>>>> 03388f3d
import {
  showErrorNotificationWithButtons,
  showInfoNotificationWithButtons,
} from "../notifications";
import { FlinkDatabaseViewProvider } from "../viewProviders/flinkDatabase";
import { FlinkDatabaseViewProviderMode } from "../viewProviders/multiViewDelegates/constants";
import { promptForFunctionAndClassName } from "./utils/uploadArtifactOrUDF";

export async function setFlinkUDFViewModeCommand() {
  flinkDatabaseViewMode.fire(FlinkDatabaseViewProviderMode.UDFs);
  await setContextValue(ContextValues.flinkDatabaseViewMode, FlinkDatabaseViewProviderMode.UDFs);
}

/**
 * Delete a Flink UDF by executing a DROP FUNCTION statement.
 *
 * @param selectedUdf The UDF to delete
 */
export async function deleteFlinkUDFCommand(selectedUdf: FlinkUdf): Promise<void> {
  if (!selectedUdf) {
    return;
  }

  const confirmButton = "Yes, delete";
  const confirmResult = await vscode.window.showWarningMessage(
    `Are you sure you want to delete the UDF "${selectedUdf.name}"?`,
    { modal: true },
    confirmButton,
  );

  if (confirmResult !== confirmButton) {
    return;
  }

  try {
    const ccloudResourceLoader = CCloudResourceLoader.getInstance();
    const flinkDatabaseProvider = FlinkDatabaseViewProvider.getInstance();
    const database = flinkDatabaseProvider.resource;

    if (!database) {
      throw new Error("No Flink database.");
    }

    await vscode.window.withProgress(
      {
        location: vscode.ProgressLocation.Notification,
        title: "Deleting Flink UDF",
        cancellable: false,
      },
      async (progress) => {
        progress.report({ message: "Executing DROP FUNCTION statement..." });
        await ccloudResourceLoader.executeFlinkStatement<{ dropped_at?: string }>(
          `DROP FUNCTION \`${selectedUdf.name}\`;`,
          database,
          {
            nameSpice: "delete-udf",
            timeout: 30000, // 30 second timeout
          },
        );

        progress.report({ message: "Updating cache..." });

        flinkDatabaseProvider.refresh(true);

        progress.report({ message: "UDF deleted successfully." });
      },
    );

    showInfoNotificationWithButtons(
      `UDF "${selectedUdf.name}" deleted successfully from Confluent Cloud.`,
    );
  } catch (err) {
    let errorMessage = "Failed to delete UDF: ";

    if (isResponseError(err)) {
      const resp = await err.response.clone().text();
      errorMessage = `${errorMessage} ${resp}`;
    } else if (err instanceof Error) {
      // extract the error detail from the error message for better error notification
      const flinkDetail = err.message.split("Error detail:")[1]?.trim();
      if (flinkDetail) {
        errorMessage = `${errorMessage} ${flinkDetail}`;
      } else {
        // fall back to regular error message
        errorMessage = `${errorMessage} ${err.message}`;
      }
    }
    logError(err, errorMessage);
    showErrorNotificationWithButtons(errorMessage);
  }
}

export function registerFlinkUDFCommands(): vscode.Disposable[] {
  return [
    registerCommandWithLogging("confluent.deleteFlinkUDF", deleteFlinkUDFCommand),
    registerCommandWithLogging(
      "confluent.flinkdatabase.setUDFsViewMode",
      setFlinkUDFViewModeCommand,
    ),
    registerCommandWithLogging(
      "confluent.artifacts.createUdfRegistrationDocument",
      createUdfRegistrationDocumentCommand,
    ),
    registerCommandWithLogging(
      "confluent.artifacts.startGuidedUdfCreation",
      startGuidedUdfCreationCommand,
    ),
  ];
}
export async function createUdfRegistrationDocumentCommand(selectedArtifact: FlinkArtifact) {
  if (!selectedArtifact) {
    return;
  }
  const snippetString = new SnippetString()
    .appendText(`-- Register UDF for artifact "${selectedArtifact.name}"\n`)
    .appendText("CREATE FUNCTION `")
    .appendPlaceholder("yourFunctionNameHere", 1)
    .appendText("` AS '")
    .appendPlaceholder("your.class.NameHere", 2)
    .appendText(`' USING JAR 'confluent-artifact://${selectedArtifact.id}';\n`)
    .appendText("-- confirm with 'SHOW USER FUNCTIONS';\n");

  const document = await workspace.openTextDocument({
    language: "flinksql",
    // content is initialized as an empty string, we insert the snippet next due to how the Snippets API works
    content: "",
  });

  const editor = await window.showTextDocument(document, { preview: false });
  await editor.insertSnippet(snippetString);
}
export async function startGuidedUdfCreationCommand(selectedArtifact: FlinkArtifact) {
  if (!selectedArtifact) {
    return;
  }
  try {
    const ccloudResourceLoader = CCloudResourceLoader.getInstance();
    const flinkDatabaseProvider = FlinkDatabaseViewProvider.getInstance();
    const database = flinkDatabaseProvider.resource;
    if (!database) {
      throw new Error("No Flink database.");
    }

    let userInput = await promptForFunctionAndClassName(selectedArtifact);
    if (!userInput) {
      return; // User cancelled the input
    }
    await vscode.window.withProgress(
      {
        location: vscode.ProgressLocation.Notification,
        title: "Creating UDF function from artifact",
        cancellable: false,
      },
      async (progress) => {
        progress.report({ message: "Executing statement..." });
        await ccloudResourceLoader.executeFlinkStatement<{ created_at?: string }>(
          `CREATE FUNCTION \`${userInput.functionName}\` AS '${userInput.className}' USING JAR 'confluent-artifact://${selectedArtifact.id}';`,
          database,
          {
            timeout: 60000, // custom timeout of 60 seconds
          },
        );
        progress.report({ message: "Processing results..." });
        const createdMsg = `${userInput.functionName} function created successfully.`;
        void showInfoNotificationWithButtons(createdMsg);
      },
    );
  } catch (err) {
    if (!(err instanceof Error && err.message.includes("Failed to create UDF function"))) {
      let errorMessage = "Failed to create UDF function: ";

      if (isResponseError(err)) {
        const resp = await err.response.clone().text();
        errorMessage = `${errorMessage} ${resp}`;
      } else if (err instanceof Error) {
        errorMessage = `${errorMessage} ${err.message}`;
        logError(err, errorMessage);
      }
      showErrorNotificationWithButtons(errorMessage);
    }
  }
}<|MERGE_RESOLUTION|>--- conflicted
+++ resolved
@@ -1,18 +1,12 @@
 import * as vscode from "vscode";
-<<<<<<< HEAD
-=======
-import { Disposable, SnippetString, window, workspace } from "vscode";
->>>>>>> 03388f3d
+import { SnippetString, window, workspace } from "vscode";
 import { registerCommandWithLogging } from ".";
 import { ContextValues, setContextValue } from "../context/values";
 import { flinkDatabaseViewMode } from "../emitters";
 import { isResponseError, logError } from "../errors";
 import { CCloudResourceLoader } from "../loaders";
-<<<<<<< HEAD
+import { FlinkArtifact } from "../models/flinkArtifact";
 import { FlinkUdf } from "../models/flinkUDF";
-=======
-import { FlinkArtifact } from "../models/flinkArtifact";
->>>>>>> 03388f3d
 import {
   showErrorNotificationWithButtons,
   showInfoNotificationWithButtons,
