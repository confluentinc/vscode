import * as assert from "assert";
import * as sinon from "sinon";
import * as vscode from "vscode";
import { eventEmitterStubs, StubbedEventEmitters } from "../../tests/stubs/emitters";
import {
<<<<<<< HEAD
  TEST_CCLOUD_KAFKA_CLUSTER,
  TEST_CCLOUD_KAFKA_CLUSTER_WITH_POOL,
} from "../../tests/unit/testResources/kafkaCluster";
import { CCloudKafkaCluster } from "../models/kafkaCluster";
=======
  TEST_CCLOUD_FLINK_DB_KAFKA_CLUSTER,
  TEST_CCLOUD_KAFKA_CLUSTER,
} from "../../tests/unit/testResources/kafkaCluster";
import { CCloudFlinkDbKafkaCluster, CCloudKafkaCluster } from "../models/kafkaCluster";
>>>>>>> b0fbdacf
import * as kafkaClusterQuickpicks from "../quickpicks/kafkaClusters";
import {
  copyBootstrapServers,
  selectFlinkDatabaseViewKafkaClusterCommand,
  selectTopicsViewKafkaClusterCommand,
} from "./kafkaClusters";

<<<<<<< HEAD
describe("kafkaClusters.ts", () => {
=======
describe("commands/kafkaClusters.ts", () => {
>>>>>>> b0fbdacf
  let sandbox: sinon.SinonSandbox;
  let emitterStubs: StubbedEventEmitters;
  let executeCommandStub: sinon.SinonStub;

  beforeEach(() => {
    sandbox = sinon.createSandbox();
    emitterStubs = eventEmitterStubs(sandbox);
    executeCommandStub = sandbox.stub(vscode.commands, "executeCommand");
  });

  afterEach(() => {
    sandbox.restore();
  });

  describe("selectTopicsViewKafkaClusterCommand", () => {
    let topicsViewResourceChangedFireStub: sinon.SinonStub;
    let kafkaClusterQuickPickWithViewProgressStub: sinon.SinonStub;

    beforeEach(() => {
      kafkaClusterQuickPickWithViewProgressStub = sandbox.stub(
        kafkaClusterQuickpicks,
        "kafkaClusterQuickPickWithViewProgress",
      );
      topicsViewResourceChangedFireStub = emitterStubs.topicsViewResourceChanged!.fire;
    });

    it("if no cluster provided and user cancels quick pick, should do nothing", async () => {
      kafkaClusterQuickPickWithViewProgressStub.resolves(undefined);

      await selectTopicsViewKafkaClusterCommand();

      sinon.assert.calledOnce(kafkaClusterQuickPickWithViewProgressStub);
      sinon.assert.notCalled(topicsViewResourceChangedFireStub);
      sinon.assert.notCalled(executeCommandStub);
    });

    it("should use the provided cluster if valid", async () => {
      const testCluster: CCloudKafkaCluster = CCloudKafkaCluster.create({
        ...TEST_CCLOUD_KAFKA_CLUSTER,
        id: "cluster-123",
      });

      await selectTopicsViewKafkaClusterCommand(testCluster);

      // skips call to kafkaClusterQuickPickWithViewProgress

      sinon.assert.notCalled(kafkaClusterQuickPickWithViewProgressStub);
      sinon.assert.calledOnceWithExactly(topicsViewResourceChangedFireStub, testCluster);
      sinon.assert.calledOnceWithExactly(executeCommandStub, "confluent-topics.focus");
    });

    it("should use the selected cluster from quick pick if none provided", async () => {
      const testCluster: CCloudKafkaCluster = CCloudKafkaCluster.create({
        ...TEST_CCLOUD_KAFKA_CLUSTER,
        id: "cluster-456",
      });
      kafkaClusterQuickPickWithViewProgressStub.resolves(testCluster);

      await selectTopicsViewKafkaClusterCommand();

      sinon.assert.calledOnce(kafkaClusterQuickPickWithViewProgressStub);
      sinon.assert.calledOnceWithExactly(topicsViewResourceChangedFireStub, testCluster);
      sinon.assert.calledOnceWithExactly(executeCommandStub, "confluent-topics.focus");
    });
  });

  describe("selectFlinkDatabaseViewKafkaClusterCommand", () => {
    let flinkDatabaseViewResourceChangedFireStub: sinon.SinonStub;
    let flinkDatabaseQuickpickStub: sinon.SinonStub;

    beforeEach(() => {
      flinkDatabaseQuickpickStub = sandbox.stub(kafkaClusterQuickpicks, "flinkDatabaseQuickpick");
      flinkDatabaseViewResourceChangedFireStub =
        emitterStubs.flinkDatabaseViewResourceChanged!.fire;
    });

    it("if no cluster provided and user cancels quick pick, should do nothing", async () => {
      flinkDatabaseQuickpickStub.resolves(undefined);

      await selectFlinkDatabaseViewKafkaClusterCommand();
      sinon.assert.calledOnce(flinkDatabaseQuickpickStub);
      sinon.assert.notCalled(flinkDatabaseViewResourceChangedFireStub);
      sinon.assert.notCalled(executeCommandStub);
    });

    it("should use the provided cluster if valid", async () => {
<<<<<<< HEAD
      const testCluster: CCloudKafkaCluster = CCloudKafkaCluster.create({
        ...TEST_CCLOUD_KAFKA_CLUSTER_WITH_POOL,
        id: "cluster-123",
      });
=======
      const testCluster: CCloudFlinkDbKafkaCluster = CCloudKafkaCluster.create({
        ...TEST_CCLOUD_FLINK_DB_KAFKA_CLUSTER,
        id: "cluster-123",
      }) as CCloudFlinkDbKafkaCluster;
>>>>>>> b0fbdacf

      await selectFlinkDatabaseViewKafkaClusterCommand(testCluster);
      // skips call to kafkaClusterQuickPickWithViewProgress

      sinon.assert.notCalled(flinkDatabaseQuickpickStub);
      sinon.assert.calledOnceWithExactly(flinkDatabaseViewResourceChangedFireStub, testCluster);
      sinon.assert.calledOnceWithExactly(executeCommandStub, "confluent-flink-database.focus");
    });

<<<<<<< HEAD
    it("will call quickpick if somehow provided cluster is not Flinkable", async () => {
      const nonFlinkableCluster: CCloudKafkaCluster = CCloudKafkaCluster.create({
        ...TEST_CCLOUD_KAFKA_CLUSTER,
        id: "cluster-789",
      });

      flinkDatabaseQuickpickStub.resolves(undefined); // user cancels

      await selectFlinkDatabaseViewKafkaClusterCommand(nonFlinkableCluster);
      // skips call to kafkaClusterQuickPickWithViewProgress

      sinon.assert.calledOnce(flinkDatabaseQuickpickStub);
      sinon.assert.notCalled(flinkDatabaseViewResourceChangedFireStub);
      sinon.assert.notCalled(executeCommandStub);
    });

    it("should use the selected cluster from quick pick if none provided", async () => {
      const testCluster: CCloudKafkaCluster = CCloudKafkaCluster.create({
        ...TEST_CCLOUD_KAFKA_CLUSTER_WITH_POOL,
=======
    it("should use the selected cluster from quick pick if none provided", async () => {
      const testCluster: CCloudKafkaCluster = CCloudKafkaCluster.create({
        ...TEST_CCLOUD_FLINK_DB_KAFKA_CLUSTER,
>>>>>>> b0fbdacf
        id: "cluster-456",
      });
      flinkDatabaseQuickpickStub.resolves(testCluster);

      await selectFlinkDatabaseViewKafkaClusterCommand();
      sinon.assert.calledOnce(flinkDatabaseQuickpickStub);
      sinon.assert.calledOnceWithExactly(flinkDatabaseViewResourceChangedFireStub, testCluster);
      sinon.assert.calledOnceWithExactly(executeCommandStub, "confluent-flink-database.focus");
    });
  });

  describe("copyBootstrapServers", () => {
    let _originalClipboardContents: string | undefined;

    beforeEach(async () => {
      // Try to reduce annoying developer running tests corrupting their clipboard.
      _originalClipboardContents = await vscode.env.clipboard.readText();
    });

    afterEach(async () => {
      if (_originalClipboardContents) {
        await vscode.env.clipboard.writeText(_originalClipboardContents);
      }
    });

    it("should copy protocol-free bootstrap server(s) to the clipboard", async () => {
      const testCluster: CCloudKafkaCluster = CCloudKafkaCluster.create({
        ...TEST_CCLOUD_KAFKA_CLUSTER,
        bootstrapServers: "SASL_SSL://s1.com:2343,FOO://s2.com:1234,s4.com:4455",
      });
      await copyBootstrapServers(testCluster);
      const writtenValue = await vscode.env.clipboard.readText();
      // Look ma, no more protocol:// bits.
      assert.strictEqual(writtenValue, "s1.com:2343,s2.com:1234,s4.com:4455");
    });
  });
});<|MERGE_RESOLUTION|>--- conflicted
+++ resolved
@@ -3,17 +3,10 @@
 import * as vscode from "vscode";
 import { eventEmitterStubs, StubbedEventEmitters } from "../../tests/stubs/emitters";
 import {
-<<<<<<< HEAD
-  TEST_CCLOUD_KAFKA_CLUSTER,
-  TEST_CCLOUD_KAFKA_CLUSTER_WITH_POOL,
-} from "../../tests/unit/testResources/kafkaCluster";
-import { CCloudKafkaCluster } from "../models/kafkaCluster";
-=======
   TEST_CCLOUD_FLINK_DB_KAFKA_CLUSTER,
   TEST_CCLOUD_KAFKA_CLUSTER,
 } from "../../tests/unit/testResources/kafkaCluster";
 import { CCloudFlinkDbKafkaCluster, CCloudKafkaCluster } from "../models/kafkaCluster";
->>>>>>> b0fbdacf
 import * as kafkaClusterQuickpicks from "../quickpicks/kafkaClusters";
 import {
   copyBootstrapServers,
@@ -21,11 +14,7 @@
   selectTopicsViewKafkaClusterCommand,
 } from "./kafkaClusters";
 
-<<<<<<< HEAD
-describe("kafkaClusters.ts", () => {
-=======
 describe("commands/kafkaClusters.ts", () => {
->>>>>>> b0fbdacf
   let sandbox: sinon.SinonSandbox;
   let emitterStubs: StubbedEventEmitters;
   let executeCommandStub: sinon.SinonStub;
@@ -112,17 +101,10 @@
     });
 
     it("should use the provided cluster if valid", async () => {
-<<<<<<< HEAD
-      const testCluster: CCloudKafkaCluster = CCloudKafkaCluster.create({
-        ...TEST_CCLOUD_KAFKA_CLUSTER_WITH_POOL,
-        id: "cluster-123",
-      });
-=======
       const testCluster: CCloudFlinkDbKafkaCluster = CCloudKafkaCluster.create({
         ...TEST_CCLOUD_FLINK_DB_KAFKA_CLUSTER,
         id: "cluster-123",
       }) as CCloudFlinkDbKafkaCluster;
->>>>>>> b0fbdacf
 
       await selectFlinkDatabaseViewKafkaClusterCommand(testCluster);
       // skips call to kafkaClusterQuickPickWithViewProgress
@@ -132,31 +114,9 @@
       sinon.assert.calledOnceWithExactly(executeCommandStub, "confluent-flink-database.focus");
     });
 
-<<<<<<< HEAD
-    it("will call quickpick if somehow provided cluster is not Flinkable", async () => {
-      const nonFlinkableCluster: CCloudKafkaCluster = CCloudKafkaCluster.create({
-        ...TEST_CCLOUD_KAFKA_CLUSTER,
-        id: "cluster-789",
-      });
-
-      flinkDatabaseQuickpickStub.resolves(undefined); // user cancels
-
-      await selectFlinkDatabaseViewKafkaClusterCommand(nonFlinkableCluster);
-      // skips call to kafkaClusterQuickPickWithViewProgress
-
-      sinon.assert.calledOnce(flinkDatabaseQuickpickStub);
-      sinon.assert.notCalled(flinkDatabaseViewResourceChangedFireStub);
-      sinon.assert.notCalled(executeCommandStub);
-    });
-
-    it("should use the selected cluster from quick pick if none provided", async () => {
-      const testCluster: CCloudKafkaCluster = CCloudKafkaCluster.create({
-        ...TEST_CCLOUD_KAFKA_CLUSTER_WITH_POOL,
-=======
     it("should use the selected cluster from quick pick if none provided", async () => {
       const testCluster: CCloudKafkaCluster = CCloudKafkaCluster.create({
         ...TEST_CCLOUD_FLINK_DB_KAFKA_CLUSTER,
->>>>>>> b0fbdacf
         id: "cluster-456",
       });
       flinkDatabaseQuickpickStub.resolves(testCluster);
