--- conflicted
+++ resolved
@@ -122,12 +122,8 @@
   const defaultArtifactName = path.basename(selectedFile.fsPath, path.extname(selectedFile.fsPath));
 
   const artifactName = await vscode.window.showInputBox({
-<<<<<<< HEAD
     prompt: "Enter the artifact name",
-=======
-    prompt: "Enter the artifact name for the artifact",
     value: defaultArtifactName,
->>>>>>> 516a7bb5
     ignoreFocusOut: true,
     validateInput: (value) => (value && value.trim() ? undefined : "Artifact name is required"),
   });
