import path from "node:path";
import * as vscode from "vscode";
import {
  PresignedUploadUrlArtifactV1PresignedUrl200Response,
  PresignedUploadUrlArtifactV1PresignedUrlRequest,
} from "../../clients/flinkArtifacts";
import { logError } from "../../errors";
import { Logger } from "../../logging";
import { CloudProvider, EnvironmentId, IEnvProviderRegion } from "../../models/resource";
import {
  showErrorNotificationWithButtons,
  showWarningNotificationWithButtons,
} from "../../notifications";
import { cloudProviderRegionQuickPick } from "../../quickpicks/cloudProviderRegions";
import { flinkCcloudEnvironmentQuickPick } from "../../quickpicks/environments";
import { getSidecar } from "../../sidecar";
import { uploadFileToAzure } from "./uploadToAzure";
export { uploadFileToAzure };

/**
 * Prompts the user for environment, cloud provider, region, and artifact name.
 * Returns an object with these values, or undefined if the user cancels.
 */
export interface UDFUploadParams {
  environment: string;
  cloud: string;
  region: string;
  artifactName: string;
  fileFormat: string;
  selectedFile?: vscode.Uri;
}

const logger = new Logger("commands/uploadUDF");

/**
 * Read a file from a VS Code Uri and prepare a Blob (and File if available).
 */
export async function prepareUploadFileFromUri(uri: vscode.Uri): Promise<{
  blob: Blob;
  file: File | undefined;
  filename: string;
  contentType: string;
  size: number;
}> {
  const bytes: Uint8Array = await vscode.workspace.fs.readFile(uri);
  const filename: string = path.basename(uri.fsPath);
  const ext: string = path.extname(filename).toLowerCase();

  const contentType: string =
    ext === ".zip"
      ? "application/zip"
      : ext === ".jar"
        ? "application/java-archive"
        : "application/octet-stream";

  const blob: Blob = new Blob([new Uint8Array(bytes)], { type: contentType });

  // File may not exist in the VS Code extension host (Node 18). Use Blob if not.
  let file: File | undefined;
  if (typeof File !== "undefined") {
    file = new File([blob], filename, { type: contentType, lastModified: Date.now() });
  }

  return { blob, file, filename, contentType, size: blob.size };
}

/**
 * Requests a presigned upload URL for a Flink artifact using the sidecar.
 * @param request PresignedUploadUrlArtifactV1PresignedUrlRequest
 * @returns The presigned URL response object, or undefined if the request fails.
 */
export async function getPresignedUploadUrl(
  request: PresignedUploadUrlArtifactV1PresignedUrlRequest,
): Promise<PresignedUploadUrlArtifactV1PresignedUrl200Response | undefined> {
  try {
    const sidecarHandle = await getSidecar();
    const providerRegion: IEnvProviderRegion = {
      environmentId: request.environment as EnvironmentId,
      provider: request.cloud,
      region: request.region,
    };
    const presignedClient = sidecarHandle.getFlinkPresignedUrlsApi(providerRegion);

    const urlResponse = await presignedClient.presignedUploadUrlArtifactV1PresignedUrl({
      PresignedUploadUrlArtifactV1PresignedUrlRequest: request,
    });
    return urlResponse;
  } catch (err) {
    logError(err, "Failed to get presigned upload URL");
    return undefined;
  }
}

/**
 * Handles the presigned URL request and shows appropriate notifications.
 * @param request The presigned upload URL request
 */
export async function handlePresignedUrlRequest(
  request: PresignedUploadUrlArtifactV1PresignedUrlRequest,
): Promise<string | undefined> {
  const response = await getPresignedUploadUrl(request);
  if (response && response.upload_url) {
    return response.upload_url;
  } else {
    showErrorNotificationWithButtons("Failed to get presigned upload URL. See logs for details.");
  }
}

export async function promptForUDFUploadParams(): Promise<UDFUploadParams | undefined> {
  const environment = await flinkCcloudEnvironmentQuickPick();

  if (!environment || !environment.id) {
    showErrorNotificationWithButtons("Upload UDF cancelled: Environment ID is required.");
    return undefined;
  }
<<<<<<< HEAD
  const cloud = await vscode.window.showQuickPick([CloudProvider.AWS, CloudProvider.Azure], {
    placeHolder: "Select the cloud provider for the UDF upload",
  });

=======
  const cloud = await cloudProviderRegionQuickPick((region) => region.cloud !== "GCP");
>>>>>>> b40df412
  if (!cloud) {
    showErrorNotificationWithButtons("Upload UDF cancelled: Cloud provider is required.");
    return undefined;
  }

  const selectedFiles: vscode.Uri[] | undefined = await vscode.window.showOpenDialog({
    openLabel: "Select",
    canSelectFiles: true,
    canSelectFolders: false,
    canSelectMany: false,
    filters: {
      "Flink Artifact Files": ["zip", "jar"],
    },
  });
  if (!selectedFiles || selectedFiles.length === 0) {
    // if the user cancels the file selection, silently exit
    return;
  }

  const selectedFile: vscode.Uri = selectedFiles[0];

  const fileFormat: string = selectedFiles[0].fsPath.split(".").pop()!;

  const artifactName = await vscode.window.showInputBox({
    prompt: "Enter the artifact name for the UDF",
    ignoreFocusOut: true,
    validateInput: (value) => (value ? undefined : "Artifact name is required"),
  });

  if (!artifactName) {
    showWarningNotificationWithButtons("Upload UDF cancelled: Artifact name is required.");
    return undefined;
  }

  return {
    environment: environment.id,
<<<<<<< HEAD
    cloud,
    region,
    artifactName,
    fileFormat,
    selectedFile: selectedFile ? selectedFile : undefined,
  };
}

export async function handleUploadFile(
  params: UDFUploadParams,
  presignedURL: string,
): Promise<void> {
  if (!params.selectedFile) {
    showErrorNotificationWithButtons("No file selected for upload.");
    return;
  }
  const { file, blob, contentType } = await prepareUploadFileFromUri(params.selectedFile);

  logger.info(`Starting file upload for cloud provider: ${params.cloud}`, {
    artifactName: params.artifactName,
    environment: params.environment,
    cloud: params.cloud,
    region: params.region,
    contentType,
  });

  switch (params.cloud) {
    case CloudProvider.Azure: {
      logger.debug("Uploading to Azure storage");
      const response = await uploadFileToAzure({
        file: file ?? blob,
        presignedUrl: presignedURL,
        contentType,
      });

      logger.info(`Azure upload completed for artifact "${params.artifactName}"`, {
        status: response.status,
        statusText: response.statusText,
        headers: Object.fromEntries(response.headers.entries()),
        artifactName: params.artifactName,
        environment: params.environment,
        cloud: params.cloud,
        region: params.region,
      });
      break;
    }
    default:
      logger.error(`Unsupported cloud provider: ${params.cloud}`, {
        supportedProviders: [CloudProvider.Azure],
        requestedProvider: params.cloud,
      });
      showErrorNotificationWithButtons(`Unsupported cloud provider: ${params.cloud}`);
  }
=======
    cloud: cloud.provider,
    region: cloud.region,
    artifactName,
    fileFormat,
  };
>>>>>>> b40df412
}<|MERGE_RESOLUTION|>--- conflicted
+++ resolved
@@ -113,14 +113,10 @@
     showErrorNotificationWithButtons("Upload UDF cancelled: Environment ID is required.");
     return undefined;
   }
-<<<<<<< HEAD
   const cloud = await vscode.window.showQuickPick([CloudProvider.AWS, CloudProvider.Azure], {
     placeHolder: "Select the cloud provider for the UDF upload",
   });
 
-=======
-  const cloud = await cloudProviderRegionQuickPick((region) => region.cloud !== "GCP");
->>>>>>> b40df412
   if (!cloud) {
     showErrorNotificationWithButtons("Upload UDF cancelled: Cloud provider is required.");
     return undefined;
@@ -157,7 +153,6 @@
 
   return {
     environment: environment.id,
-<<<<<<< HEAD
     cloud,
     region,
     artifactName,
@@ -211,11 +206,4 @@
       });
       showErrorNotificationWithButtons(`Unsupported cloud provider: ${params.cloud}`);
   }
-=======
-    cloud: cloud.provider,
-    region: cloud.region,
-    artifactName,
-    fileFormat,
-  };
->>>>>>> b40df412
 }