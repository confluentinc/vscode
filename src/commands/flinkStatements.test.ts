import assert from "assert";
import sinon from "sinon";
import * as vscode from "vscode";

import { TextDocument } from "vscode-json-languageservice";
import { eventEmitterStubs } from "../../tests/stubs/emitters";
import { getStubbedCCloudResourceLoader } from "../../tests/stubs/resourceLoaders";
import {
  TEST_CCLOUD_ENVIRONMENT,
  TEST_CCLOUD_FLINK_DB_KAFKA_CLUSTER,
  TEST_CCLOUD_KAFKA_CLUSTER,
} from "../../tests/unit/testResources";
import { TEST_CCLOUD_FLINK_COMPUTE_POOL } from "../../tests/unit/testResources/flinkComputePool";
import { createFlinkStatement } from "../../tests/unit/testResources/flinkStatement";
import * as flinkCodeLens from "../codelens/flinkSqlProvider";
import { FlinkStatementDocumentProvider } from "../documentProviders/flinkStatement";
import * as statementUtils from "../flinkSql/statementUtils";
import { CCloudResourceLoader } from "../loaders";
import { CCloudEnvironment } from "../models/environment";
import { FlinkStatement, Phase } from "../models/flinkStatement";
import { CCloudFlinkDbKafkaCluster } from "../models/kafkaCluster";
import * as notifications from "../notifications";
import { UriMetadataKeys } from "../storage/constants";
import { ResourceManager } from "../storage/resourceManager";
<<<<<<< HEAD
import {
  deleteFlinkStatementCommand,
  fireEmitterWhenFlinkStatementIsCreatingFunction,
  viewStatementSqlCommand,
} from "./flinkStatements";
=======
import { handleStatementSubmission, viewStatementSqlCommand } from "./flinkStatements";
import * as statements from "./utils/statements";
>>>>>>> 4db27688

describe("commands/flinkStatements.ts", () => {
  let sandbox: sinon.SinonSandbox;

  beforeEach(() => {
    sandbox = sinon.createSandbox();
  });

  afterEach(() => {
    sandbox.restore();
  });

  describe("viewStatementSqlCommand", () => {
    let stubbedLoader: sinon.SinonStubbedInstance<CCloudResourceLoader>;
    let getCatalogDatabaseFromMetadataStub: sinon.SinonStub;
    let showTextDocumentStub: sinon.SinonStub;
    let setUriMetadataStub: sinon.SinonStub;

    beforeEach(() => {
      stubbedLoader = getStubbedCCloudResourceLoader(sandbox);
      getCatalogDatabaseFromMetadataStub = sandbox.stub(
        flinkCodeLens,
        "getCatalogDatabaseFromMetadata",
      );
      showTextDocumentStub = sandbox.stub(vscode.window, "showTextDocument");
      setUriMetadataStub = sandbox.stub(ResourceManager.getInstance(), "setUriMetadata");
    });

    it("should hate undefined statement", async () => {
      const result = await viewStatementSqlCommand(undefined as unknown as FlinkStatement);
      assert.strictEqual(result, undefined);
    });

    it("should hate non-FlinkStatement statement", async () => {
      const result = await viewStatementSqlCommand({} as FlinkStatement);
      assert.strictEqual(result, undefined);
    });

    it("should open a read-only document for a FlinkStatement", async () => {
      const testPool = TEST_CCLOUD_FLINK_COMPUTE_POOL;
      const testEnv = new CCloudEnvironment({
        ...TEST_CCLOUD_ENVIRONMENT,
        flinkComputePools: [testPool],
      });
      stubbedLoader.getEnvironments.resolves([testEnv]);
      stubbedLoader.getFlinkComputePool.resolves(testPool);
      getCatalogDatabaseFromMetadataStub.returns({
        catalog: testEnv,
        database: TEST_CCLOUD_KAFKA_CLUSTER,
      });

      const statement = createFlinkStatement({
        sqlStatement: "SELECT * FROM my_test_flink_statement_table",
      });
      const uri = FlinkStatementDocumentProvider.getStatementDocumentUri(statement);

      await viewStatementSqlCommand(statement);

      sinon.assert.calledOnce(stubbedLoader.getFlinkComputePool);
      sinon.assert.calledWithExactly(stubbedLoader.getFlinkComputePool, statement.computePoolId!);

      sinon.assert.calledOnce(getCatalogDatabaseFromMetadataStub);
      sinon.assert.calledWithExactly(
        getCatalogDatabaseFromMetadataStub,
        {
          [UriMetadataKeys.FLINK_COMPUTE_POOL_ID]: statement.computePoolId,
          [UriMetadataKeys.FLINK_CATALOG_NAME]: statement.catalog,
          [UriMetadataKeys.FLINK_DATABASE_NAME]: statement.database,
        },
        testPool,
      );

      sinon.assert.calledOnce(showTextDocumentStub);
      const document: TextDocument = showTextDocumentStub.firstCall.args[0];
      assert.strictEqual(document.uri.toString(), uri.toString());
      sinon.assert.calledWithExactly(showTextDocumentStub, document, { preview: false });
    });

    it("should set Uri metadata before opening the document", async () => {
      const testPool = TEST_CCLOUD_FLINK_COMPUTE_POOL;
      const testEnv = new CCloudEnvironment({
        ...TEST_CCLOUD_ENVIRONMENT,
        flinkComputePools: [testPool],
      });
      stubbedLoader.getEnvironments.resolves([testEnv]);
      stubbedLoader.getFlinkComputePool.resolves(testPool);
      getCatalogDatabaseFromMetadataStub.returns({
        catalog: testEnv,
        database: TEST_CCLOUD_KAFKA_CLUSTER,
      });

      const statement = createFlinkStatement({
        sqlStatement: "SELECT * FROM my_test_flink_statement_table",
      });
      const uri = FlinkStatementDocumentProvider.getStatementDocumentUri(statement);

      await viewStatementSqlCommand(statement);

      sinon.assert.calledOnce(setUriMetadataStub);
      const callArgs = setUriMetadataStub.firstCall.args;
      assert.strictEqual(callArgs.length, 2);
      assert.strictEqual(callArgs[0].toString(), uri.toString());
      assert.deepStrictEqual(callArgs[1], {
        [UriMetadataKeys.FLINK_COMPUTE_POOL_ID]: statement.computePoolId,
        [UriMetadataKeys.FLINK_CATALOG_ID]: TEST_CCLOUD_ENVIRONMENT.id,
        [UriMetadataKeys.FLINK_CATALOG_NAME]: statement.catalog,
        [UriMetadataKeys.FLINK_DATABASE_ID]: TEST_CCLOUD_KAFKA_CLUSTER.id,
        [UriMetadataKeys.FLINK_DATABASE_NAME]: statement.database,
      });
    });
  });

<<<<<<< HEAD
  describe("deleteFlinkStatementCommand", () => {
    let stubbedLoader: sinon.SinonStubbedInstance<CCloudResourceLoader>;
    let showInformationMessageStub: sinon.SinonStub;
    let showErrorNotificationWithButtonsStub: sinon.SinonStub;

    beforeEach(() => {
      stubbedLoader = getStubbedCCloudResourceLoader(sandbox);
      showInformationMessageStub = sandbox.stub(vscode.window, "showInformationMessage");
      showErrorNotificationWithButtonsStub = sandbox.stub(
        notifications,
        "showErrorNotificationWithButtons",
      );
    });

    it("should hate undefined statement", async () => {
      await deleteFlinkStatementCommand(undefined as unknown as FlinkStatement);
      sinon.assert.notCalled(stubbedLoader.deleteFlinkStatement);
      sinon.assert.notCalled(showInformationMessageStub);
      sinon.assert.notCalled(showErrorNotificationWithButtonsStub);
    });

    it("should hate non-FlinkStatement statement", async () => {
      await deleteFlinkStatementCommand({} as FlinkStatement);
      sinon.assert.notCalled(stubbedLoader.deleteFlinkStatement);
      sinon.assert.notCalled(showInformationMessageStub);
      sinon.assert.notCalled(showErrorNotificationWithButtonsStub);
    });

    it("should delete a valid FlinkStatement", async () => {
      const statement = createFlinkStatement();
      stubbedLoader.deleteFlinkStatement.resolves();

      await deleteFlinkStatementCommand(statement);

      sinon.assert.calledOnce(stubbedLoader.deleteFlinkStatement);
      sinon.assert.calledWithExactly(stubbedLoader.deleteFlinkStatement, statement);

      sinon.assert.calledOnce(showInformationMessageStub);
      sinon.assert.calledWithExactly(
        showInformationMessageStub,
        `Deleted statement ${statement.name}`,
      );

      sinon.assert.notCalled(showErrorNotificationWithButtonsStub);
    });

    it("should handle errors when deleting a FlinkStatement", async () => {
      const statement = createFlinkStatement();
      const testError = new Error("Test error deleting statement");
      stubbedLoader.deleteFlinkStatement.rejects(testError);

      await deleteFlinkStatementCommand(statement);

      sinon.assert.calledOnce(stubbedLoader.deleteFlinkStatement);
      sinon.assert.notCalled(showInformationMessageStub);

      sinon.assert.calledOnce(showErrorNotificationWithButtonsStub);
      sinon.assert.calledWithExactly(
        showErrorNotificationWithButtonsStub,
        `Error deleting statement: ${testError}`,
      );
    });
  });

  describe("fireEmitterWhenFlinkStatementIsCreatingFunction", () => {
=======
  describe("fire emitter when the Flink Statement creates a function", () => {
    const database: CCloudFlinkDbKafkaCluster = TEST_CCLOUD_FLINK_DB_KAFKA_CLUSTER;
    let waitForStatementCompletionStub: sinon.SinonStub;
    let waitForResultsFetchableStub: sinon.SinonStub;
    let openFlinkStatementResultsViewStub: sinon.SinonStub;
    const createFuncStatement = createFlinkStatement({
      sqlStatement:
        "CREATE FUNCTION `testFunction` AS 'com.test.TestClass' USING JAR 'confluent-artifact://artifact-id';",
    });
    let stubbedUDFsChangedEmitter: sinon.SinonStubbedInstance<
      vscode.EventEmitter<CCloudFlinkDbKafkaCluster>
    >;

    beforeEach(() => {
      waitForStatementCompletionStub = sandbox.stub(statementUtils, "waitForStatementCompletion");
      waitForResultsFetchableStub = sandbox.stub(statementUtils, "waitForResultsFetchable");
      openFlinkStatementResultsViewStub = sandbox.stub(statements, "openFlinkStatementResultsView");
      stubbedUDFsChangedEmitter = eventEmitterStubs(sandbox).udfsChanged!;
    });

>>>>>>> 4db27688
    it("should fire the emitter", async () => {
      createFuncStatement.status = {
        ...createFuncStatement.status,
        phase: Phase.COMPLETED,
        traits: {
          sql_kind: "CREATE_FUNCTION",
        },
      };
      waitForStatementCompletionStub.resolves(createFuncStatement);

      await handleStatementSubmission(createFuncStatement, database);

      sinon.assert.calledWithExactly(stubbedUDFsChangedEmitter.fire, database);
    });

    it("should not fire the emitter on other types of statements", async () => {
      createFuncStatement.status = {
        ...createFuncStatement.status,
        phase: Phase.COMPLETED,
        traits: {
          sql_kind: "NOT A CREATE FUNCTION",
        },
      };
      waitForStatementCompletionStub.resolves(createFuncStatement);

      await handleStatementSubmission(createFuncStatement, database);

      sinon.assert.calledOnce(waitForResultsFetchableStub);
      sinon.assert.calledOnce(openFlinkStatementResultsViewStub);
      sinon.assert.notCalled(waitForStatementCompletionStub);
      sinon.assert.notCalled(stubbedUDFsChangedEmitter.fire);
    });

    it("should not fire the emitter on a statement with a non-COMPLETED phase", async () => {
      const statement = createFlinkStatement({
        sqlStatement: "SELECT * FROM my_test_flink_statement_table",
      });
      statement.status = {
        ...statement.status,
        phase: Phase.RUNNING,
        traits: {
          sql_kind: "CREATE_FUNCTION",
        },
      };
      waitForStatementCompletionStub.resolves(statement);

      await handleStatementSubmission(statement, database);

      sinon.assert.calledOnce(waitForResultsFetchableStub);
      sinon.assert.calledOnce(openFlinkStatementResultsViewStub);
      sinon.assert.calledOnce(waitForStatementCompletionStub);
      sinon.assert.notCalled(stubbedUDFsChangedEmitter.fire);
    });
  });
});<|MERGE_RESOLUTION|>--- conflicted
+++ resolved
@@ -22,16 +22,12 @@
 import * as notifications from "../notifications";
 import { UriMetadataKeys } from "../storage/constants";
 import { ResourceManager } from "../storage/resourceManager";
-<<<<<<< HEAD
 import {
   deleteFlinkStatementCommand,
-  fireEmitterWhenFlinkStatementIsCreatingFunction,
+  handleStatementSubmission,
   viewStatementSqlCommand,
 } from "./flinkStatements";
-=======
-import { handleStatementSubmission, viewStatementSqlCommand } from "./flinkStatements";
 import * as statements from "./utils/statements";
->>>>>>> 4db27688
 
 describe("commands/flinkStatements.ts", () => {
   let sandbox: sinon.SinonSandbox;
@@ -144,7 +140,6 @@
     });
   });
 
-<<<<<<< HEAD
   describe("deleteFlinkStatementCommand", () => {
     let stubbedLoader: sinon.SinonStubbedInstance<CCloudResourceLoader>;
     let showInformationMessageStub: sinon.SinonStub;
@@ -209,9 +204,7 @@
     });
   });
 
-  describe("fireEmitterWhenFlinkStatementIsCreatingFunction", () => {
-=======
-  describe("fire emitter when the Flink Statement creates a function", () => {
+  describe("handleStatementSubmission()", () => {
     const database: CCloudFlinkDbKafkaCluster = TEST_CCLOUD_FLINK_DB_KAFKA_CLUSTER;
     let waitForStatementCompletionStub: sinon.SinonStub;
     let waitForResultsFetchableStub: sinon.SinonStub;
@@ -231,8 +224,7 @@
       stubbedUDFsChangedEmitter = eventEmitterStubs(sandbox).udfsChanged!;
     });
 
->>>>>>> 4db27688
-    it("should fire the emitter", async () => {
+    it("should fire udfsChanged emitter when having run a statement registering a new UDF", async () => {
       createFuncStatement.status = {
         ...createFuncStatement.status,
         phase: Phase.COMPLETED,
@@ -247,7 +239,7 @@
       sinon.assert.calledWithExactly(stubbedUDFsChangedEmitter.fire, database);
     });
 
-    it("should not fire the emitter on other types of statements", async () => {
+    it("should not fire udfsChanged for non-UDF-registering statements", async () => {
       createFuncStatement.status = {
         ...createFuncStatement.status,
         phase: Phase.COMPLETED,
@@ -265,7 +257,7 @@
       sinon.assert.notCalled(stubbedUDFsChangedEmitter.fire);
     });
 
-    it("should not fire the emitter on a statement with a non-COMPLETED phase", async () => {
+    it("should not fire udfsChanged on a statement with a non-COMPLETED phase", async () => {
       const statement = createFlinkStatement({
         sqlStatement: "SELECT * FROM my_test_flink_statement_table",
       });
