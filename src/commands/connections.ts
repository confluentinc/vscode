--- conflicted
+++ resolved
@@ -18,11 +18,8 @@
   getResourceManager,
 } from "../storage/resourceManager";
 import { getSecretStorage } from "../storage/utils";
-<<<<<<< HEAD
+import { readFile, writeFile } from "../utils/fsWrappers";
 import { DirectConnectionRow } from "../viewProviders/newResources";
-=======
-import { readFile, writeFile } from "../utils/fsWrappers";
->>>>>>> 778fec14
 import { ResourceViewProvider } from "../viewProviders/resources";
 
 const logger = new Logger("commands.connections");
@@ -173,13 +170,8 @@
   }
 }
 
-<<<<<<< HEAD
-export async function deleteDirectConnection(item: DirectEnvironment | DirectConnectionRow) {
-  if (!(item instanceof DirectEnvironment || item instanceof DirectConnectionRow)) {
-=======
 export async function deleteDirectConnectionCommand(item: DirectEnvironment) {
   if (!(item instanceof DirectEnvironment)) {
->>>>>>> 778fec14
     return;
   }
 
@@ -201,47 +193,7 @@
   await DirectConnectionManager.getInstance().deleteConnection(item.connectionId);
 }
 
-<<<<<<< HEAD
-// XXX: the UI for this was replaced by editDirectConnection. Keeping in case we want to expose it again in the future elsewhere.
-export async function renameDirectConnection(item: DirectEnvironment) {
-  if (!(item instanceof DirectEnvironment)) {
-    return;
-  }
-  const newName = await window.showInputBox({
-    placeHolder: "Enter a new name for this connection",
-    value: item.name,
-    ignoreFocusOut: true,
-  });
-  if (!newName) {
-    return;
-  }
-
-  // look up the associated ConnectionSpec
-  const spec: CustomConnectionSpec | null = await getResourceManager().getDirectConnection(
-    item.connectionId,
-  );
-  if (!spec) {
-    logger.error("Direct connection not found, can't rename");
-    // possibly stale Resources view? this shouldn't happen
-    window.showErrorMessage("Connection not found.");
-    ResourceViewProvider.getInstance().refresh();
-    return;
-  }
-
-  // update and send it to the manager to update the sidecar + secret storage
-  const updatedSpec: CustomConnectionSpec = {
-    ...spec,
-    name: newName,
-  };
-  await DirectConnectionManager.getInstance().updateConnection(updatedSpec);
-}
-
-export async function editDirectConnection(
-  item: ConnectionId | DirectEnvironment | DirectConnectionRow,
-) {
-=======
 export async function editDirectConnectionCommand(item: ConnectionId | DirectEnvironment) {
->>>>>>> 778fec14
   // if the user clicked on the "Edit" button in the Resources view, the item will be a DirectEnvironment
   // otherwise, this was triggered via the commands API and should have been passed a ConnectionId arg
   if (
@@ -254,10 +206,8 @@
     return;
   }
 
-  const connectionId =
-    item instanceof DirectEnvironment || item instanceof DirectConnectionRow
-      ? item.connectionId
-      : item;
+  const connectionId = typeof item === "string" ? item : item.connectionId;
+
   // look up the associated ConnectionSpec
   const spec: CustomConnectionSpec | null =
     await getResourceManager().getDirectConnection(connectionId);
