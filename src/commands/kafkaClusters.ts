import * as vscode from "vscode";
import { registerCommandWithLogging } from ".";
import { fetchTopicAuthorizedOperations } from "../authz/topics";
import { ResponseError, TopicV3Api } from "../clients/kafkaRest";
import { flinkDatabaseViewResourceChanged, topicsViewResourceChanged } from "../emitters";
import { Logger } from "../logging";
import { KafkaCluster } from "../models/kafkaCluster";
import { isCCloud, isLocal } from "../models/resource";
import { KafkaTopic } from "../models/topic";
import {
  flinkDatabaseQuickpick,
  kafkaClusterQuickPick,
  kafkaClusterQuickPickWithViewProgress,
} from "../quickpicks/kafkaClusters";
import { getSidecar } from "../sidecar";
import { removeProtocolPrefix } from "../utils/bootstrapServers";
import { getTopicViewProvider } from "../viewProviders/topics";

const logger = new Logger("commands.kafkaClusters");

<<<<<<< HEAD
// eslint-disable-next-line @typescript-eslint/no-unused-vars
async function renameKafkaClusterCommand(item?: CCloudKafkaCluster | undefined) {
  // TODO: implement this once the sidecar supports mutations via GraphQL
}

/**
 * Invoked from the topics view to pick a new Kafka cluster to view topics for,
 * or from the Resources view default action when clicking on Kafka cluster. */
export async function selectTopicsViewKafkaClusterCommand(cluster?: KafkaCluster) {
=======
async function selectKafkaClusterCommand(cluster?: KafkaCluster) {
>>>>>>> 06be4f66
  // ensure whatever was passed in is some form of KafkaCluster; if not, prompt the user to pick one
  const kafkaCluster: KafkaCluster | undefined =
    cluster instanceof KafkaCluster ? cluster : await kafkaClusterQuickPickWithViewProgress();
  if (!kafkaCluster) {
    return;
  }

  // Inform the topics view that the user has selected a new Kafka cluster.
  topicsViewResourceChanged.fire(kafkaCluster);
  // And set focus to the topics view.
  void vscode.commands.executeCommand("confluent-topics.focus");
}

/** Pick a Flinkable Kafka Cluster as the one to examine in the Flink Database view */
export async function selectFlinkDatabaseViewKafkaClusterCommand(cluster?: CCloudKafkaCluster) {
  // ensure whatever was passed in is a flinkable CCloudKafkaCluster; if not, prompt the user to pick one
  const flinkDatabase: CCloudKafkaCluster | undefined =
    cluster instanceof CCloudKafkaCluster && cluster.isFlinkable
      ? cluster
      : await flinkDatabaseQuickpick(
          undefined, // do not limit to a specific compute pool
          "Select a Flink Database (a Flink-enabled Kafka cluster)",
        );

  if (!flinkDatabase) {
    return;
  }

  // Inform the Flink Database view that the current database changed.
  flinkDatabaseViewResourceChanged.fire(flinkDatabase);

  // And set focus to the flink DB view.
  void vscode.commands.executeCommand("confluent-flink-database.focus");
}

async function deleteTopicCommand(topic: KafkaTopic) {
  if (!(topic instanceof KafkaTopic)) {
    return;
  }
  // We won't have even gotten here if we didn't think the user has DELETE permissions on the topic.
  // BUT that was at the time we fetched the topic list, so we should check again before proceeding.
  const authorizedOperations = await fetchTopicAuthorizedOperations(topic);
  if (!authorizedOperations.includes("DELETE")) {
    const errorMessage = `You do not have permission to delete the topic "${topic.name}"`;
    logger.error(errorMessage);
    vscode.window.showErrorMessage(errorMessage);
    return;
  }

  logger.info(`Deleting topic "${topic.name}" from cluster ${topic.clusterId}...`);
  const confirmMessage = `Are you sure you want to delete the topic "${topic.name}"?`;

  const topicName: string | undefined = await vscode.window.showInputBox({
    title: confirmMessage,
    prompt: "Enter the name of the topic to confirm",
    ignoreFocusOut: true,
  });
  if (!topicName) {
    return;
  }

  if (topicName !== topic.name) {
    const errorMessage = `Topic name "${topicName}" does not match "${topic.name}"`;
    logger.error(errorMessage);
    vscode.window.showErrorMessage(errorMessage);
    return;
  }

  const client: TopicV3Api = (await getSidecar()).getTopicV3Api(
    topic.clusterId,
    topic.connectionId,
  );

  await vscode.window.withProgress(
    {
      location: vscode.ProgressLocation.Notification,
      title: `Deleting topic "${topic.name}"...`,
    },
    async (progress) => {
      try {
        await client.deleteKafkaTopic({
          cluster_id: topic.clusterId,
          topic_name: topic.name,
        });
        // indicate progress done 33 % now.
        progress.report({ increment: 33 });

        await waitForTopicToBeDeleted(client, topic.clusterId, topic.name, isLocal(topic));
        // Another 1/3 way done now.
        progress.report({ increment: 33 });

        // explicitly deep refresh the topics view after deleting a topic, so that repainting
        // ommitting the newly deleted topic is a foreground task we block on before
        // closing the progress window.
        getTopicViewProvider().refresh(true, topic.clusterId);
      } catch (error) {
        const errorMessage = `Failed to delete topic: ${error}`;
        logger.error(errorMessage);
        vscode.window.showErrorMessage(errorMessage);
      }
    },
  );
}

async function createTopicCommand(item?: KafkaCluster) {
  const topicsViewCluster = getTopicViewProvider().kafkaCluster;

  let cluster: KafkaCluster | undefined;
  // we'll need to know which Kafka cluster to create the topic in, which happens one of three ways:
  if (item instanceof KafkaCluster) {
    // 1) the user right-clicked a Kafka cluster in the Resources view and we get the associated
    // Kafka cluster as the argument by default
    cluster = item;
  } else if (topicsViewCluster != null) {
    // 2) the user clicked a Kafka cluster to populate the Topics view, so we'll use that cluster
    cluster = topicsViewCluster;
  } else {
    // 3) the command wasn't triggered from a Kafka cluster in the resources view, and nothing is
    // set in the Topics view provider, so have the user pick which one they want
    cluster = await kafkaClusterQuickPick();
  }

  if (!cluster) {
    return;
  }

  // TODO: add RBAC check here once we can get the user's permissions for the cluster

  // TODO: change all of these inputs to a webview (form), especially to support `config` input
  const title = `Create a new topic in "${cluster.name}"`;
  const topicName: string | undefined = await vscode.window.showInputBox({
    title: title,
    prompt: "New topic name",
    ignoreFocusOut: true,
  });
  if (!topicName) {
    return;
  }

  const partitionsCount: string | undefined = await vscode.window.showInputBox({
    title: title,
    prompt: "Enter partition count",
    ignoreFocusOut: true,
    value: "1",
  });

  // CCloud Kafka clusters will return an error if replication factor is less than 3
  const defaultReplicationFactor = isCCloud(cluster) ? "3" : "1";
  const replicationFactor: string | undefined = await vscode.window.showInputBox({
    title: title,
    prompt: "Enter replication factor",
    ignoreFocusOut: true,
    value: defaultReplicationFactor,
  });

  const client: TopicV3Api = (await getSidecar()).getTopicV3Api(cluster.id, cluster.connectionId);
  await vscode.window.withProgress(
    {
      location: vscode.ProgressLocation.Notification,
      title: `Creating topic "${topicName}"...`,
    },
    async (progress) => {
      try {
        await client.createKafkaTopic({
          cluster_id: cluster.id,
          CreateTopicRequestData: {
            topic_name: topicName,
            partitions_count: partitionsCount ? parseInt(partitionsCount, 10) : undefined,
            replication_factor: replicationFactor ? parseInt(replicationFactor, 10) : undefined,
            // TODO: add support for `configs` & `validate_only`?
          },
        });
        progress.report({ increment: 33 });

        await waitForTopicToExist(client, cluster.id, topicName, isLocal(cluster));
        progress.report({ increment: 33 });

        // Refresh in the foreground after creating a topic, so that the new topic is visible
        // immediately after the progress window closes (assuming topics view is showing this cluster).

        getTopicViewProvider().refresh(true, cluster.id);
      } catch (error) {
        if (!(error instanceof ResponseError)) {
          // generic error handling
          const errorMessage = `Error creating topic in "${cluster.name}": ${error}`;
          logger.error(errorMessage);
          vscode.window.showErrorMessage(errorMessage);
          return;
        }

        // try to parse the error response to provide a more specific error message to the user,
        // whether it was a 403/permissions error, some flavor of network error, or something else
        try {
          const body = await error.response.json();
          logger.error("error response while trying to create cluster:", body);
          // {"error_code":40301,"message":"Authorization failed."}
          if (body.error_code === 40301) {
            vscode.window.showErrorMessage(
              `You do not have permission to create topics in "${cluster.name}".`,
            );
          } else {
            vscode.window.showErrorMessage(
              `Error creating topic in "${cluster.name}": ${JSON.stringify(body)}`,
            );
          }
        } catch (parseError) {
          logger.error("error parsing response from createKafkaTopic():", { error, parseError });
        }
      }
    },
  );
}

async function waitForTopicToExist(
  client: TopicV3Api,
  clusterId: string,
  topicName: string,
  isLocal: boolean,
  timeoutMs: number = 3000,
) {
  const startTime = Date.now();
  const topicKind = isLocal ? "local" : "CCloud";
  while (Date.now() - startTime < timeoutMs) {
    try {
      // will raise an error with a 404 status code if the topic doesn't exist
      await client.getKafkaTopic({
        cluster_id: clusterId,
        topic_name: topicName,
      });
      const elapsedMs = Date.now() - startTime;
      logger.info(`${topicKind} topic "${topicName}" was created in ${elapsedMs}ms`);
      return;
    } catch (error) {
      // is an expected 404 error, the topic creation hasn't completed yet.
      logger.warn(`${topicKind} topic "${topicName}" not available yet: ${error}`);
    }
    await new Promise((resolve) => setTimeout(resolve, 1000));
  }
  throw new Error(`${topicKind} topic "${topicName}" was not created within ${timeoutMs}ms`);
}

async function waitForTopicToBeDeleted(
  client: TopicV3Api,
  clusterId: string,
  topicName: string,
  isLocal: boolean,
  // It may be that deleting topics that had a lot of data takes longer than creating them, so
  // be generous with the default timeout
  timeoutMs: number = 10000,
) {
  const startTime = Date.now();
  const topicKind = isLocal ? "local" : "CCloud";
  while (Date.now() - startTime < timeoutMs) {
    try {
      // will raise an error with a 404 status code if the topic doesn't exist.
      await client.getKafkaTopic({
        cluster_id: clusterId,
        topic_name: topicName,
      });
      logger.warn(`${topicKind} topic "${topicName}" still exists`);
      // eslint-disable-next-line @typescript-eslint/no-unused-vars
    } catch (error) {
      // topic is no longer found, yay, deletion complete.
      const elapsedMs = Date.now() - startTime;
      logger.info(`${topicKind} topic "${topicName}" was deleted in ${elapsedMs}ms`);
      return;
    }
    await new Promise((resolve) => setTimeout(resolve, 1000));
  }
  throw new Error(`${topicKind} topic "${topicName}" was not deleted within ${timeoutMs}ms`);
}

export async function copyBootstrapServers(item: KafkaCluster) {
  const bootstrapServers = item.bootstrapServers;
  if (!bootstrapServers) {
    return;
  }

  // Strip away any protocol:// prefix from each comma separated bootstrap server
  const stripped = removeProtocolPrefix(bootstrapServers);

  await vscode.env.clipboard.writeText(stripped);
  vscode.window.showInformationMessage(`Copied "${stripped}" to clipboard.`);
}

export function registerKafkaClusterCommands(): vscode.Disposable[] {
  return [
<<<<<<< HEAD
    // Pick a Kafka cluster for the Topics view.
    registerCommandWithLogging(
      "confluent.topics.kafka-cluster.select",
      selectTopicsViewKafkaClusterCommand,
    ),
    // Picked a Flink Database (a Flinkable CCloud Kafka cluster) from the Artifacts/UDFs view title
    // or from context menu item in resources view.
=======
>>>>>>> 06be4f66
    registerCommandWithLogging(
      "confluent.flinkdatabase.kafka-cluster.select",
      selectFlinkDatabaseViewKafkaClusterCommand,
    ),

    registerCommandWithLogging("confluent.kafka-clusters.item.rename", renameKafkaClusterCommand),

    registerCommandWithLogging("confluent.topics.create", createTopicCommand),
    registerCommandWithLogging("confluent.topics.delete", deleteTopicCommand),
    registerCommandWithLogging(
      "confluent.resources.kafka-cluster.copyBootstrapServers",
      copyBootstrapServers,
    ),
  ];
}<|MERGE_RESOLUTION|>--- conflicted
+++ resolved
@@ -4,7 +4,7 @@
 import { ResponseError, TopicV3Api } from "../clients/kafkaRest";
 import { flinkDatabaseViewResourceChanged, topicsViewResourceChanged } from "../emitters";
 import { Logger } from "../logging";
-import { KafkaCluster } from "../models/kafkaCluster";
+import { CCloudKafkaCluster, KafkaCluster } from "../models/kafkaCluster";
 import { isCCloud, isLocal } from "../models/resource";
 import { KafkaTopic } from "../models/topic";
 import {
@@ -18,19 +18,10 @@
 
 const logger = new Logger("commands.kafkaClusters");
 
-<<<<<<< HEAD
-// eslint-disable-next-line @typescript-eslint/no-unused-vars
-async function renameKafkaClusterCommand(item?: CCloudKafkaCluster | undefined) {
-  // TODO: implement this once the sidecar supports mutations via GraphQL
-}
-
 /**
  * Invoked from the topics view to pick a new Kafka cluster to view topics for,
  * or from the Resources view default action when clicking on Kafka cluster. */
 export async function selectTopicsViewKafkaClusterCommand(cluster?: KafkaCluster) {
-=======
-async function selectKafkaClusterCommand(cluster?: KafkaCluster) {
->>>>>>> 06be4f66
   // ensure whatever was passed in is some form of KafkaCluster; if not, prompt the user to pick one
   const kafkaCluster: KafkaCluster | undefined =
     cluster instanceof KafkaCluster ? cluster : await kafkaClusterQuickPickWithViewProgress();
@@ -48,7 +39,7 @@
 export async function selectFlinkDatabaseViewKafkaClusterCommand(cluster?: CCloudKafkaCluster) {
   // ensure whatever was passed in is a flinkable CCloudKafkaCluster; if not, prompt the user to pick one
   const flinkDatabase: CCloudKafkaCluster | undefined =
-    cluster instanceof CCloudKafkaCluster && cluster.isFlinkable
+    cluster instanceof CCloudKafkaCluster && cluster.isFlinkable()
       ? cluster
       : await flinkDatabaseQuickpick(
           undefined, // do not limit to a specific compute pool
@@ -318,7 +309,6 @@
 
 export function registerKafkaClusterCommands(): vscode.Disposable[] {
   return [
-<<<<<<< HEAD
     // Pick a Kafka cluster for the Topics view.
     registerCommandWithLogging(
       "confluent.topics.kafka-cluster.select",
@@ -326,15 +316,10 @@
     ),
     // Picked a Flink Database (a Flinkable CCloud Kafka cluster) from the Artifacts/UDFs view title
     // or from context menu item in resources view.
-=======
->>>>>>> 06be4f66
     registerCommandWithLogging(
       "confluent.flinkdatabase.kafka-cluster.select",
       selectFlinkDatabaseViewKafkaClusterCommand,
     ),
-
-    registerCommandWithLogging("confluent.kafka-clusters.item.rename", renameKafkaClusterCommand),
-
     registerCommandWithLogging("confluent.topics.create", createTopicCommand),
     registerCommandWithLogging("confluent.topics.delete", deleteTopicCommand),
     registerCommandWithLogging(
