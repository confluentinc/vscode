import { homedir } from "os";
import * as vscode from "vscode";
import { registerCommandWithLogging } from ".";
import { ResponseError } from "../clients/sidecar";
import { fetchSchemaBody, SchemaDocumentProvider } from "../documentProviders/schema";
import { schemaSubjectChanged, schemaVersionsChanged } from "../emitters";
import {
  DEFAULT_ERROR_NOTIFICATION_BUTTONS,
  logError,
  showErrorNotificationWithButtons,
} from "../errors";
import { ResourceLoader } from "../loaders";
import { Logger } from "../logging";
import { getLanguageTypes, Schema, SchemaType, Subject } from "../models/schema";
import { SchemaRegistry } from "../models/schemaRegistry";
import { KafkaTopic } from "../models/topic";
import { schemaTypeQuickPick } from "../quickpicks/schemas";
import { hashed, logUsage, UserEvent } from "../telemetry/events";
import { getSchemasViewProvider } from "../viewProviders/schemas";
import { uploadSchemaForSubjectFromfile, uploadSchemaFromFile } from "./schemaUpload";
<<<<<<< HEAD
import { confirmSchemaVersionDeletion, hardDeletionQuickPick } from "./utils/schemas";
=======
import { fileUriExists } from "../utils/file";
>>>>>>> 300c9ff4

const logger = new Logger("commands.schemas");

export function registerSchemaCommands(): vscode.Disposable[] {
  return [
    registerCommandWithLogging("confluent.schemas.create", createSchemaCommand),
    registerCommandWithLogging("confluent.schemas.upload", uploadSchemaFromFile),
    registerCommandWithLogging(
      "confluent.schemas.uploadForSubject",
      uploadSchemaForSubjectFromfile,
    ),
    registerCommandWithLogging("confluent.schemas.evolveSchemaSubject", evolveSchemaSubjectCommand),
    registerCommandWithLogging("confluent.schemas.evolve", evolveSchemaCommand),
    registerCommandWithLogging("confluent.schemaViewer.viewLocally", viewLocallyCommand),
    registerCommandWithLogging(
      "confluent.schemaViewer.viewLatestLocally",
      viewLatestLocallyCommand,
    ),
    registerCommandWithLogging("confluent.schemas.copySchemaRegistryId", copySchemaRegistryId),
    registerCommandWithLogging("confluent.topics.openlatestschemas", openLatestSchemasCommand),
    registerCommandWithLogging(
      "confluent.schemas.diffMostRecentVersions",
      diffLatestSchemasCommand,
    ),
    registerCommandWithLogging("confluent.schemas.deleteVersion", deleteSchemaVersionCommand),
  ];
}

/**
 * Load a schema into a new editor tab for viewing, wrapped with a progress window
 * (during the schema fetch).
 */
async function viewLocallyCommand(schema: Schema) {
  if (!(schema instanceof Schema)) {
    logger.error("viewLocallyCommand called with invalid argument type", schema);
    return;
  }
  await vscode.window.withProgress(
    {
      location: vscode.ProgressLocation.Notification,
      title: `Loading schema "${schema.subject}" v${schema.version}...`,
    },
    async () => {
      await loadOrCreateSchemaViewer(schema);
    },
  );
}

/** Copy the Schema Registry ID from the Schemas tree provider nav action. */
async function copySchemaRegistryId() {
  const schemaRegistry: SchemaRegistry | null = getSchemasViewProvider().schemaRegistry;
  if (!schemaRegistry) {
    return;
  }
  await vscode.env.clipboard.writeText(schemaRegistry.id);
  vscode.window.showInformationMessage(`Copied "${schemaRegistry.id}" to clipboard.`);
}

/** User has gestured to create a new schema from scratch relative to the currently selected schema registry. */
async function createSchemaCommand() {
  const chosenSchemaType = await schemaTypeQuickPick();
  if (!chosenSchemaType) {
    logger.info("User canceled schema type selection.");
    return;
  }

  const document = await vscode.workspace.openTextDocument({
    language: chosenSchemaType,
  });

  // set the language mode based on the schema type
  const editor = await vscode.window.showTextDocument(document.uri, { preview: false });
  await setEditorLanguageForSchema(editor, chosenSchemaType);
}

/** Diff the most recent two versions of schemas bound to a subject. */
export async function diffLatestSchemasCommand(subjectWithSchemas: Subject) {
  if (!subjectWithSchemas.schemas || subjectWithSchemas.schemas.length < 2) {
    // Should not happen if the context value was set correctly over in getSchemasForSubject().
    logger.warn("diffLatestSchemasCommand called with less than two schemas", subjectWithSchemas);
    return;
  }

  // getSchemasForSubject() will have set up `children` in reverse order ([0] is highest version).
  const latestSchema = subjectWithSchemas.schemas[0];
  const priorVersionSchema = subjectWithSchemas.schemas[1];

  logger.info(
    `Comparing most recent schema versions, subject ${latestSchema.subject}, versions (${latestSchema.version}, ${priorVersionSchema.version})`,
  );

  // Select the latest, then compare against the prior version.
  await vscode.commands.executeCommand("confluent.diff.selectForCompare", priorVersionSchema);
  await vscode.commands.executeCommand("confluent.diff.compareWithSelected", latestSchema);
}

/** Read-only view the latest schema version(s) related to a topic. */
async function openLatestSchemasCommand(topic: KafkaTopic) {
  let highestVersionedSchemas: Schema[] | null = null;

  try {
    highestVersionedSchemas = await getLatestSchemasForTopic(topic);
  } catch (e) {
    if (e instanceof CannotLoadSchemasError) {
      logger.error(e.message);
      vscode.window.showErrorMessage(e.message);
      return;
    } else {
      throw e;
    }
  }

  // Make a nice message to show in the progress bar, albeit short lived.
  const schemaSubjectVersionList = highestVersionedSchemas
    .map((s) => `${s.subject} (${s.version})`)
    .join(", ");
  const maybe_ess = highestVersionedSchemas.length > 1 ? "s" : "";
  const message = `Opening latest schema${maybe_ess} for topic "${topic.name}": "${schemaSubjectVersionList}"`;

  logger.info(message);

  await vscode.window.withProgress(
    {
      location: vscode.ProgressLocation.Notification,
      title: message,
    },
    async () => {
      const promises = highestVersionedSchemas.map((schema) => {
        loadOrCreateSchemaViewer(schema);
      });
      await Promise.all(promises);
    },
  );
}

/** Drop into read-only viewing the latest version of the schema in the subject group.  */
async function viewLatestLocallyCommand(subject: Subject) {
  const schema: Schema = await determineLatestSchema("viewLatestLocallyCommand", subject);
  await viewLocallyCommand(schema);
}

/**
 * Get the latest schema from a subject, possibly fetching from the schema registry if needed.
 * @param subjectish
 * @returns
 */
export async function determineLatestSchema(callpoint: string, subject: Subject): Promise<Schema> {
  if (!(subject instanceof Subject)) {
    const msg = `${callpoint} called with invalid argument type`;
    logger.error(msg, subject);
    throw new Error(msg);
  }

  if (subject.schemas) {
    // Is already carrying schemas (as from when the subject coming from topics view)
    return subject.schemas[0];
  } else {
    // Must promote the subject to its subject group, then get the first (latest) schema.
    const loader = ResourceLoader.getInstance(subject.connectionId);
    const schemaGroup = await loader.getSchemasForSubject(subject.environmentId, subject.name);
    return schemaGroup[0];
  }
}

/**
 * Command to evolve a single schema (should be the most revent version in a schema subject group).
 * This will create a new untitled document with the schema body and set up the
 * file uri with the schema data in the query string for future reference by the
 * upload schema command, allowing to default to the originating schema registr
 * and subject.
 **/
async function evolveSchemaCommand(schema: Schema) {
  if (!(schema instanceof Schema)) {
    logger.error("evolveSchema called with invalid argument type", schema);
    return;
  }

  // Go get the schema.
  const schemaBody = await fetchSchemaBody(schema);

  // Get an untitled scheme URI corresponding the the schema that has no file path currently
  // (so that if they opt save to disk, it won't fail -- untitleds cannot supplant file:// schema documents).
  const evolveSchemaUri = await determineDraftSchemaUri(schema);

  // Initialize the editor with the current schema body.
  const edit = new vscode.WorkspaceEdit();
  edit.insert(evolveSchemaUri, new vscode.Position(0, 0), schemaBody);
  await vscode.workspace.applyEdit(edit);

  // Load the evolve schema URI into an editor.
  const editor = await vscode.window.showTextDocument(evolveSchemaUri, { preview: false });

  // Finally, set the language of the editor based on the schema type.
  await setEditorLanguageForSchema(editor, schema.type);

  // The user can edit, then either save to disk or to use the 'cloud upload' button
  // to upload to the schema registry. Because of the query string in the URI,
  // the upload schema command will be able to default to the originating
  // schema registry and subject.
}

/** Drop into evolving the latest version of the schema in the subject group. */
async function evolveSchemaSubjectCommand(subject: Subject) {
  const schema: Schema = await determineLatestSchema("evolveSchemaSubjectCommand", subject);

  await evolveSchemaCommand(schema);
}

/**
 * Delete a single schema version.
 *
 * If was the last version bound to the subject, the subject will disappear also.
 *
 */
async function deleteSchemaVersionCommand(schema: Schema) {
  if (!(schema instanceof Schema)) {
    logger.error("deleteSchemaVersionCommand called with invalid argument type", schema);
    return;
  }

  const loader = ResourceLoader.getInstance(schema.connectionId);
  let schemaGroup: Schema[] | null = null;
  try {
    schemaGroup = await loader.getSchemasForSubject(schema.environmentId!, schema.subject);

    // Ensure is still present in the registry / UI view gestured from wasn't stale.
    const found = schemaGroup && schemaGroup.find((s) => s.id === schema.id) !== undefined;

    if (!found) {
      showErrorNotificationWithButtons("Schema not found in registry.", {
        "Refresh Schemas": () => vscode.commands.executeCommand("confluent.schemas.refresh"),
        ...DEFAULT_ERROR_NOTIFICATION_BUTTONS,
      });
      logger.error(
        `Schema version ${schema.version} not found in registry, cannot delete.`,
        schemaGroup,
      );
      return;
    }
  } catch (e) {
    if (e instanceof ResponseError) {
      // If the whole subject is gone, we will get a 404. Say, last version
      // already deleted in other workspace or other means?
      if (e.response.status !== 404) {
        // not a 404, something unexpected/
        logError(
          e,
          "Error fetching schemas for subject while deleting schema version",
          { subject: schema.subject },
          true,
        );
      }
    }

    showErrorNotificationWithButtons("Schema not found in registry.", {
      "Refresh Schemas": () => vscode.commands.executeCommand("confluent.schemas.refresh"),
      ...DEFAULT_ERROR_NOTIFICATION_BUTTONS,
    });
    logger.error(`Error fetching schema version ${schema.version}, cannot delete.`, e);
    return;
  }

  // Determine if user wants to hard or soft delete.
  const hardDelete = await hardDeletionQuickPick();
  if (hardDelete === undefined) {
    logger.debug("User canceled schema version deletion.");
    return;
  }

  // Ask if they are sure they want to delete the schema version.
  const confirmation = await confirmSchemaVersionDeletion(hardDelete, schema, schemaGroup);

  if (!confirmation) {
    logger.debug("User canceled schema version deletion.");
    return;
  }

  let success = true;

  // Drive the delete via the resource loader so will be cache consistent.
  // Resource loader will also emit event to alert views to refresh if needed.
  try {
    const wasOnlyVersionForSubject = schemaGroup.length === 1;

    // Delete the schema version. Will take care of clearing any internal
    // caches.
    await vscode.window.withProgress(
      {
        location: vscode.ProgressLocation.Notification,
        title: `Deleting schema ...`,
      },
      async () => {
        await loader.deleteSchemaVersion(schema, hardDelete, wasOnlyVersionForSubject);
      },
    );

    let successMessage = `Version ${schema.version} of subject ${schema.subject} deleted.`;
    if (wasOnlyVersionForSubject) {
      successMessage += ` Subject ${schema.subject} deleted.`;
    }
    vscode.window.showInformationMessage(successMessage);

    // Fire off event to update views if needed.
    if (wasOnlyVersionForSubject) {
      schemaSubjectChanged.fire({ subject: schema.subjectObject(), change: "deleted" });
    } else {
      schemaVersionsChanged.fire({ schema: schema, change: "deleted" });
    }
  } catch (e) {
    success = false;
    logError(e, "Error deleting schema version", undefined, true);
    showErrorNotificationWithButtons(
      `Error deleting schema version ${schema.version}: ${e instanceof Error ? e.message : String(e)}`,
    );
  }

  logUsage(UserEvent.SchemaAction, {
    action: "delete schema version",
    status: success ? "succeeded" : "failed",

    connection_id: schema.connectionId,
    connection_type: schema.connectionType,
    environment_id: schema.environmentId,

    schema_registry_id: schema.schemaRegistryId,
    schema_type: schema.type,
    subject_hash: hashed(schema.subject),
    schema_version: schema.version,
  });
}

/**
 * Return a URI for a draft schema file that does not exist in the filesystem corresponding to a draft
 * next version of the given schema. The URI will have an untitled scheme and the schema data encoded
 * in the query string for future reference.
 **/
async function determineDraftSchemaUri(schema: Schema): Promise<vscode.Uri> {
  const activeEditor = vscode.window.activeTextEditor;
  const activeDir = activeEditor?.document.uri.fsPath;
  const baseDir = activeDir || vscode.workspace.workspaceFolders?.[0].uri.fsPath || homedir();

  // Now loop through draft file:// uris until we find one that doesn't exist.,
  let chosenFileUri: vscode.Uri | null = null;
  let draftNumber = -1;
  while (!chosenFileUri || (await fileUriExists(chosenFileUri))) {
    draftNumber += 1;
    const draftFileName = schema.nextVersionDraftFileName(draftNumber);
    chosenFileUri = vscode.Uri.parse("file://" + `${baseDir}/${draftFileName}`);

    if (draftNumber > 15) {
      throw new Error(
        `Could not find a draft file URI that does not exist in the filesystem after 15 tries.`,
      );
    }
  }

  // Now respell to be unknown scheme and add the schema data to the query string,
  // will become the default schema data for the upload schema command.
  return vscode.Uri.from({
    ...chosenFileUri,
    scheme: "untitled",
    query: encodeURIComponent(JSON.stringify(schema)),
  });
}

/**
 * Convert a {@link Schema} to a URI and render via the {@link SchemaDocumentProvider} as a read-
 * only document in a new editor tab.
 */
async function loadOrCreateSchemaViewer(schema: Schema): Promise<vscode.TextEditor> {
  const uri: vscode.Uri = new SchemaDocumentProvider().resourceToUri(schema, schema.fileName());
  const textDoc = await vscode.window.showTextDocument(uri, { preview: false });

  await setEditorLanguageForSchema(textDoc, schema.type);

  return textDoc;
}

/**
 * Possibly set the language of the editor's document based on the schema.
 * Depends on what languages the user has installed.
 */
async function setEditorLanguageForSchema(textDoc: vscode.TextEditor, type: SchemaType) {
  const installedLanguages = await vscode.languages.getLanguages();

  const languageTypes = getLanguageTypes(type);

  for (const language of languageTypes) {
    if (installedLanguages.indexOf(language) !== -1) {
      vscode.languages.setTextDocumentLanguage(textDoc.document, language);
      logger.debug(`Set document language to "${language}"`);
      return;
    } else {
      logger.warn(`Language ${language} not installed type ${type}`);
    }
  }

  const preferredLanguage = languageTypes[0];
  const marketplaceUrl = `https://marketplace.visualstudio.com/search?term=${preferredLanguage}&target=VSCode&category=All%20categories&sortBy=Relevance`;
  vscode.window.showWarningMessage(
    `Could not find a matching editor language for "${type}". Try again after installing [an extension that supports "${preferredLanguage}"](${marketplaceUrl}).`,
  );

  logger.warn("Could not find a matching language for schema ${schema.subject}");
}

/**
 * Get the highest versioned schema(s) related to a single topic from the schema registry.
 * May return two schemas if the topic has both key and value schemas.
 */
export async function getLatestSchemasForTopic(topic: KafkaTopic): Promise<Schema[]> {
  if (!topic.hasSchema) {
    throw new Error(`Asked to get schemas for topic "${topic.name}" believed to not have schemas.`);
  }

  const loader = ResourceLoader.getInstance(topic.connectionId);

  const topicSchemaGroups = await loader.getTopicSubjectGroups(topic);

  if (topicSchemaGroups.length === 0) {
    throw new CannotLoadSchemasError(`Topic "${topic.name}" has no related schemas in registry.`);
  }

  // Return array of the highest versioned schemas. They
  // will be the first schema in each subject group per return contract
  // of getTopicSubjectGroups().
  return topicSchemaGroups.map((sg) => sg.schemas![0]);
}

/**
 * Raised when unexpectedly could not load schema(s) for a topic we previously believed
 * had related schemas. Message will be informative and user-facing.
 */
export class CannotLoadSchemasError extends Error {
  constructor(message: string) {
    super(message);
  }
}<|MERGE_RESOLUTION|>--- conflicted
+++ resolved
@@ -16,13 +16,10 @@
 import { KafkaTopic } from "../models/topic";
 import { schemaTypeQuickPick } from "../quickpicks/schemas";
 import { hashed, logUsage, UserEvent } from "../telemetry/events";
+import { fileUriExists } from "../utils/file";
 import { getSchemasViewProvider } from "../viewProviders/schemas";
 import { uploadSchemaForSubjectFromfile, uploadSchemaFromFile } from "./schemaUpload";
-<<<<<<< HEAD
 import { confirmSchemaVersionDeletion, hardDeletionQuickPick } from "./utils/schemas";
-=======
-import { fileUriExists } from "../utils/file";
->>>>>>> 300c9ff4
 
 const logger = new Logger("commands.schemas");
 
