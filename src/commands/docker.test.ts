--- conflicted
+++ resolved
@@ -72,16 +72,10 @@
 
     await runWorkflowWithProgress();
 
-<<<<<<< HEAD
-    assert.ok(localResourcesQuickPickStub.notCalled);
-    assert.ok(getKafkaWorkflowStub.notCalled);
-    assert.ok(getSchemaRegistryWorkflowStub.notCalled);
-    assert.ok(getMedusaWorkflowStub.notCalled);
-=======
     sinon.assert.notCalled(localResourcesQuickPickStub);
     sinon.assert.notCalled(getKafkaWorkflowStub);
     sinon.assert.notCalled(getSchemaRegistryWorkflowStub);
->>>>>>> 7186e29f
+    sinon.assert.notCalled(getMedusaWorkflowStub);
   });
 
   it("should skip running a workflow for unsupported Kafka images", async () => {
@@ -161,10 +155,7 @@
 
     sinon.assert.calledOnce(stubKafkaWorkflow.start);
     sinon.assert.calledOnce(stubSchemaRegistryWorkflow.start);
-<<<<<<< HEAD
     sinon.assert.calledOnce(stubMedusaWorkflow.start);
-=======
->>>>>>> 7186e29f
   });
 
   it("should call multiple workflows' .stop() methods when multiple resources are selected and start=false", async () => {
@@ -176,14 +167,9 @@
 
     await runWorkflowWithProgress(false);
 
-<<<<<<< HEAD
-    assert.ok(stubKafkaWorkflow.stop.calledOnce);
-    assert.ok(stubSchemaRegistryWorkflow.stop.calledOnce);
-    assert.ok(stubMedusaWorkflow.stop.calledOnce);
-=======
     sinon.assert.calledOnce(stubKafkaWorkflow.stop);
     sinon.assert.calledOnce(stubSchemaRegistryWorkflow.stop);
->>>>>>> 7186e29f
+    sinon.assert.calledOnce(stubMedusaWorkflow.stop);
   });
 });
 
