--- conflicted
+++ resolved
@@ -25,10 +25,6 @@
 import { detectClassesAndRegisterUDFs } from "./utils/udfRegistration";
 import type { ArtifactUploadParams } from "./utils/uploadArtifactOrUDF";
 import {
-<<<<<<< HEAD
-  type ArtifactUploadParams,
-=======
->>>>>>> 05a8cf9e
   buildUploadErrorMessage,
   getArtifactPatchParams,
   getPresignedUploadUrl,
