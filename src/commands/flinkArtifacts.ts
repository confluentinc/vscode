import * as vscode from "vscode";
import { SnippetString, window, workspace } from "vscode";
import { registerCommandWithLogging } from ".";
import { DeleteArtifactV1FlinkArtifactRequest } from "../clients/flinkArtifacts/apis/FlinkArtifactsArtifactV1Api";
import { PresignedUploadUrlArtifactV1PresignedUrlRequest } from "../clients/flinkArtifacts/models";
import { ContextValues, setContextValue } from "../context/values";
import { artifactUploadDeleted, flinkDatabaseViewMode } from "../emitters";
import { extractResponseBody, isResponseError, logError } from "../errors";
import { FlinkArtifact } from "../models/flinkArtifact";
import {
  showErrorNotificationWithButtons,
  showWarningNotificationWithButtons,
} from "../notifications";
import { getSidecar } from "../sidecar";
import { FlinkDatabaseViewProviderMode } from "../viewProviders/multiViewDelegates/constants";
import {
  getPresignedUploadUrl,
  handleUploadToCloudProvider,
  promptForArtifactUploadParams,
  uploadArtifactToCCloud,
} from "./utils/uploadArtifact";

/**
 * Prompts the user for environment, cloud provider, region, and artifact name.
 * Returns an object with these values, or undefined if the user cancels.
 */
export async function uploadArtifactCommand(): Promise<void> {
  try {
    const params = await promptForArtifactUploadParams();
    if (!params) return; // User cancelled the input

    const request: PresignedUploadUrlArtifactV1PresignedUrlRequest = {
      environment: params.environment,
      cloud: params.cloud,
      region: params.region,
      id: params.artifactName,
      content_format: params.fileFormat,
    };

    const uploadUrl = await getPresignedUploadUrl(request);

<<<<<<< HEAD
    await handleUploadToCloudProvider(params, uploadUrl);

    if (!uploadUrl) {
=======
    if (!uploadUrl.upload_id) {
>>>>>>> c419240f
      throw new Error("Upload ID is missing from the presigned URL response.");
    }

    await handleUploadToCloudProvider(params, uploadUrl);

    await vscode.window.withProgress(
      {
        location: vscode.ProgressLocation.Notification,
        title: `Uploading artifact "${params.artifactName}" to Confluent Cloud`,
        cancellable: false,
      },
      async () => {
        const response = await uploadArtifactToCCloud(params, uploadUrl.upload_id!);
        if (response) {
          void vscode.window.showInformationMessage(
            `Artifact "${response.display_name}" uploaded successfully to Confluent Cloud.`,
          );
        } else {
          void showWarningNotificationWithButtons(
            `Artifact upload completed, but no response was returned from Confluent Cloud.`,
          );
        }
      },
    );
  } catch (err) {
<<<<<<< HEAD
    let logErrMessage: string = "";
    let showNotificationMessage: string = "Failed to upload artifact. See logs for details.";

    if (isResponseError(err)) {
      const respJson = await err.response.clone().json();
      logErrMessage = `Status: ${err.response.status}, Response: ${JSON.stringify(respJson)}`;
      showNotificationMessage = `Failed to upload artifact: ${err.message}. See logs for details.`;
      if (respJson && typeof respJson === "object") {
        logErrMessage = JSON.stringify(respJson);
        showNotificationMessage =
          respJson.error?.message ||
          respJson.message ||
          `Failed to upload artifact: ${err.message}. See logs for details.`;
      }
    } else if (err instanceof Error) {
      // Other Error types
      logErrMessage = `Failed to upload artifact: ${err.message}`;
      showNotificationMessage = `Failed to upload artifact: ${err.message}`;
    }
    logError(err, logErrMessage);
    showErrorNotificationWithButtons(showNotificationMessage);
=======
    let errorMessage = "Failed to upload artifact: ";
    if (isResponseError(err)) {
      const resp = await extractResponseBody(err);
      try {
        errorMessage = `${errorMessage} ${resp?.errors?.[0]?.detail}`;
      } catch {
        errorMessage = `${errorMessage} ${typeof resp === "string" ? resp : JSON.stringify(resp)}`;
      }
    } else if (err instanceof Error) {
      errorMessage = `${errorMessage} ${err.message}`;
    }
    logError(err, errorMessage);
    showErrorNotificationWithButtons(errorMessage);
>>>>>>> c419240f
  }
}

export async function deleteArtifactCommand(
  selectedArtifact: FlinkArtifact | undefined,
): Promise<void> {
  if (!selectedArtifact) {
    showErrorNotificationWithButtons("No Flink artifact selected for deletion.");
    return;
  }
  const request: DeleteArtifactV1FlinkArtifactRequest = {
    cloud: selectedArtifact.provider,
    region: selectedArtifact.region,
    environment: selectedArtifact.environmentId,
    id: selectedArtifact.id,
  };
  const sidecarHandle = await getSidecar();

  const artifactsClient = sidecarHandle.getFlinkArtifactsApi({
    region: selectedArtifact.region,
    environmentId: selectedArtifact.environmentId,
    provider: selectedArtifact.provider,
  });

  const yesButton = "Yes, delete";
  const confirmation = await vscode.window.showWarningMessage(
    `Are you sure you want to delete "${selectedArtifact.name}"?`,
    {
      modal: true,
      detail:
        "Deleting this artifact will disable all User-Defined Functions (UDFs) created from it. Consequently, any Flink statements that utilize these UDFs will also fail. This action cannot be undone.",
    },
    { title: yesButton },
    // "Cancel" is added by default
  );
  if (confirmation?.title !== yesButton) {
    return;
  }

  await artifactsClient.deleteArtifactV1FlinkArtifact(request);
  artifactUploadDeleted.fire();
  void vscode.window.showInformationMessage(
    `Artifact "${selectedArtifact.name}" deleted successfully from Confluent Cloud.`,
  );
}

export async function queryArtifactWithFlink(selectedArtifact: FlinkArtifact | undefined) {
  if (!selectedArtifact) {
    return;
  }
  const snippetString = new SnippetString()
    .appendText(`-- Register UDF for artifact "${selectedArtifact.name}"\n`)
    .appendText("CREATE FUNCTION `")
    .appendPlaceholder("yourFunctionNameHere", 1)
    .appendText("` AS '")
    .appendPlaceholder("your.class.NameHere", 2)
    .appendText(`' USING JAR 'confluent-artifact://${selectedArtifact.id}';\n`)
    .appendText("-- confirm with 'SHOW USER FUNCTIONS';\n");

  const document = await workspace.openTextDocument({
    language: "flinksql",
    // content is initialized as an empty string, we insert the snippet next due to how the Snippets API works
    content: "",
  });

  const editor = await window.showTextDocument(document, { preview: false });
  await editor.insertSnippet(snippetString);
}

/** Set the Flink Database view to Artifacts mode */
export async function setFlinkArtifactsViewModeCommand() {
  flinkDatabaseViewMode.fire(FlinkDatabaseViewProviderMode.Artifacts);
  await setContextValue(
    ContextValues.flinkDatabaseViewMode,
    FlinkDatabaseViewProviderMode.Artifacts,
  );
}

/**
 * Registers the Flink Artifact commands with logging.
 */
export function registerFlinkArtifactCommands(): vscode.Disposable[] {
  return [
    registerCommandWithLogging("confluent.uploadArtifact", uploadArtifactCommand),
    registerCommandWithLogging("confluent.deleteArtifact", deleteArtifactCommand),
    registerCommandWithLogging(
      "confluent.flinkdatabase.setArtifactsViewMode",
      setFlinkArtifactsViewModeCommand,
    ),
    registerCommandWithLogging("confluent.artifacts.registerUDF", queryArtifactWithFlink),
  ];
}<|MERGE_RESOLUTION|>--- conflicted
+++ resolved
@@ -38,14 +38,9 @@
     };
 
     const uploadUrl = await getPresignedUploadUrl(request);
-
-<<<<<<< HEAD
     await handleUploadToCloudProvider(params, uploadUrl);
 
     if (!uploadUrl) {
-=======
-    if (!uploadUrl.upload_id) {
->>>>>>> c419240f
       throw new Error("Upload ID is missing from the presigned URL response.");
     }
 
@@ -71,29 +66,6 @@
       },
     );
   } catch (err) {
-<<<<<<< HEAD
-    let logErrMessage: string = "";
-    let showNotificationMessage: string = "Failed to upload artifact. See logs for details.";
-
-    if (isResponseError(err)) {
-      const respJson = await err.response.clone().json();
-      logErrMessage = `Status: ${err.response.status}, Response: ${JSON.stringify(respJson)}`;
-      showNotificationMessage = `Failed to upload artifact: ${err.message}. See logs for details.`;
-      if (respJson && typeof respJson === "object") {
-        logErrMessage = JSON.stringify(respJson);
-        showNotificationMessage =
-          respJson.error?.message ||
-          respJson.message ||
-          `Failed to upload artifact: ${err.message}. See logs for details.`;
-      }
-    } else if (err instanceof Error) {
-      // Other Error types
-      logErrMessage = `Failed to upload artifact: ${err.message}`;
-      showNotificationMessage = `Failed to upload artifact: ${err.message}`;
-    }
-    logError(err, logErrMessage);
-    showErrorNotificationWithButtons(showNotificationMessage);
-=======
     let errorMessage = "Failed to upload artifact: ";
     if (isResponseError(err)) {
       const resp = await extractResponseBody(err);
@@ -107,7 +79,6 @@
     }
     logError(err, errorMessage);
     showErrorNotificationWithButtons(errorMessage);
->>>>>>> c419240f
   }
 }
 
