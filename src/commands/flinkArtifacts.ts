--- conflicted
+++ resolved
@@ -56,10 +56,6 @@
       async (progress) => {
         const response = await executeArtifactUpload(params, progress);
         if (response) {
-<<<<<<< HEAD
-          const viewArtifactsButton = "View Artifacts";
-          const result = await vscode.window.showInformationMessage(
-=======
           logUsage(UserEvent.FlinkArtifactAction, {
             action: "upload",
             status: "succeeded",
@@ -68,11 +64,9 @@
             region: params.region,
           });
           void showInfoNotificationWithButtons(
->>>>>>> bbeb2231
             `Artifact "${response.display_name}" uploaded successfully to Confluent Cloud.`,
             viewArtifactsButton,
           );
-<<<<<<< HEAD
           if (result === viewArtifactsButton) {
             await setFlinkArtifactsViewModeCommand();
           }
@@ -80,8 +74,6 @@
           void showWarningNotificationWithButtons(
             `Artifact upload completed, but no response was returned from Confluent Cloud.`,
           );
-=======
->>>>>>> bbeb2231
         }
       },
     );
