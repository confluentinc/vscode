--- conflicted
+++ resolved
@@ -1,10 +1,6 @@
 import * as assert from "assert";
 import * as sinon from "sinon";
 import * as vscode from "vscode";
-<<<<<<< HEAD
-import { LocalResourceKind } from "../docker/constants";
-import * as dockerCommands from "./docker";
-=======
 import { ContainerSummary, Port, PortTypeEnum } from "../clients/docker";
 import {
   DatasetDTO,
@@ -15,11 +11,12 @@
   ResponseError,
   SchemaManagementApi,
 } from "../clients/medusa";
+import { LocalResourceKind } from "../docker/constants";
 import * as medusaApi from "../medusa/api";
 import * as localConnections from "../sidecar/connections/local";
 import * as fileUtils from "../utils/file";
 import * as fsWrappers from "../utils/fsWrappers";
->>>>>>> 0fa7d778
+import * as dockerCommands from "./docker";
 import * as commands from "./index";
 import {
   COMMANDS,
