--- conflicted
+++ resolved
@@ -2,19 +2,15 @@
 import { join, parse } from "path";
 import { Disposable, Uri, window, workspace } from "vscode";
 import { registerCommandWithLogging } from ".";
-<<<<<<< HEAD
+import { DatasetDTO } from "../clients/medusa";
 import { LocalResourceKind } from "../docker/constants";
-import { Logger } from "../logging";
-import { runWorkflowWithProgress } from "./docker";
-=======
-import { DatasetDTO } from "../clients/medusa";
 import { extractResponseBody, isResponseError } from "../errors";
 import { Logger } from "../logging";
 import { getMedusaSchemaManagementApi } from "../medusa/api";
 import { getContainerPublicPort, getMedusaContainer } from "../sidecar/connections/local";
 import { getEditorOrFileContents } from "../utils/file";
 import { writeFile } from "../utils/fsWrappers";
->>>>>>> 0fa7d778
+import { runWorkflowWithProgress } from "./docker";
 
 const logger = new Logger("commands.medusaCodeLens");
 
