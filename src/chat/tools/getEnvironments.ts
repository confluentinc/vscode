--- conflicted
+++ resolved
@@ -83,12 +83,9 @@
     const environments: Environment[] = await loader.getEnvironments();
     if (!environments.length) {
       logger.debug("No environments found");
-<<<<<<< HEAD
-=======
       // Hmm. The user won't get here if they have at least one connection, in that
       // each connection should have at least one environment.
       // (Remove this check with #1962)
->>>>>>> 0e86eef6
       return new LanguageModelToolResult([new LanguageModelTextPart(NO_RESULTS)]);
     }
 
