--- conflicted
+++ resolved
@@ -78,11 +78,7 @@
   /** The user applied a search string to the Flink Artifacts view. */
   flinkArtifactsSearchApplied = "confluent.flinkArtifactsSearchApplied",
 
-<<<<<<< HEAD
-  /** The user changed the mode of the Flink Artifacts/UDFs view. */
-=======
   /** The user changed the mode of the Flink Database view. */
->>>>>>> b0fbdacf
   flinkDatabaseViewMode = "confluent.flinkDatabaseViewMode",
 
   /**
