import { type ExtensionContext } from "vscode";
import { Logger } from "../logging";

const logger = new Logger("context.extension");

let context: ExtensionContext | undefined;

export function setExtensionContext(value: ExtensionContext) {
  logger.info(`Setting extension context: ${value}`);
  context = value;
}

export function getExtensionContext(): ExtensionContext {
<<<<<<< HEAD
  logger.info(`Getting extension context: ${context}`);
  return context;
=======
  return context!;
}

// XXX: should not be used outside of test environments
export function clearExtensionContext() {
  context = undefined;
>>>>>>> a18bcd6c
}<|MERGE_RESOLUTION|>--- conflicted
+++ resolved
@@ -11,15 +11,10 @@
 }
 
 export function getExtensionContext(): ExtensionContext {
-<<<<<<< HEAD
-  logger.info(`Getting extension context: ${context}`);
-  return context;
-=======
   return context!;
 }
 
 // XXX: should not be used outside of test environments
 export function clearExtensionContext() {
   context = undefined;
->>>>>>> a18bcd6c
 }