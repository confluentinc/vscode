--- conflicted
+++ resolved
@@ -37,11 +37,8 @@
  * @returns The selected Schema Registry, or undefined if none was selected.
  */
 export async function schemaRegistryQuickPick(
-<<<<<<< HEAD
   defaultRegistryId: string | undefined = undefined,
-=======
   includeLocal: boolean = true,
->>>>>>> f3269796
 ): Promise<SchemaRegistry | undefined> {
   const registriesByConnectionID: Map<string, SchemaRegistry[]> =
     await getRegistriesByConnectionID();
@@ -53,22 +50,12 @@
     CCLOUD_CONNECTION_ID,
   )! as CCloudSchemaRegistry[];
 
-<<<<<<< HEAD
-  const allSchemaRegistries: SchemaRegistry[] = [
-    ...localSchemaRegistries,
-    ...ccloudSchemaRegistries,
-  ];
-
-  if (localSchemaRegistries.length === 0 && ccloudSchemaRegistries.length === 0) {
-    vscode.window.showInformationMessage("No Schema Registries available.");
-=======
-  let availableSchemaRegistries: SchemaRegistry[] = [];
-  availableSchemaRegistries.push(...localSchemaRegistries, ...ccloudSchemaRegistries);
-  if (availableSchemaRegistries.length === 0) {
+  let allSchemaRegistries: SchemaRegistry[] = [];
+  allSchemaRegistries.push(...localSchemaRegistries, ...ccloudSchemaRegistries);
+  if (allSchemaRegistries.length === 0) {
     let login: string = "";
     let local: string = "";
 
->>>>>>> f3269796
     if (!hasCCloudAuthSession()) {
       login = "Log in to Confluent Cloud";
     }
