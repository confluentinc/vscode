--- conflicted
+++ resolved
@@ -181,11 +181,7 @@
 export async function flinkDatabaseQuickpick(
   computePool?: CCloudFlinkComputePool,
   placeholder: string = "Select the Kafka cluster to use as the default database for the statement",
-<<<<<<< HEAD
-): Promise<CCloudKafkaCluster | undefined> {
-=======
 ): Promise<CCloudFlinkDbKafkaCluster | undefined> {
->>>>>>> b0fbdacf
   return (await kafkaClusterQuickPick({
     placeHolder: placeholder,
     filter: (cluster: KafkaCluster) => {
@@ -215,9 +211,5 @@
         ccloudCluster.region === computePool.region
       );
     },
-<<<<<<< HEAD
-  })) as CCloudKafkaCluster | undefined;
-=======
   })) as CCloudFlinkDbKafkaCluster | undefined;
->>>>>>> b0fbdacf
 }