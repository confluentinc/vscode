--- conflicted
+++ resolved
@@ -10,20 +10,10 @@
 import type { Environment, EnvironmentType } from "../models/environment";
 import { getEnvironmentClass } from "../models/environment";
 import { FlinkArtifact } from "../models/flinkArtifact";
-<<<<<<< HEAD
 import { FlinkUdf } from "../models/flinkSystemCatalog";
-import {
-  CCloudFlinkDbKafkaCluster,
-  KafkaClusterType,
-  getKafkaClusterClass,
-} from "../models/kafkaCluster";
-import {
-=======
-import { FlinkUdf } from "../models/flinkUDF";
 import type { CCloudFlinkDbKafkaCluster, KafkaClusterType } from "../models/kafkaCluster";
 import { getKafkaClusterClass } from "../models/kafkaCluster";
 import type {
->>>>>>> 4df3bb04
   ConnectionId,
   EnvironmentId,
   IEnvProviderRegion,
