import * as assert from "assert";
import sinon from "sinon";
import { getTestExtensionContext } from "../../tests/unit/testUtils";
import type { ApiResponse, EventMessage } from "../clients/docker";
import {
  ContainerApi,
  ContainerStateStatusEnum,
  EventMessageTypeEnum,
  SystemApi,
} from "../clients/docker";
import * as contextValues from "../context/values";
import {
  dockerServiceAvailable,
  localKafkaConnected,
  localMedusaConnected,
  localSchemaRegistryConnected,
} from "../emitters";
import {
  LOCAL_KAFKA_IMAGE,
  LOCAL_MEDUSA_IMAGE,
  LOCAL_SCHEMA_REGISTRY_IMAGE,
} from "../extensionSettings/constants";
import * as localConnections from "../sidecar/connections/local";
import * as configs from "./configs";
<<<<<<< HEAD
import { EventListener, SystemEventMessage } from "./eventListener";
import { LocalResourceWorkflow } from "./workflows/base";
import { ConfluentPlatformSchemaRegistryWorkflow } from "./workflows/cp-schema-registry";
import { MedusaWorkflow } from "./workflows/medusa";
=======
import type { SystemEventMessage } from "./eventListener";
import { EventListener } from "./eventListener";
>>>>>>> 1171a647

const TEST_CONTAINER_EVENT: SystemEventMessage = {
  id: "test-id",
  Type: EventMessageTypeEnum.Container,
  Actor: { Attributes: { image: LOCAL_KAFKA_IMAGE.defaultValue } },
};

describe("docker/eventListener.ts EventListener methods", function () {
  let sandbox: sinon.SinonSandbox;
  let clock: sinon.SinonFakeTimers;
  let eventListener: EventListener;

  before(async function () {
    await getTestExtensionContext();

    // Stop any running instance of the event listener before starting tests to minimize hilarious interference.
    const existingInstance = EventListener.getInstance();
    existingInstance.stop();
  });

  beforeEach(function () {
    sandbox = sinon.createSandbox();
    // IMPORTANT: we need to use the fake timers here so we can control the timing of the event listener
    // logic against the timing of the assertions and the Docker API stubs. The main reasoning here
    // is we're using a polling mechanism to check for events, and we want to be able to advance the
    // clock in a controlled way to ensure that the polling logic executes as expected
    clock = sandbox.useFakeTimers(Date.now());
    // stub defaultRequestInit() so we don't try to load Docker credentials or the socket path
    sandbox.stub(configs, "defaultRequestInit").resolves({});
    eventListener = EventListener.getInstance();
  });

  afterEach(function () {
    // reset the singleton instance so we can re-instantiate it with fresh properties between tests
    eventListener.stop();
    EventListener["instance"] = null;
    sandbox.restore();
  });

  it("start() should start the poller", function () {
    const pollStartSpy = sandbox.spy(eventListener["poller"], "start");

    eventListener.start();

    assert.strictEqual(eventListener["stopped"], false);
    sinon.assert.calledOnce(pollStartSpy);
  });

  it("stop() should stop the poller", function () {
    const pollStopSpy = sandbox.spy(eventListener["poller"], "stop");

    eventListener.stop();

    assert.strictEqual(eventListener["stopped"], true);
    sinon.assert.calledOnce(pollStopSpy);
  });

  it("listenForEvents() should exit early if already handling the event stream", async function () {
    eventListener["handlingEventStream"] = true;

    const isDockerAvailableStub = sandbox.stub(configs, "isDockerAvailable").resolves(true);
    await eventListener.listenForEvents();

    // should not have called isDockerAvailable() since we exited early
    sinon.assert.notCalled(isDockerAvailableStub);
  });

  it("listenForEvents() should poll slowly if Docker is not available", async function () {
    this.retries(2); // retry this test up to 2 times if it fails

    const dockerAvailable = false;

    // Make it as if we previously thought that Docker was available
    const getContextValueStub = sandbox.stub(contextValues, "getContextValue");
    getContextValueStub.withArgs(contextValues.ContextValues.dockerServiceAvailable).returns(true);

    const setContextValueStub = sandbox.stub(contextValues, "setContextValue").resolves();

    const dockerServiceAvailableFireStub = sandbox.stub(dockerServiceAvailable, "fire");

    // stub the isDockerAvailable method so we don't actually check for Docker availability
    const isDockerAvailableStub = sandbox
      .stub(configs, "isDockerAvailable")
      .resolves(dockerAvailable);
    // spy the useSlowFrequency and useFastFrequency methods so we can assert that they're called correctly
    const useSlowFrequencySpy = sandbox.spy(eventListener["poller"], "useSlowFrequency");
    const useFastFrequencySpy = sandbox.spy(eventListener["poller"], "useFastFrequency");
    // stub the systemEventsRaw request even though we should never reach it
    const stream = new ReadableStream({
      start(controller) {
        controller.enqueue(new TextEncoder().encode(JSON.stringify(TEST_CONTAINER_EVENT)));
        controller.close();
      },
    });
    const systemEventsRawStub = sandbox.stub(SystemApi.prototype, "systemEventsRaw").resolves({
      raw: {
        body: stream,
      },
    } as ApiResponse<EventMessage>);
    // stub readValuesFromStream() and handleEvent() even though we should never reach them
    const readValuesFromStreamStub = sandbox.stub(eventListener, "readValuesFromStream").returns(
      (async function* () {
        yield JSON.stringify(TEST_CONTAINER_EVENT);
      })(),
    );
    const handleEventStub = sandbox.stub(eventListener, "handleEvent").resolves();

    // start the poller, which calls into `listenForEvents()` immediately
    eventListener.start();
    // advance the clock to allow the event listener logic to execute
    await clock.tickAsync(100);

    // we should have called these, then bailed until the next poll
    sinon.assert.calledOnceWithExactly(
      getContextValueStub,
      contextValues.ContextValues.dockerServiceAvailable,
    );

    sinon.assert.calledOnceWithExactly(
      setContextValueStub,
      contextValues.ContextValues.dockerServiceAvailable,
      false,
    );

    sinon.assert.calledOnceWithExactly(dockerServiceAvailableFireStub, false);

    sinon.assert.calledOnce(isDockerAvailableStub);
    assert.equal(eventListener.dockerAvailable, dockerAvailable);
    sinon.assert.calledOnce(useSlowFrequencySpy);
    // and we shouldn't have reached any of these
    sinon.assert.notCalled(useFastFrequencySpy);
    sinon.assert.notCalled(systemEventsRawStub);
    sinon.assert.notCalled(readValuesFromStreamStub);
    sinon.assert.notCalled(handleEventStub);
  });

  it("listenForEvents() should poll more frequently and make a request for system events if Docker is available", async function () {
    this.retries(2); // retry this test up to 2 times if it fails

    const dockerAvailable = true;
    // stub the isDockerAvailable method so we don't actually check for Docker availability
    const isDockerAvailableStub = sandbox
      .stub(configs, "isDockerAvailable")
      .resolves(dockerAvailable);
    // spy the useSlowFrequency and useFastFrequency methods so we can assert that they're called correctly
    const useSlowFrequencySpy = sandbox.spy(eventListener["poller"], "useSlowFrequency");
    const useFastFrequencySpy = sandbox.spy(eventListener["poller"], "useFastFrequency");
    // stub the systemEventsRaw method so we don't actually make a request
    const stream = new ReadableStream({
      start(controller) {
        controller.enqueue(new TextEncoder().encode(JSON.stringify(TEST_CONTAINER_EVENT)));
        controller.close();
      },
    });
    const systemEventsRawStub = sandbox.stub(SystemApi.prototype, "systemEventsRaw").resolves({
      raw: {
        body: stream,
      },
    } as ApiResponse<EventMessage>);
    // stub the readValuesFromStream method to yield a test event
    const readValuesFromStreamStub = sandbox.stub(eventListener, "readValuesFromStream").returns(
      (async function* () {
        yield JSON.stringify(TEST_CONTAINER_EVENT);
      })(),
    );
    // don't actually go into the handleEvent() logic for this test
    const handleEventStub = sandbox.stub(eventListener, "handleEvent").resolves();

    // start the poller, which calls into `listenForEvents()` immediately
    eventListener.start();
    // advance the clock to allow the event listener logic to execute
    await clock.tickAsync(100);

    sinon.assert.calledOnce(isDockerAvailableStub);
    assert.equal(eventListener.dockerAvailable, dockerAvailable);
    sinon.assert.notCalled(useSlowFrequencySpy);
    sinon.assert.calledOnce(useFastFrequencySpy);
    sinon.assert.calledOnce(systemEventsRawStub);
    sinon.assert.calledOnceWithExactly(readValuesFromStreamStub, stream);
    sinon.assert.calledOnceWithExactly(handleEventStub, TEST_CONTAINER_EVENT);
  });

  it("listenForEvents() should update context values and fire events if the connection to Docker is lost and an error with cause 'other side closed' is thrown while reading from the event stream", async function () {
    this.retries(2); // retry this test up to 2 times if it fails

    const dockerAvailable = true;
    // stub the isDockerAvailable method so we don't actually check for Docker availability
    const isDockerAvailableStub = sandbox
      .stub(configs, "isDockerAvailable")
      .resolves(dockerAvailable);
    // spy the useSlowFrequency and useFastFrequency methods so we can assert that they're called correctly
    const useSlowFrequencySpy = sandbox.spy(eventListener["poller"], "useSlowFrequency");
    const useFastFrequencySpy = sandbox.spy(eventListener["poller"], "useFastFrequency");
    // stub the systemEventsRaw method so we don't actually make a request
    const stream = new ReadableStream({
      start(controller) {
        controller.enqueue(new TextEncoder().encode(JSON.stringify(TEST_CONTAINER_EVENT)));
        controller.close();
      },
    });
    const systemEventsRawStub = sandbox.stub(SystemApi.prototype, "systemEventsRaw").resolves({
      raw: {
        body: stream,
      },
    } as ApiResponse<EventMessage>);
    // stub the readValuesFromStream method to yield a test event and then throw an error
    const readValuesFromStreamStub = sandbox.stub(eventListener, "readValuesFromStream").returns(
      (async function* () {
        yield JSON.stringify(TEST_CONTAINER_EVENT);
        const disconnectedError = new TypeError("terminated");
        disconnectedError.cause = new Error("other side closed");
        throw disconnectedError;
      })(),
    );
    // don't actually go into the handleEvent() logic for this test
    const handleEventStub = sandbox.stub(eventListener, "handleEvent").resolves();
    // stub the setContextValue and localKafkaConnected.fire methods so we can assert that they're called
    const setContextValueStub = sandbox.stub(contextValues, "setContextValue").resolves();
    const localKafkaConnectedFireStub = sandbox.stub(localKafkaConnected, "fire");
    const dockerServiceAvailableFireStub = sandbox.stub(dockerServiceAvailable, "fire");
    const localSchemaRegistryConnectedFireStub = sandbox.stub(localSchemaRegistryConnected, "fire");

    // start the poller, which calls into `listenForEvents()` immediately
    eventListener.start();
    // advance the clock to allow the event listener logic to execute
    await clock.tickAsync(100);

    sinon.assert.calledOnce(isDockerAvailableStub);
    assert.equal(eventListener.dockerAvailable, dockerAvailable);
    sinon.assert.notCalled(useSlowFrequencySpy);
    sinon.assert.calledOnce(useFastFrequencySpy);
    sinon.assert.calledOnce(systemEventsRawStub);
    sinon.assert.calledOnceWithExactly(readValuesFromStreamStub, stream);
    sinon.assert.calledOnceWithExactly(handleEventStub, TEST_CONTAINER_EVENT);
    for (const contextValue of [
      contextValues.ContextValues.localKafkaClusterAvailable,
      contextValues.ContextValues.dockerServiceAvailable,
      contextValues.ContextValues.localSchemaRegistryAvailable,
    ]) {
      sinon.assert.calledWith(setContextValueStub, contextValue, false);
    }

    for (const emitterFireStub of [
      dockerServiceAvailableFireStub,
      localKafkaConnectedFireStub,
      localSchemaRegistryConnectedFireStub,
    ]) {
      sinon.assert.calledOnceWithExactly(emitterFireStub, false);
    }
  });

  it("readValuesFromStream() should successfully read a value from a ReadableStream before yielding", async function () {
    const stream: ReadableStream<Uint8Array> = new ReadableStream({
      start(controller) {
        controller.enqueue(new TextEncoder().encode(JSON.stringify(TEST_CONTAINER_EVENT)));
        controller.close();
      },
    });

    const events = [];
    for await (const event of eventListener.readValuesFromStream(stream)) {
      events.push(event);
    }

    assert.deepStrictEqual(events, [JSON.stringify(TEST_CONTAINER_EVENT)]);
  });

  it("readValuesFromStream() should exit early if the stream returns 'done'", async function () {
    const handleEventStub = sandbox.stub(eventListener, "handleEvent").resolves();

    const stream: ReadableStream<Uint8Array> = new ReadableStream({
      start(controller) {
        controller.close();
      },
    });
    await eventListener.readValuesFromStream(stream);

    sinon.assert.notCalled(handleEventStub);
  });

  it("readValuesFromStream() should exit early if the event listener is stopped", async function () {
    // since we aren't starting the poller, we're just working with the `stopped` flag here
    eventListener.stop();

    const stream: ReadableStream<Uint8Array> = new ReadableStream({
      start(controller) {
        controller.enqueue(new TextEncoder().encode(JSON.stringify(TEST_CONTAINER_EVENT)));
        controller.close();
      },
    });

    const events = [];
    for await (const event of eventListener.readValuesFromStream(stream)) {
      events.push(event);
    }

    assert.deepStrictEqual(events, []);
  });

  it("readValuesFromStream() should exit early if no value is available", async function () {
    const stream: ReadableStream<Uint8Array> = new ReadableStream({
      start(controller) {
        // no controller.enqueue() here
        controller.close();
      },
    });
    const events = [];
    for await (const event of eventListener.readValuesFromStream(stream)) {
      events.push(event);
    }

    assert.deepStrictEqual(events, []);
  });

  it("readValuesFromStream() should properly split and yield multiple values from a ReadableStream", async function () {
    const stream: ReadableStream<Uint8Array> = new ReadableStream({
      start(controller) {
        controller.enqueue(new TextEncoder().encode(JSON.stringify(TEST_CONTAINER_EVENT)));
        controller.enqueue(new TextEncoder().encode(JSON.stringify(TEST_CONTAINER_EVENT)));
        // and an empty string to ensure it isn't yielded
        controller.enqueue(new TextEncoder().encode(""));
        controller.close();
      },
    });

    const events = [];
    for await (const event of eventListener.readValuesFromStream(stream)) {
      events.push(event);
    }

    assert.deepStrictEqual(events, [
      JSON.stringify(TEST_CONTAINER_EVENT),
      JSON.stringify(TEST_CONTAINER_EVENT),
    ]);
  });

  it("handleEvent() should handle a container event", async function () {
    const handleContainerEventStub = sandbox.stub(eventListener, "handleContainerEvent").resolves();

    const eventWithStatus: SystemEventMessage = {
      ...TEST_CONTAINER_EVENT,
      status: "foo",
    };
    await eventListener.handleEvent(eventWithStatus);

    sinon.assert.calledOnceWithExactly(handleContainerEventStub, eventWithStatus);
  });

  it("handleEvent() should exit early if the event is missing 'status'", async function () {
    const handleContainerEventStub = sandbox.stub(eventListener, "handleContainerEvent").resolves();

    const missingStatusEvent: SystemEventMessage = {
      ...TEST_CONTAINER_EVENT,
      status: undefined,
    };
    await eventListener.handleEvent(missingStatusEvent);

    sinon.assert.notCalled(handleContainerEventStub);
  });

  it("handleEvent() should exit early if the event is not a container event", async function () {
    const handleContainerEventStub = sandbox.stub(eventListener, "handleContainerEvent").resolves();

    const imageEvent: SystemEventMessage = {
      ...TEST_CONTAINER_EVENT,
      Type: EventMessageTypeEnum.Image,
    };
    await eventListener.handleEvent(imageEvent);

    sinon.assert.notCalled(handleContainerEventStub);
  });

  it("handleContainerEvent() should pass a container 'start' event to handleContainerStartEvent()", async function () {
    const handleContainerStartEventStub = sandbox
      .stub(eventListener, "handleContainerStartEvent")
      .resolves();
    const handleContainerDieEventStub = sandbox
      .stub(eventListener, "handleContainerDieEvent")
      .resolves();

    const startEvent = {
      ...TEST_CONTAINER_EVENT,
      status: "start",
    };
    await eventListener.handleContainerEvent(startEvent);

    sinon.assert.calledOnceWithExactly(handleContainerStartEventStub, startEvent);
    sinon.assert.notCalled(handleContainerDieEventStub);
  });

  it("handleContainerEvent() should pass a container 'die' event to handleContainerDieEvent()", async function () {
    const handleContainerStartEventStub = sandbox
      .stub(eventListener, "handleContainerStartEvent")
      .resolves();
    const handleContainerDieEventStub = sandbox
      .stub(eventListener, "handleContainerDieEvent")
      .resolves();

    const dieEvent: SystemEventMessage = {
      ...TEST_CONTAINER_EVENT,
      status: "die",
    };
    await eventListener.handleEvent(dieEvent);

    sinon.assert.notCalled(handleContainerStartEventStub);
    sinon.assert.calledOnceWithExactly(handleContainerDieEventStub, dieEvent);
  });

  it("handleContainerEvent() should exit early if 'status' is something other than 'start' or 'die'", async function () {
    const handleContainerStartEventStub = sandbox
      .stub(eventListener, "handleContainerStartEvent")
      .resolves();
    const handleContainerDieEventStub = sandbox
      .stub(eventListener, "handleContainerDieEvent")
      .resolves();

    const event: SystemEventMessage = {
      ...TEST_CONTAINER_EVENT,
      status: "stop",
    };
    await eventListener.handleEvent(event);

    sinon.assert.notCalled(handleContainerStartEventStub);
    sinon.assert.notCalled(handleContainerDieEventStub);
  });

  it("handleContainerStartEvent() should set the 'localKafkaClusterAvailable' context value and cause the 'localKafkaConnected' event emitter to fire if a container from the 'confluent-local' image starts successfully", async function () {
    // stub the waitForContainerState and waitForContainerLog methods so we don't actually wait for them to resolve
    const waitForContainerRunningStub = sandbox
      .stub(eventListener, "waitForContainerState")
      .resolves(true);
    const waitForServerStartedLogStub = sandbox
      .stub(eventListener, "waitForContainerLog")
      .resolves(true);
    // stub the setContextValue and localKafkaConnected.fire methods so we can assert that they're called
    const setContextValueStub = sandbox.stub(contextValues, "setContextValue").resolves();
    const localKafkaConnectedFireStub = sandbox.stub(localKafkaConnected, "fire");
    // stub updateLocalConnection since we don't care about the actual connection update for this test
    sandbox.stub(localConnections, "updateLocalConnection").resolves();

    await eventListener.handleContainerStartEvent(TEST_CONTAINER_EVENT);

    sinon.assert.calledOnce(waitForContainerRunningStub);
    sinon.assert.calledOnce(waitForServerStartedLogStub);
    sinon.assert.calledOnceWithExactly(
      setContextValueStub,
      contextValues.ContextValues.localKafkaClusterAvailable,
      true,
    );
    sinon.assert.calledOnceWithExactly(localKafkaConnectedFireStub, true);
  });

  it("handleContainerStartEvent() should set the 'localSchemaRegistryAvailable' context value and cause the 'localSchemaRegistryConnected' event emitter to fire if a container from the Schema Registry image starts successfully", async function () {
    // stub the waitForContainerState method so we don't actually wait for it to resolve
    const waitForContainerRunningStub = sandbox
      .stub(eventListener, "waitForContainerState")
      .resolves(true);
    // stub the getWorkflowForKind method to return a mock workflow
    const getWorkflowForKindStub = sandbox.stub(LocalResourceWorkflow, "getWorkflowForKind");
    // create a mock workflow with a stubbed waitForReadiness method
    const waitForReadinessStub = sandbox.stub().resolves(true);
    const mockWorkflow = {
      waitForReadiness: waitForReadinessStub,
    } as unknown as ConfluentPlatformSchemaRegistryWorkflow;
    getWorkflowForKindStub.returns(mockWorkflow);
    // stub the setContextValue and localSchemaRegistryConnected.fire methods so we can assert that they're called
    const setContextValueStub = sandbox.stub(contextValues, "setContextValue").resolves();
    const localSchemaRegistryConnectedFireStub = sandbox.stub(localSchemaRegistryConnected, "fire");
    // stub updateLocalConnection since we don't care about the actual connection update for this test
    sandbox.stub(localConnections, "updateLocalConnection").resolves();

    const schemaRegistryEvent: SystemEventMessage = {
      ...TEST_CONTAINER_EVENT,
      Actor: { Attributes: { image: LOCAL_SCHEMA_REGISTRY_IMAGE.defaultValue } },
    };

    await eventListener.handleContainerStartEvent(schemaRegistryEvent);

    assert.ok(waitForContainerRunningStub.calledOnce);
    // Verify that the workflow's waitForReadiness method was called
    assert.ok(getWorkflowForKindStub.calledOnce);
    assert.ok(waitForReadinessStub.calledOnceWith(TEST_CONTAINER_EVENT.id));
    assert.ok(
      setContextValueStub.calledOnceWith(
        contextValues.ContextValues.localSchemaRegistryAvailable,
        true,
      ),
    );
    assert.ok(localSchemaRegistryConnectedFireStub.calledOnceWith(true));
  });

  it("handleContainerStartEvent() should set the 'localMedusaAvailable' context value and cause the 'localMedusaConnected' event emitter to fire if a container from the Medusa image starts successfully", async function () {
    // stub the waitForContainerState method so we don't actually wait for it to resolve
    const waitForContainerRunningStub = sandbox
      .stub(eventListener, "waitForContainerState")
      .resolves(true);
    // stub the getMedusaWorkflow method to return a mock workflow
    const getMedusaWorkflowStub = sandbox.stub(LocalResourceWorkflow, "getMedusaWorkflow");
    // create a mock workflow with a stubbed waitForReadiness method
    const waitForReadinessStub = sandbox.stub().resolves(true);
    const mockWorkflow = {
      waitForReadiness: waitForReadinessStub,
    } as unknown as MedusaWorkflow;
    getMedusaWorkflowStub.returns(mockWorkflow);
    // stub the setContextValue and localMedusaConnected.fire methods so we can assert that they're called
    const setContextValueStub = sandbox.stub(contextValues, "setContextValue").resolves();
    const localMedusaConnectedFireStub = sandbox.stub(localMedusaConnected, "fire");
    // stub updateLocalConnection since we don't care about the actual connection update for this test
    sandbox.stub(localConnections, "updateLocalConnection").resolves();

    const medusaEvent: SystemEventMessage = {
      ...TEST_CONTAINER_EVENT,
      Actor: { Attributes: { image: LOCAL_MEDUSA_IMAGE.defaultValue } },
    };

    await eventListener.handleContainerStartEvent(medusaEvent);

    assert.ok(waitForContainerRunningStub.calledOnce);
    // Verify that the workflow's waitForReadiness method was called
    assert.ok(getMedusaWorkflowStub.calledOnce);
    assert.ok(waitForReadinessStub.calledOnceWith(TEST_CONTAINER_EVENT.id));
    assert.ok(
      setContextValueStub.calledOnceWith(contextValues.ContextValues.localMedusaAvailable, true),
    );
    assert.ok(localMedusaConnectedFireStub.calledOnceWith(true));
  });

  it("handleContainerStartEvent() should exit early for containers from non-'confluent-local' images", async function () {
    // stub the waitForContainerState and waitForContainerLog methods so we don't actually wait for them to resolve
    const waitForContainerRunningStub = sandbox
      .stub(eventListener, "waitForContainerState")
      .resolves(true);
    const waitForServerStartedLogStub = sandbox
      .stub(eventListener, "waitForContainerLog")
      .resolves(true);
    const setContextValueStub = sandbox.stub(contextValues, "setContextValue").resolves();
    const localKafkaConnectedFireStub = sandbox.stub(localKafkaConnected, "fire");

    // considering we're filtering for the 'confluent-local' image in the request to systemEventsRaw(),
    // this should never actually happen, but we'll test it anyway
    await eventListener.handleContainerStartEvent({
      ...TEST_CONTAINER_EVENT,
      Actor: { Attributes: { image: "not-confluent-local" } },
    });

    sinon.assert.notCalled(waitForContainerRunningStub);
    sinon.assert.notCalled(waitForServerStartedLogStub);
    sinon.assert.notCalled(setContextValueStub);
    sinon.assert.notCalled(localKafkaConnectedFireStub);
  });

  it("handleContainerStartEvent() should exit early if the event is missing an id or image name", async function () {
    // stub the waitForContainerState and waitForContainerLog methods even though we should never reach them
    const waitForContainerRunningStub = sandbox
      .stub(eventListener, "waitForContainerState")
      .resolves(true);
    const waitForServerStartedLogStub = sandbox
      .stub(eventListener, "waitForContainerLog")
      .resolves(true);
    const setContextValueStub = sandbox.stub(contextValues, "setContextValue").resolves();
    const localKafkaConnectedFireStub = sandbox.stub(localKafkaConnected, "fire");

    await eventListener.handleContainerStartEvent({ ...TEST_CONTAINER_EVENT, id: undefined });

    sinon.assert.notCalled(waitForContainerRunningStub);
    sinon.assert.notCalled(waitForServerStartedLogStub);
    sinon.assert.notCalled(setContextValueStub);
    sinon.assert.notCalled(localKafkaConnectedFireStub);
  });

  it("handleContainerDieEvent() should set the 'localKafkaClusterAvailable' context value and cause the 'localKafkaConnected' event emitter to fire if a container from the 'confluent-local' image dies", async function () {
    const event: SystemEventMessage = {
      ...TEST_CONTAINER_EVENT,
      status: "die",
    };
    const setContextValueStub = sandbox.stub(contextValues, "setContextValue").resolves();
    const localKafkaConnectedFireStub = sandbox.stub(localKafkaConnected, "fire");

    await eventListener.handleContainerDieEvent(event);

    sinon.assert.calledOnceWithExactly(
      setContextValueStub,
      contextValues.ContextValues.localKafkaClusterAvailable,
      false,
    );
    sinon.assert.calledOnceWithExactly(localKafkaConnectedFireStub, false);
  });

  it("handleContainerDieEvent() should exit early for containers from non-'confluent-local' images", async function () {
    const event: SystemEventMessage = {
      ...TEST_CONTAINER_EVENT,
      status: "die",
      Actor: { Attributes: { image: "not-confluent-local" } },
    };
    const setContextValueStub = sandbox.stub(contextValues, "setContextValue").resolves();
    const localKafkaConnectedFireStub = sandbox.stub(localKafkaConnected, "fire");

    await eventListener.handleContainerDieEvent(event);

    sinon.assert.notCalled(setContextValueStub);
    sinon.assert.notCalled(localKafkaConnectedFireStub);
  });

  it("handleContainerDieEvent() should exit early if the event is missing an image name", async function () {
    const event: SystemEventMessage = {
      ...TEST_CONTAINER_EVENT,
      status: "die",
      Actor: undefined,
    };
    const setContextValueStub = sandbox.stub(contextValues, "setContextValue").resolves();
    const localKafkaConnectedFireStub = sandbox.stub(localKafkaConnected, "fire");

    await eventListener.handleContainerDieEvent(event);

    sinon.assert.notCalled(setContextValueStub);
    sinon.assert.notCalled(localKafkaConnectedFireStub);
  });

  it("matchContainerStatus() should return true if the container status is matched", async function () {
    const containerStateStatus: ContainerStateStatusEnum = ContainerStateStatusEnum.Running;

    const containerInspectStub = sandbox.stub(ContainerApi.prototype, "containerInspect").resolves({
      State: { Status: containerStateStatus },
    });

    const containerId: string = TEST_CONTAINER_EVENT.id!;
    const result: boolean = await eventListener.matchContainerStatus(
      containerId,
      containerStateStatus,
    );

    assert.strictEqual(result, true);
    sinon.assert.calledOnceWithMatch(containerInspectStub, { id: containerId });
  });

  it("matchContainerStatus() should return false if the container status is not matched", async function () {
    const containerStateStatus: ContainerStateStatusEnum = ContainerStateStatusEnum.Created;

    const containerInspectStub = sandbox.stub(ContainerApi.prototype, "containerInspect").resolves({
      State: { Status: containerStateStatus },
    });

    const containerId = TEST_CONTAINER_EVENT.id!;
    const result: boolean = await eventListener.matchContainerStatus(
      containerId,
      ContainerStateStatusEnum.Running,
    );

    assert.strictEqual(result, false);
    sinon.assert.calledOnceWithMatch(containerInspectStub, { id: containerId });
  });

  it("waitForContainerLog() should return true if the container logs contain the expected string", async function () {
    const stringToMatch = "expected string";

    const containerLogsRawStub = sandbox.stub(ContainerApi.prototype, "containerLogsRaw").resolves({
      raw: {
        body: new ReadableStream({
          start(controller) {
            controller.enqueue(new TextEncoder().encode(stringToMatch));
            controller.close();
          },
        }),
      },
    } as ApiResponse<Blob>);

    const id = TEST_CONTAINER_EVENT.id!;
    const since = Date.now();
    const result: boolean = await eventListener.waitForContainerLog(id, stringToMatch, Date.now());

    assert.strictEqual(result, true);
    sinon.assert.calledOnceWithMatch(containerLogsRawStub, {
      id,
      since,
      follow: true,
      stdout: true,
    });
  });

  it("waitForContainerLog() should return false if the container logs do not contain the expected string", async function () {
    const stringToMatch = "expected string";

    const containerLogsRawStub = sandbox.stub(ContainerApi.prototype, "containerLogsRaw").resolves({
      raw: {
        body: new ReadableStream({
          start(controller) {
            controller.enqueue(new TextEncoder().encode("some other log"));
            controller.close();
          },
        }),
      },
    } as ApiResponse<Blob>);

    const id = TEST_CONTAINER_EVENT.id!;
    const since = Date.now();
    const result: boolean = await eventListener.waitForContainerLog(id, stringToMatch, since);

    assert.strictEqual(result, false);
    sinon.assert.calledOnce(containerLogsRawStub);
    sinon.assert.calledOnceWithMatch(containerLogsRawStub, {
      id,
      since,
      follow: true,
      stdout: true,
    });
  });
});<|MERGE_RESOLUTION|>--- conflicted
+++ resolved
@@ -22,15 +22,11 @@
 } from "../extensionSettings/constants";
 import * as localConnections from "../sidecar/connections/local";
 import * as configs from "./configs";
-<<<<<<< HEAD
-import { EventListener, SystemEventMessage } from "./eventListener";
-import { LocalResourceWorkflow } from "./workflows/base";
-import { ConfluentPlatformSchemaRegistryWorkflow } from "./workflows/cp-schema-registry";
-import { MedusaWorkflow } from "./workflows/medusa";
-=======
 import type { SystemEventMessage } from "./eventListener";
 import { EventListener } from "./eventListener";
->>>>>>> 1171a647
+import { LocalResourceWorkflow } from "./workflows/base";
+import type { ConfluentPlatformSchemaRegistryWorkflow } from "./workflows/cp-schema-registry";
+import type { MedusaWorkflow } from "./workflows/medusa";
 
 const TEST_CONTAINER_EVENT: SystemEventMessage = {
   id: "test-id",
