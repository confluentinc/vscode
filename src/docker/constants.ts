/**
<<<<<<< HEAD
 * Default image to use for local Kafka (broker) container(s).
 *
 * Must match the default value in the "confluent.docker.localKafkaImage" configuration in package.json.
 */
export const DEFAULT_KAFKA_IMAGE_REPO = "confluentinc/confluent-local";

/**
 * Default image to use for the local Schema Registry container.
 *
 * Must match the default value in the "confluent.docker.localSchemaRegistryImage" configuration in package.json.
 */
export const DEFAULT_SCHEMA_REGISTRY_REPO = "confluentinc/cp-schema-registry";

/**
 * Default image to use for the local Medusa container.
 *
 * Must match the default value in the "confluent.docker.localMedusaImage" configuration in package.json.
 */
export const DEFAULT_MEDUSA_IMAGE_REPO = "us-east1-docker.pkg.dev/medusa-prod-env/medusa/medusa";

/**
 * Default image tag to use for local Kafka (broker) container(s).
 *
 * Must match the default value in the "confluent.docker.localKafkaImageTag" configuration in package.json.
 */
export const DEFAULT_KAFKA_IMAGE_TAG = "latest";

/**
=======
>>>>>>> b50e271f
 * Default image tag to use for the local Schema Registry container.
 *
 * Must match the default value in the "confluent.docker.localSchemaRegistryImageTag" configuration in package.json.
 */
export const DEFAULT_SCHEMA_REGISTRY_TAG = "latest";

/**
 * Default image tag to use for the local Medusa container.
 *
 * Must match the default value in the "confluent.docker.localMedusaImageTag" configuration in package.json.
 */
export const DEFAULT_MEDUSA_IMAGE_TAG = "a736fae";

/** Network name to use when creating new Docker containers from the extension workflows. */
export const DEFAULT_DOCKER_NETWORK = "vscode-confluent-local-network";

/** Label to use when creating containers, to allow for easier identification later. */
export const MANAGED_CONTAINER_LABEL = "io.confluent.vscode.managed";

/** Types of resources that can be locally managed by this extension through the Docker engine API. */
export enum LocalResourceKind {
  Kafka = "Kafka",
  SchemaRegistry = "Schema Registry",
  Medusa = "Medusa",
}<|MERGE_RESOLUTION|>--- conflicted
+++ resolved
@@ -1,35 +1,4 @@
 /**
-<<<<<<< HEAD
- * Default image to use for local Kafka (broker) container(s).
- *
- * Must match the default value in the "confluent.docker.localKafkaImage" configuration in package.json.
- */
-export const DEFAULT_KAFKA_IMAGE_REPO = "confluentinc/confluent-local";
-
-/**
- * Default image to use for the local Schema Registry container.
- *
- * Must match the default value in the "confluent.docker.localSchemaRegistryImage" configuration in package.json.
- */
-export const DEFAULT_SCHEMA_REGISTRY_REPO = "confluentinc/cp-schema-registry";
-
-/**
- * Default image to use for the local Medusa container.
- *
- * Must match the default value in the "confluent.docker.localMedusaImage" configuration in package.json.
- */
-export const DEFAULT_MEDUSA_IMAGE_REPO = "us-east1-docker.pkg.dev/medusa-prod-env/medusa/medusa";
-
-/**
- * Default image tag to use for local Kafka (broker) container(s).
- *
- * Must match the default value in the "confluent.docker.localKafkaImageTag" configuration in package.json.
- */
-export const DEFAULT_KAFKA_IMAGE_TAG = "latest";
-
-/**
-=======
->>>>>>> b50e271f
  * Default image tag to use for the local Schema Registry container.
  *
  * Must match the default value in the "confluent.docker.localSchemaRegistryImageTag" configuration in package.json.
