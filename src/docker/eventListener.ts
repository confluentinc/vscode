--- conflicted
+++ resolved
@@ -8,9 +8,9 @@
   SystemApi,
   SystemEventsRequest,
 } from "../clients/docker";
-<<<<<<< HEAD
-import { ContextValues, setContextValue } from "../context/values";
+import { ContextValues, getContextValue, setContextValue } from "../context/values";
 import {
+  dockerServiceAvailable,
   localKafkaConnected,
   localMedusaConnected,
   localSchemaRegistryConnected,
@@ -20,15 +20,6 @@
   LOCAL_MEDUSA_IMAGE,
   LOCAL_SCHEMA_REGISTRY_IMAGE,
 } from "../extensionSettings/constants";
-=======
-import { ContextValues, getContextValue, setContextValue } from "../context/values";
-import {
-  dockerServiceAvailable,
-  localKafkaConnected,
-  localSchemaRegistryConnected,
-} from "../emitters";
-import { LOCAL_KAFKA_IMAGE, LOCAL_SCHEMA_REGISTRY_IMAGE } from "../extensionSettings/constants";
->>>>>>> 7186e29f
 import { Logger } from "../logging";
 import { updateLocalConnection } from "../sidecar/connections/local";
 import { IntervalPoller } from "../utils/timing";
