import * as assert from "assert";
import * as sinon from "sinon";
import { window } from "vscode";
import { StubbedWorkspaceConfiguration } from "../../../tests/stubs/workspaceConfiguration";
<<<<<<< HEAD
import { ContainerInspectResponse, ContainerSummary, ResponseError } from "../../clients/docker";
import {
  LOCAL_KAFKA_IMAGE,
  LOCAL_MEDUSA_IMAGE,
  LOCAL_SCHEMA_REGISTRY_IMAGE,
} from "../../extensionSettings/constants";
=======
import type { ContainerInspectResponse, ContainerSummary } from "../../clients/docker";
import { ResponseError } from "../../clients/docker";
import { LOCAL_KAFKA_IMAGE, LOCAL_SCHEMA_REGISTRY_IMAGE } from "../../extensionSettings/constants";
>>>>>>> 1171a647
import { Logger } from "../../logging";
import * as dockerContainers from "../containers";
import * as dockerImages from "../images";
import type { LocalResourceContainer } from "./base";
import { LocalResourceWorkflow } from "./base";
import { ConfluentLocalWorkflow } from "./confluent-local";
import { MedusaWorkflow } from "./medusa";
import { registerLocalResourceWorkflows } from "./workflowInitialization";

class TestWorkflow extends LocalResourceWorkflow {
  waitForReadiness(containerId: string): Promise<boolean> {
    throw new Error(containerId);
  }
  protected logger = new Logger("test");
  resourceKind = "test";

  async start() {}
  async stop() {}
  async waitForLocalResourceEventChange() {}
}

describe("docker/workflows/base.ts LocalResourceWorkflow base methods/properties", () => {
  let sandbox: sinon.SinonSandbox;

  // vscode stubs
  let showErrorMessageStub: sinon.SinonStub;

  // docker/containers.ts+images.ts wrapper function stubs
  let getContainerStub: sinon.SinonStub;
  let startContainerStub: sinon.SinonStub;
  let restartContainerStub: sinon.SinonStub;
  let imageExistsStub: sinon.SinonStub;
  let pullImageStub: sinon.SinonStub;

  let workflow: TestWorkflow;

  beforeEach(() => {
    sandbox = sinon.createSandbox();

    showErrorMessageStub = sandbox.stub(window, "showErrorMessage").resolves();

    getContainerStub = sandbox.stub(dockerContainers, "getContainer");
    startContainerStub = sandbox.stub(dockerContainers, "startContainer");
    restartContainerStub = sandbox.stub(dockerContainers, "restartContainer");
    imageExistsStub = sandbox.stub(dockerImages, "imageExists");
    pullImageStub = sandbox.stub(dockerImages, "pullImage");

    workflow = new TestWorkflow();
  });

  afterEach(() => {
    sandbox.restore();
  });

  it(".imageRepoTag should return the correct .imageRepo+.imageTag string", () => {
    (TestWorkflow as any).imageRepo = "repo";
    workflow.imageTag = "latest";

    assert.strictEqual(workflow.imageRepoTag, "repo:latest");
  });

  it("checkForImage() should check for image and pull if it does not exist", async () => {
    imageExistsStub.resolves(false);
    pullImageStub.resolves();

    await workflow["checkForImage"]("repo", "tag");

    sinon.assert.calledOnceWithExactly(imageExistsStub, "repo", "tag");
    sinon.assert.calledOnceWithExactly(pullImageStub, "repo", "tag");
  });

  it("checkForImage() should not pull image if it already exists", async () => {
    imageExistsStub.resolves(true);

    await workflow["checkForImage"]("repo", "tag");

    sinon.assert.calledOnceWithExactly(imageExistsStub, "repo", "tag");
    sinon.assert.notCalled(pullImageStub);
  });

  it("handleExistingContainers() should handle an existing container and automatically start it if it isn't running", async () => {
    const workflowStartContainerStub = sandbox.stub(workflow, "startContainer");
    const fakeContainers: ContainerSummary[] = [
      { Id: "1", Names: ["/container1"], Image: "image1", State: "exited" },
    ];

    await workflow.handleExistingContainers(fakeContainers);

    sinon.assert.calledOnceWithExactly(workflowStartContainerStub, {
      id: fakeContainers[0].Id!,
      name: fakeContainers[0].Names![0],
    });
  });

  it("handleExistingContainers() should handle multiple existing containers and automatically start them all", async () => {
    const workflowStartContainerStub = sandbox.stub(workflow, "startContainer");
    const fakeContainers: ContainerSummary[] = [
      { Id: "1", Names: ["/container1"], Image: "image1", State: "exited" },
      { Id: "2", Names: ["/container2"], Image: "image1", State: "exited" },
    ];

    await workflow.handleExistingContainers(fakeContainers);

    sinon.assert.calledTwice(workflowStartContainerStub);
    sinon.assert.calledWith(workflowStartContainerStub, {
      id: fakeContainers[0].Id!,
      name: fakeContainers[0].Names![0],
    });
    sinon.assert.calledWith(workflowStartContainerStub, {
      id: fakeContainers[1].Id!,
      name: fakeContainers[1].Names![0],
    });
  });

  it("handleExistingContainers() should handle 'running' containers auto-restart them", async () => {
    const fakeContainers: ContainerSummary[] = [
      { Id: "1", Names: ["/container1"], Image: "image1", State: "running" },
    ];

    await workflow.handleExistingContainers(fakeContainers);

    sinon.assert.calledOnceWithExactly(restartContainerStub, fakeContainers[0].Id!);
  });

  it("startContainer() should start a container and return its inspect response", async () => {
    const fakeContainer: LocalResourceContainer = { id: "1", name: "test-container" };
    const fakeResponse: ContainerInspectResponse = { Id: "1" };
    startContainerStub.resolves();
    getContainerStub.resolves(fakeResponse);

    const result = await workflow.startContainer(fakeContainer);

    assert.strictEqual(result, fakeResponse);
    sinon.assert.calledOnceWithExactly(startContainerStub, fakeContainer.id);
    sinon.assert.calledOnceWithExactly(getContainerStub, fakeContainer.id);
    sinon.assert.notCalled(showErrorMessageStub);
  });

  it("startContainer() should return nothing and show an error notification for port-in-use ResponseErrors", async () => {
    const fakeContainer: LocalResourceContainer = { id: "1", name: "test-container" };
    const fakeError = new ResponseError(
      new Response(
        JSON.stringify({ message: "Bind for 0.0.0.0:8082 failed: port is already allocated" }),
        {
          status: 500,
          statusText: "Internal Server Error",
        },
      ),
    );
    startContainerStub.rejects(fakeError);

    const result = await workflow.startContainer(fakeContainer);

    assert.strictEqual(result, undefined);
    sinon.assert.calledOnceWithExactly(startContainerStub, fakeContainer.id);
    sinon.assert.notCalled(getContainerStub);
    sinon.assert.calledOnceWithExactly(
      showErrorMessageStub,
      'Failed to start test container "test-container": Port 8082 is already in use.',
      "Open Logs",
      "File Issue",
    );
  });

  it("startContainer() should return nothing and display non-ResponseError error messages in an error notification", async () => {
    const fakeContainer: LocalResourceContainer = { id: "1", name: "test-container" };
    const fakeError = new Error("uh oh");
    startContainerStub.rejects(fakeError);

    const result = await workflow.startContainer(fakeContainer);

    assert.strictEqual(result, undefined);
    sinon.assert.calledOnceWithExactly(startContainerStub, fakeContainer.id);
    sinon.assert.notCalled(getContainerStub);
    sinon.assert.calledOnceWithExactly(
      showErrorMessageStub,
      'Failed to start test container "test-container": uh oh',
      "Open Logs",
      "File Issue",
    );
  });
});

describe("docker/workflows/index.ts LocalResourceWorkflow registry", () => {
  let sandbox: sinon.SinonSandbox;

  // vscode stubs
  let showErrorMessageStub: sinon.SinonStub;
  let stubbedConfigs: StubbedWorkspaceConfiguration;

  before(() => {
    registerLocalResourceWorkflows();
  });

  beforeEach(() => {
    sandbox = sinon.createSandbox();

    showErrorMessageStub = sandbox.stub(window, "showErrorMessage").resolves();
    stubbedConfigs = new StubbedWorkspaceConfiguration(sandbox);
  });

  afterEach(() => {
    sandbox.restore();
  });

  it(`getKafkaWorkflow() should show an error notification and throw an error if no workflow matches the "${LOCAL_KAFKA_IMAGE.id}" setting`, async () => {
    const unsupportedImageRepo = "unsupported/image-name";
    stubbedConfigs.stubGet(LOCAL_KAFKA_IMAGE, unsupportedImageRepo);

    assert.throws(
      LocalResourceWorkflow.getKafkaWorkflow,
      new Error(`Unsupported Kafka image repo: ${unsupportedImageRepo}`),
    );
    sinon.assert.calledOnce(showErrorMessageStub);
  });

  it(`getKafkaWorkflow() should return a ConfluentLocalWorkflow instance for the correct "${LOCAL_KAFKA_IMAGE.id}" setting`, async () => {
    stubbedConfigs.stubGet(LOCAL_KAFKA_IMAGE, ConfluentLocalWorkflow.imageRepo);

    const workflow = LocalResourceWorkflow.getKafkaWorkflow();

    assert.ok(workflow instanceof ConfluentLocalWorkflow);
  });

  it(`getSchemaRegistryWorkflow() should show an error notification and throw an error if no workflow matches the "${LOCAL_SCHEMA_REGISTRY_IMAGE.id}" setting`, async () => {
    const unsupportedImageRepo = "unsupported/image-name";
    stubbedConfigs.stubGet(LOCAL_SCHEMA_REGISTRY_IMAGE, unsupportedImageRepo);

    assert.throws(
      LocalResourceWorkflow.getSchemaRegistryWorkflow,
      new Error(`Unsupported Schema Registry image repo: ${unsupportedImageRepo}`),
    );
    sinon.assert.calledOnce(showErrorMessageStub);
  });

  it(`getSchemaRegistryWorkflow() should return a ConfluentLocalWorkflow instance for the correct "${LOCAL_SCHEMA_REGISTRY_IMAGE.id}" setting`, async () => {
    stubbedConfigs.stubGet(LOCAL_SCHEMA_REGISTRY_IMAGE, ConfluentLocalWorkflow.imageRepo);

    const workflow = LocalResourceWorkflow.getSchemaRegistryWorkflow();

    assert.ok(workflow instanceof ConfluentLocalWorkflow);
  });

  it(`getMedusaWorkflow() should show an error notification and throw an error if no workflow matches the "${LOCAL_MEDUSA_IMAGE.id}" setting`, async () => {
    const unsupportedImageRepo = "unsupported/image-name";
    stubbedConfigs.stubGet(LOCAL_MEDUSA_IMAGE, unsupportedImageRepo);

    assert.throws(
      LocalResourceWorkflow.getMedusaWorkflow,
      new Error(`Unsupported Medusa image repo: ${unsupportedImageRepo}`),
    );
    assert.ok(showErrorMessageStub.calledOnce);
  });

  it(`getMedusaWorkflow() should return a MedusaWorkflow instance for the correct "${LOCAL_MEDUSA_IMAGE.id}" setting`, async () => {
    stubbedConfigs.stubGet(LOCAL_MEDUSA_IMAGE, MedusaWorkflow.imageRepo);

    const workflow = LocalResourceWorkflow.getMedusaWorkflow();

    assert.ok(workflow instanceof MedusaWorkflow);
  });
});<|MERGE_RESOLUTION|>--- conflicted
+++ resolved
@@ -2,18 +2,13 @@
 import * as sinon from "sinon";
 import { window } from "vscode";
 import { StubbedWorkspaceConfiguration } from "../../../tests/stubs/workspaceConfiguration";
-<<<<<<< HEAD
-import { ContainerInspectResponse, ContainerSummary, ResponseError } from "../../clients/docker";
+import type { ContainerInspectResponse, ContainerSummary } from "../../clients/docker";
+import { ResponseError } from "../../clients/docker";
 import {
   LOCAL_KAFKA_IMAGE,
   LOCAL_MEDUSA_IMAGE,
   LOCAL_SCHEMA_REGISTRY_IMAGE,
 } from "../../extensionSettings/constants";
-=======
-import type { ContainerInspectResponse, ContainerSummary } from "../../clients/docker";
-import { ResponseError } from "../../clients/docker";
-import { LOCAL_KAFKA_IMAGE, LOCAL_SCHEMA_REGISTRY_IMAGE } from "../../extensionSettings/constants";
->>>>>>> 1171a647
 import { Logger } from "../../logging";
 import * as dockerContainers from "../containers";
 import * as dockerImages from "../images";
