--- conflicted
+++ resolved
@@ -1,18 +1,14 @@
 import { CancellationToken, Progress, ProgressLocation, window } from "vscode";
 import { ContainerInspectResponse, ContainerSummary, ResponseError } from "../../clients/docker";
-import { LOCAL_KAFKA_IMAGE, LOCAL_SCHEMA_REGISTRY_IMAGE } from "../../extensionSettings/constants";
+import {
+  LOCAL_KAFKA_IMAGE,
+  LOCAL_MEDUSA_IMAGE,
+  LOCAL_SCHEMA_REGISTRY_IMAGE,
+} from "../../extensionSettings/constants";
 import { Logger } from "../../logging";
 import { ConnectionLabel } from "../../models/resource";
 import { showErrorNotificationWithButtons } from "../../notifications";
 import { logUsage, UserEvent } from "../../telemetry/events";
-<<<<<<< HEAD
-import {
-  getLocalKafkaImageName,
-  getLocalMedusaImageName,
-  getLocalSchemaRegistryImageName,
-} from "../configs";
-=======
->>>>>>> b50e271f
 import { DEFAULT_DOCKER_NETWORK, LocalResourceKind } from "../constants";
 import { getContainer, restartContainer, startContainer, stopContainer } from "../containers";
 import { imageExists, pullImage } from "../images";
@@ -105,7 +101,7 @@
 
   /** Get the Medusa workflow. */
   public static getMedusaWorkflow(): LocalResourceWorkflow {
-    const imageRepo: string = getLocalMedusaImageName();
+    const imageRepo: string = LOCAL_MEDUSA_IMAGE.value;
     const workflow: LocalResourceWorkflow | undefined =
       LocalResourceWorkflow.workflowRegistry.get(imageRepo);
     if (!workflow) {
