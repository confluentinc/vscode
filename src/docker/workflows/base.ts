<<<<<<< HEAD
import { CancellationToken, Progress, ProgressLocation, window } from "vscode";
import { ContainerInspectResponse, ContainerSummary, ResponseError } from "../../clients/docker";
import {
  LOCAL_KAFKA_IMAGE,
  LOCAL_MEDUSA_IMAGE,
  LOCAL_SCHEMA_REGISTRY_IMAGE,
} from "../../extensionSettings/constants";
import { Logger } from "../../logging";
=======
import type { CancellationToken, Progress } from "vscode";
import { ProgressLocation, window } from "vscode";
import type { ContainerInspectResponse, ContainerSummary } from "../../clients/docker";
import { ResponseError } from "../../clients/docker";
import { LOCAL_KAFKA_IMAGE, LOCAL_SCHEMA_REGISTRY_IMAGE } from "../../extensionSettings/constants";
import type { Logger } from "../../logging";
>>>>>>> 1171a647
import { ConnectionLabel } from "../../models/resource";
import { showErrorNotificationWithButtons } from "../../notifications";
import { logUsage, UserEvent } from "../../telemetry/events";
import { DEFAULT_DOCKER_NETWORK, LocalResourceKind } from "../constants";
import { getContainer, restartContainer, startContainer, stopContainer } from "../containers";
import { imageExists, pullImage } from "../images";

/** Basic container information for a local resource. */
export interface LocalResourceContainer {
  id: string;
  name: string;
}

/**
 * Base class for workflows that launch local Confluent/Kafka related resources with Docker.
 *
 * Each workflow should:
 * - Define a static `imageRepo` property that specifies the Docker image to use.
 * - Implement the `start` and `stop` methods for their associated local resource(s).
 * - Ensure that only one instance of the workflow can run at a time.
 * - Handle logging, cancellation, and progress reporting (if applicable).
 */
export abstract class LocalResourceWorkflow {
  /** Logger for this workflow. */
  protected abstract logger: Logger;
  protected progress?: Progress<{ message?: string; increment?: number }>;

  /** Default Docker network name to use for all workflows' `.start()` logic. */
  networkName: string = DEFAULT_DOCKER_NETWORK;

  /** Basic label for notifications and logs to tell the user what kind of resource is being started
   * or stopped for the given workflow. */
  abstract resourceKind: string;

  /**
   * Docker image to use for this workflow.
   *
   * Should **not** be configurable by the user, only selectable from an array of string enum values
   * set in the `confluent.localDocker.kafkaImageRepo` setting, which should match to one workflow.
   */
  static imageRepo: string;
  /** Tag for the Docker image to use for this workflow. Should be configurable by the user in extension settings. */
  imageTag: string = "latest";

  // Registry to store workflow instances by image repo
  private static workflowRegistry: Map<string, LocalResourceWorkflow> = new Map();

  /** Register a {@link LocalResourceWorkflow} implementation based on its image repo. */
  static registerWorkflow(workflow: LocalResourceWorkflow): void {
    const imageRepo: string = workflow.imageRepo;
    LocalResourceWorkflow.workflowRegistry.set(imageRepo, workflow);
  }

  /** Get the workflow for a specific {@link LocalResourceKind}. */
  static getWorkflowForKind(kind: LocalResourceKind): LocalResourceWorkflow {
    switch (kind) {
      case LocalResourceKind.Kafka:
        return LocalResourceWorkflow.getKafkaWorkflow();
      case LocalResourceKind.SchemaRegistry:
        return LocalResourceWorkflow.getSchemaRegistryWorkflow();
      case LocalResourceKind.Medusa:
        return LocalResourceWorkflow.getMedusaWorkflow();
      default:
        throw new Error(`No workflow available for resource kind: ${kind}`);
    }
  }

  /** Get the Kafka workflow based on the user-configured image repo setting. */
  static getKafkaWorkflow(): LocalResourceWorkflow {
    const imageRepo: string = LOCAL_KAFKA_IMAGE.value;
    const workflow: LocalResourceWorkflow | undefined =
      LocalResourceWorkflow.workflowRegistry.get(imageRepo);
    if (!workflow) {
      const errorMsg = `Unsupported Kafka image repo: ${imageRepo}`;
      window.showErrorMessage(errorMsg);
      throw new Error(errorMsg);
    }
    return workflow;
  }

  /** Get the Schema Registry workflow based on the user-configured image repo setting. */
  public static getSchemaRegistryWorkflow(): LocalResourceWorkflow {
    const imageRepo: string = LOCAL_SCHEMA_REGISTRY_IMAGE.value;
    const workflow: LocalResourceWorkflow | undefined =
      LocalResourceWorkflow.workflowRegistry.get(imageRepo);
    if (!workflow) {
      const errorMsg = `Unsupported Schema Registry image repo: ${imageRepo}`;
      window.showErrorMessage(errorMsg);
      throw new Error(errorMsg);
    }
    return workflow;
  }

  /** Get the Medusa workflow. */
  public static getMedusaWorkflow(): LocalResourceWorkflow {
    const imageRepo: string = LOCAL_MEDUSA_IMAGE.value;
    const workflow: LocalResourceWorkflow | undefined =
      LocalResourceWorkflow.workflowRegistry.get(imageRepo);
    if (!workflow) {
      const errorMsg = `Unsupported Medusa image repo: ${imageRepo}`;
      window.showErrorMessage(errorMsg);
      throw new Error(errorMsg);
    }
    return workflow;
  }

  /** Start the workflow to launch the local resource(s). */
  abstract start(
    token: CancellationToken,
    progress?: Progress<{ message?: string; increment?: number }>,
    ...args: any[]
  ): Promise<void>;

  abstract waitForReadiness(containerId: string): Promise<boolean>;

  /**
   * Common flow for attempting to start a container by its Start a specific container for a workflow by its provided ID. If any errors occur, a notification
   * will be shown to the user and no {@link ContainerInspectResponse} will be returned. */
  async startContainer(
    container: LocalResourceContainer,
  ): Promise<ContainerInspectResponse | undefined> {
    try {
      await startContainer(container.id);
      this.sendTelemetryEvent(UserEvent.LocalDockerAction, {
        status: "container started",
        dockerContainerName: container.name,
      });
    } catch (error) {
      let errorMsg = error instanceof Error ? error.message : "Unknown error";
      if (error instanceof ResponseError) {
        // likely "... <containername+id>: Bind for 0.0.0.0:8082 failed: port is already allocated"
        try {
          const body = await error.response.clone().json();
          errorMsg = body.message;
          if (body.message.includes("port is already allocated")) {
            const portErrorMatch = body.message.match(
              /Bind for 0\.0\.0\.0:(\d+) failed: port is already allocated/,
            );
            if (portErrorMatch) {
              const port = portErrorMatch[1];
              errorMsg = `Port ${port} is already in use.`;
            }
          } else {
            errorMsg = "Port is already in use.";
          }
        } catch {
          errorMsg = error.response.statusText;
        }
      }
      void showErrorNotificationWithButtons(
        `Failed to start ${this.resourceKind} container "${container.name}": ${errorMsg}`,
      );
      return;
    }

    return await getContainer(container.id);
  }

  /** Stop the local resource(s) associated with this workflow. */
  abstract stop(
    token: CancellationToken,
    progress?: Progress<{ message?: string; increment?: number }>,
  ): Promise<void>;

  /** Common flow for attempting to stop a container for a workflow. If the container is not found,
   * a warning will be logged and no action will be taken. */
  async stopContainer(container: LocalResourceContainer): Promise<void> {
    // names may start with a leading slash, so try to remove it
    const containerName = container.name.replace(/^\/+/, "");
    // check container status before deleting
    const existingContainer: ContainerInspectResponse | undefined = await getContainer(
      container.id,
    );
    if (!existingContainer) {
      // assume it was cleaned up some other way
      this.logger.warn("Container not found, skipping stop and delete steps.", {
        id: container.id,
        name: containerName,
      });
      return;
    }

    if (existingContainer.State?.Status === "running") {
      await stopContainer(container.id);
      this.sendTelemetryEvent(UserEvent.LocalDockerAction, {
        status: "container stopped",
        dockerContainerName: container.name,
      });
    }
  }

  // instance method to allow calling `this.imageRepo` along with the static `<WorkflowName>.imageRepo`
  get imageRepo(): string {
    return (this.constructor as typeof LocalResourceWorkflow).imageRepo;
  }

  /** The colon-separated `imageRepo` and `imageTag` for this workflow. */
  get imageRepoTag(): string {
    return `${this.imageRepo}:${this.imageTag}`;
  }

  /**
   * Wait for the local resource(s) to be created/removed based on event emitters.
   *
   * This should be called at the end of the `start` or `stop` methods to ensure the resource(s) are
   * ready to be used, and any existing progress notifications can be resolved.
   */
  abstract waitForLocalResourceEventChange(): Promise<void>;

  /** Check if the this workflow's base image repo:tag exists locally, pulling it if not. */
  async checkForImage(imageRepo: string, imageTag: string): Promise<void> {
    this.logAndUpdateProgress(`Checking for "${imageRepo}:${imageTag}"...`);

    const existingImage = await imageExists(imageRepo, imageTag);
    this.logger.debug(`Image exists: ${existingImage}`, {
      imageRepo,
      imageTag,
    });
    if (!existingImage) {
      this.logAndUpdateProgress(`Pulling "${imageRepo}:${imageTag}"...`);
      await pullImage(imageRepo, imageTag);
    }
  }

  /**
   * Handle when a workflow detects existing containers based on its image repo+tag by checking the
   * container states and auto-(re)starting them. This acts as a mini-workflow within the main one
   * by showing a progress notification while the containers are started/restarted.
   */
  async handleExistingContainers(containers: ContainerSummary[]) {
    const plural = containers.length > 1 ? "s" : "";
    const containerNames: string[] = containers.map(
      (container) => container.Names?.join(", ") || "unknown",
    );
    const containerImages: string[] = containers.map((container) => container.Image || "unknown");
    const containerStates: string[] = containers.map((container) => container.State || "unknown");
    this.logger.debug(`found ${containers.length} existing container${plural}`, {
      states: containerStates,
      names: containerNames,
      images: containerImages,
    });

    const anyRunning: boolean = containers.some((container) => container.State === "running");
    window.withProgress(
      {
        location: ProgressLocation.Notification,
        title: ConnectionLabel.LOCAL,
        cancellable: true,
      },
      async (progress, token: CancellationToken) => {
        token.onCancellationRequested(() => {
          this.logger.debug("cancellation requested, exiting workflow early");
          this.sendTelemetryEvent(UserEvent.NotificationButtonClicked, {
            buttonLabel: "Cancel",
            notificationType: "progress",
            purpose: `Existing ${this.resourceKind} Containers Detected`,
          });
        });

        this.progress = progress;
        const actionLabel = anyRunning ? "Restarting..." : "Starting...";
        this.logAndUpdateProgress(
          `Found ${containers.length} existing ${this.resourceKind} container${plural}. ${actionLabel}`,
        );

        for (const container of containers) {
          if (!(container.Id && container.Names)) {
            // ID & Names not required by the OpenAPI spec, but very unlikely to be missing if we have the container
            // https://docs.docker.com/reference/api/engine/version/v1.47/#tag/Container/operation/ContainerList
            this.logger.warn("missing container ID or name; can't start/restart container", {
              container,
            });
            continue;
          }
          // if any are in RUNNING state, auto-restart, otherwise auto-start
          if (container.State === "running") {
            await restartContainer(container.Id);
          } else {
            await this.startContainer({ id: container.Id, name: container.Names[0] });
          }
        }

        this.logAndUpdateProgress(
          `Waiting for ${this.resourceKind} container${plural} to be ready...`,
        );
        // resolve and close this progress notification once the workflow gives the all-clear
        await this.waitForLocalResourceEventChange();
      },
    );
  }

  /** Log a message and display it in the user-facing progress notification for this workflow. */
  logAndUpdateProgress(message: string, ...args: any[]) {
    this.logger.debug(message, ...args);
    this.progress?.report({ message: message });
  }

  sendTelemetryEvent(eventName: UserEvent, properties: Record<string, any>) {
    logUsage(eventName, {
      dockerImage: this.imageRepoTag,
      localResourceKind: this.resourceKind,
      ...properties,
    });
  }
}<|MERGE_RESOLUTION|>--- conflicted
+++ resolved
@@ -1,20 +1,13 @@
-<<<<<<< HEAD
-import { CancellationToken, Progress, ProgressLocation, window } from "vscode";
-import { ContainerInspectResponse, ContainerSummary, ResponseError } from "../../clients/docker";
+import type { CancellationToken, Progress } from "vscode";
+import { ProgressLocation, window } from "vscode";
+import type { ContainerInspectResponse, ContainerSummary } from "../../clients/docker";
+import { ResponseError } from "../../clients/docker";
 import {
   LOCAL_KAFKA_IMAGE,
   LOCAL_MEDUSA_IMAGE,
   LOCAL_SCHEMA_REGISTRY_IMAGE,
 } from "../../extensionSettings/constants";
-import { Logger } from "../../logging";
-=======
-import type { CancellationToken, Progress } from "vscode";
-import { ProgressLocation, window } from "vscode";
-import type { ContainerInspectResponse, ContainerSummary } from "../../clients/docker";
-import { ResponseError } from "../../clients/docker";
-import { LOCAL_KAFKA_IMAGE, LOCAL_SCHEMA_REGISTRY_IMAGE } from "../../extensionSettings/constants";
 import type { Logger } from "../../logging";
->>>>>>> 1171a647
 import { ConnectionLabel } from "../../models/resource";
 import { showErrorNotificationWithButtons } from "../../notifications";
 import { logUsage, UserEvent } from "../../telemetry/events";
