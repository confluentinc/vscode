--- conflicted
+++ resolved
@@ -1,22 +1,13 @@
 import { TreeItem } from "vscode";
-<<<<<<< HEAD
 import { CCloudResourceLoader } from "../../loaders";
 import { FlinkUdf, FlinkUdfTreeItem } from "../../models/flinkUDF";
-import { CCloudKafkaCluster } from "../../models/kafkaCluster";
-=======
-import { FlinkUdf, FlinkUdfTreeItem } from "../../models/flinkUDF";
 import { CCloudFlinkDbKafkaCluster } from "../../models/kafkaCluster";
->>>>>>> b0fbdacf
 import { ViewProviderDelegate } from "../baseModels/multiViewBase";
 import { FlinkDatabaseViewProviderMode } from "./constants";
 
 export class FlinkUDFsDelegate extends ViewProviderDelegate<
   FlinkDatabaseViewProviderMode,
-<<<<<<< HEAD
-  CCloudKafkaCluster,
-=======
   CCloudFlinkDbKafkaCluster,
->>>>>>> b0fbdacf
   FlinkUdf
 > {
   readonly mode = FlinkDatabaseViewProviderMode.UDFs;
@@ -26,15 +17,10 @@
 
   loadingMessage = "Loading Flink UDFs...";
 
-<<<<<<< HEAD
-  async fetchChildren(database: CCloudKafkaCluster): Promise<FlinkUdf[]> {
-    const ccloudResourceLoader = CCloudResourceLoader.getInstance();
-=======
-  async fetchChildren(resource: CCloudFlinkDbKafkaCluster): Promise<FlinkUdf[]> {
+  async fetchChildren(database: CCloudFlinkDbKafkaCluster): Promise<FlinkUdf[]> {
     this.children = [];
 
->>>>>>> b0fbdacf
-    // TODO: replace this when https://github.com/confluentinc/vscode/issues/2310 is done
+    const ccloudResourceLoader = CCloudResourceLoader.getInstance();
     this.children = await ccloudResourceLoader.getFlinkUDFs(database);
 
     return this.children;
