--- conflicted
+++ resolved
@@ -2,22 +2,14 @@
 import { isResponseError, logError } from "../../errors";
 import { CCloudResourceLoader } from "../../loaders";
 import { FlinkArtifact, FlinkArtifactTreeItem } from "../../models/flinkArtifact";
-<<<<<<< HEAD
-import { CCloudKafkaCluster } from "../../models/kafkaCluster";
-=======
 import { CCloudFlinkDbKafkaCluster } from "../../models/kafkaCluster";
->>>>>>> b0fbdacf
 import { showErrorNotificationWithButtons } from "../../notifications";
 import { ViewProviderDelegate } from "../baseModels/multiViewBase";
 import { FlinkDatabaseViewProviderMode } from "./constants";
 
 export class FlinkArtifactsDelegate extends ViewProviderDelegate<
   FlinkDatabaseViewProviderMode,
-<<<<<<< HEAD
-  CCloudKafkaCluster,
-=======
   CCloudFlinkDbKafkaCluster,
->>>>>>> b0fbdacf
   FlinkArtifact
 > {
   readonly mode = FlinkDatabaseViewProviderMode.Artifacts;
@@ -27,11 +19,7 @@
 
   loadingMessage = "Loading Flink artifacts...";
 
-<<<<<<< HEAD
-  async fetchChildren(resource: CCloudKafkaCluster): Promise<FlinkArtifact[]> {
-=======
   async fetchChildren(resource: CCloudFlinkDbKafkaCluster): Promise<FlinkArtifact[]> {
->>>>>>> b0fbdacf
     this.children = [];
     try {
       const loader = CCloudResourceLoader.getInstance();
