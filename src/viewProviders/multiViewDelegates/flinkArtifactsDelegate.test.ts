import * as assert from "assert";
import * as sinon from "sinon";
import { getStubbedCCloudResourceLoader } from "../../../tests/stubs/resourceLoaders";
<<<<<<< HEAD
import { TEST_CCLOUD_KAFKA_CLUSTER_WITH_POOL } from "../../../tests/unit/testResources";
=======
import { TEST_CCLOUD_FLINK_DB_KAFKA_CLUSTER } from "../../../tests/unit/testResources";
>>>>>>> b0fbdacf
import { createFlinkArtifact } from "../../../tests/unit/testResources/flinkArtifact";
import { ResponseError } from "../../clients/flinkArtifacts";
import * as errors from "../../errors";
import { CCloudResourceLoader } from "../../loaders";
import * as notifications from "../../notifications";
import { FlinkArtifactsDelegate } from "./flinkArtifactsDelegate";

describe("multiViewDelegates/flinkArtifactsDelegate.ts (delegate only)", () => {
  let sandbox: sinon.SinonSandbox;

  beforeEach(() => {
    sandbox = sinon.createSandbox();
  });

  afterEach(() => {
    sandbox.restore();
  });

  describe("FlinkArtifactsDelegate", () => {
    // Minimal fake parent providing only what's used by the delegate
    const fakeParent = {
<<<<<<< HEAD
      kafkaCluster: TEST_CCLOUD_KAFKA_CLUSTER_WITH_POOL,
      logger: { debug: () => undefined },
    } as unknown as {
      kafkaCluster: typeof TEST_CCLOUD_KAFKA_CLUSTER_WITH_POOL;
=======
      kafkaCluster: TEST_CCLOUD_FLINK_DB_KAFKA_CLUSTER,
      logger: { debug: () => undefined },
    } as unknown as {
      kafkaCluster: typeof TEST_CCLOUD_FLINK_DB_KAFKA_CLUSTER;
>>>>>>> b0fbdacf
      logger: { debug: (m: string, e: unknown) => void };
    };

    let artifactsDelegate: FlinkArtifactsDelegate;

    beforeEach(() => {
      artifactsDelegate = new FlinkArtifactsDelegate();
    });

    describe("fetchChildren()", () => {
      let logErrorStub: sinon.SinonStub;
      let showErrorNotificationStub: sinon.SinonStub;

      beforeEach(() => {
        logErrorStub = sandbox.stub(errors, "logError");
        showErrorNotificationStub = sandbox.stub(notifications, "showErrorNotificationWithButtons");
      });

      it("fetches artifacts from the loader and returns them", async () => {
        const stubbedLoader: sinon.SinonStubbedInstance<CCloudResourceLoader> =
          getStubbedCCloudResourceLoader(sandbox);

        const mockArtifacts = [
          createFlinkArtifact({ id: "artifact1", name: "Test Artifact 1" }),
          createFlinkArtifact({ id: "artifact2", name: "Test Artifact 2" }),
        ];

        stubbedLoader.getFlinkArtifacts.resolves(mockArtifacts);

<<<<<<< HEAD
        const children = await artifactsDelegate.fetchChildren(TEST_CCLOUD_KAFKA_CLUSTER_WITH_POOL);
=======
        const children = await artifactsDelegate.fetchChildren(TEST_CCLOUD_FLINK_DB_KAFKA_CLUSTER);
>>>>>>> b0fbdacf

        assert.deepStrictEqual(children, mockArtifacts);
        assert.deepStrictEqual(artifactsDelegate["children"], mockArtifacts);
        sinon.assert.calledOnce(stubbedLoader.getFlinkArtifacts);
        sinon.assert.calledWith(stubbedLoader.getFlinkArtifacts, fakeParent.kafkaCluster);
      });

      it("clears children and rethrows when loader fails (431 -> default message)", async () => {
        const stubbedLoader: sinon.SinonStubbedInstance<CCloudResourceLoader> =
          getStubbedCCloudResourceLoader(sandbox);
        const mockError = new ResponseError(new Response("some other 4xx err", { status: 431 }));
        stubbedLoader.getFlinkArtifacts.rejects(mockError);

        await assert.rejects(
<<<<<<< HEAD
          artifactsDelegate.fetchChildren(TEST_CCLOUD_KAFKA_CLUSTER_WITH_POOL),
=======
          artifactsDelegate.fetchChildren(TEST_CCLOUD_FLINK_DB_KAFKA_CLUSTER),
>>>>>>> b0fbdacf
          mockError,
        );

        assert.deepStrictEqual(artifactsDelegate["children"], []);
        sinon.assert.calledOnce(logErrorStub);
        sinon.assert.calledOnce(showErrorNotificationStub);
      });

      it("handles 503 with service unavailable message", async () => {
        const stubbedLoader: sinon.SinonStubbedInstance<CCloudResourceLoader> =
          getStubbedCCloudResourceLoader(sandbox);
        const mockError = new ResponseError(new Response("Service unavailable", { status: 503 }));
        stubbedLoader.getFlinkArtifacts.rejects(mockError);

        await assert.rejects(
<<<<<<< HEAD
          artifactsDelegate.fetchChildren(TEST_CCLOUD_KAFKA_CLUSTER_WITH_POOL),
=======
          artifactsDelegate.fetchChildren(TEST_CCLOUD_FLINK_DB_KAFKA_CLUSTER),
>>>>>>> b0fbdacf
          mockError,
        );
        sinon.assert.calledOnce(logErrorStub);
        sinon.assert.calledOnce(showErrorNotificationStub);
      });

      it("handles non-HTTP errors with generic message", async () => {
        const stubbedLoader: sinon.SinonStubbedInstance<CCloudResourceLoader> =
          getStubbedCCloudResourceLoader(sandbox);
        const mockError = new Error("Failed to load Flink artifacts");
        stubbedLoader.getFlinkArtifacts.rejects(mockError);

        await assert.rejects(
<<<<<<< HEAD
          artifactsDelegate.fetchChildren(TEST_CCLOUD_KAFKA_CLUSTER_WITH_POOL),
=======
          artifactsDelegate.fetchChildren(TEST_CCLOUD_FLINK_DB_KAFKA_CLUSTER),
>>>>>>> b0fbdacf
          mockError,
        );
        sinon.assert.calledOnce(logErrorStub);
        sinon.assert.calledOnce(showErrorNotificationStub);
      });

      it("does not show notification for non-error HTTP status (300)", async () => {
        const stubbedLoader: sinon.SinonStubbedInstance<CCloudResourceLoader> =
          getStubbedCCloudResourceLoader(sandbox);
        const mockError = new ResponseError(new Response("oh no", { status: 300 }));
        stubbedLoader.getFlinkArtifacts.rejects(mockError);

        await assert.rejects(
<<<<<<< HEAD
          artifactsDelegate.fetchChildren(TEST_CCLOUD_KAFKA_CLUSTER_WITH_POOL),
=======
          artifactsDelegate.fetchChildren(TEST_CCLOUD_FLINK_DB_KAFKA_CLUSTER),
>>>>>>> b0fbdacf
          mockError,
        );

        sinon.assert.calledOnce(logErrorStub);
        sinon.assert.notCalled(showErrorNotificationStub);
      });

      it("clears children at start of fetch when error occurs", async () => {
        const stubbedLoader: sinon.SinonStubbedInstance<CCloudResourceLoader> =
          getStubbedCCloudResourceLoader(sandbox);
        const mockError = new ResponseError(new Response("test error", { status: undefined }));
        stubbedLoader.getFlinkArtifacts.rejects(mockError);

        artifactsDelegate["children"] = [
          createFlinkArtifact({ id: "artifact1", name: "Initial Artifact" }),
        ];

        await assert.rejects(
<<<<<<< HEAD
          artifactsDelegate.fetchChildren(TEST_CCLOUD_KAFKA_CLUSTER_WITH_POOL),
=======
          artifactsDelegate.fetchChildren(TEST_CCLOUD_FLINK_DB_KAFKA_CLUSTER),
>>>>>>> b0fbdacf
          mockError,
        );
        assert.deepStrictEqual(artifactsDelegate["children"], []);
      });

      it("does not show notification for 400 but still logs", async () => {
        const stubbedLoader: sinon.SinonStubbedInstance<CCloudResourceLoader> =
          getStubbedCCloudResourceLoader(sandbox);
        const mockError = new ResponseError(new Response("Bad request", { status: 400 }));
        stubbedLoader.getFlinkArtifacts.rejects(mockError);

        await assert.rejects(
<<<<<<< HEAD
          artifactsDelegate.fetchChildren(TEST_CCLOUD_KAFKA_CLUSTER_WITH_POOL),
=======
          artifactsDelegate.fetchChildren(TEST_CCLOUD_FLINK_DB_KAFKA_CLUSTER),
>>>>>>> b0fbdacf
          mockError,
        );
        sinon.assert.calledOnce(logErrorStub);
        sinon.assert.notCalled(showErrorNotificationStub);
      });

      it("handles 401 with auth message", async () => {
        const stubbedLoader: sinon.SinonStubbedInstance<CCloudResourceLoader> =
          getStubbedCCloudResourceLoader(sandbox);
        const mockError = new ResponseError(new Response("Unauthorized", { status: 401 }));
        stubbedLoader.getFlinkArtifacts.rejects(mockError);

        await assert.rejects(
<<<<<<< HEAD
          artifactsDelegate.fetchChildren(TEST_CCLOUD_KAFKA_CLUSTER_WITH_POOL),
=======
          artifactsDelegate.fetchChildren(TEST_CCLOUD_FLINK_DB_KAFKA_CLUSTER),
>>>>>>> b0fbdacf
          mockError,
        );
        sinon.assert.calledOnce(logErrorStub);
        sinon.assert.calledOnce(showErrorNotificationStub);
      });

      it("handles 404 with not found message", async () => {
        const stubbedLoader: sinon.SinonStubbedInstance<CCloudResourceLoader> =
          getStubbedCCloudResourceLoader(sandbox);
        const mockError = new ResponseError(new Response("Not found", { status: 404 }));
        stubbedLoader.getFlinkArtifacts.rejects(mockError);

        await assert.rejects(
<<<<<<< HEAD
          artifactsDelegate.fetchChildren(TEST_CCLOUD_KAFKA_CLUSTER_WITH_POOL),
=======
          artifactsDelegate.fetchChildren(TEST_CCLOUD_FLINK_DB_KAFKA_CLUSTER),
>>>>>>> b0fbdacf
          mockError,
        );
        sinon.assert.calledOnce(logErrorStub);
        sinon.assert.calledOnce(showErrorNotificationStub);
      });

      it("handles 429 with rate limit message", async () => {
        const stubbedLoader: sinon.SinonStubbedInstance<CCloudResourceLoader> =
          getStubbedCCloudResourceLoader(sandbox);
        const mockError = new ResponseError(new Response("Too many requests", { status: 429 }));
        stubbedLoader.getFlinkArtifacts.rejects(mockError);

        await assert.rejects(
<<<<<<< HEAD
          artifactsDelegate.fetchChildren(TEST_CCLOUD_KAFKA_CLUSTER_WITH_POOL),
=======
          artifactsDelegate.fetchChildren(TEST_CCLOUD_FLINK_DB_KAFKA_CLUSTER),
>>>>>>> b0fbdacf
          mockError,
        );
        sinon.assert.calledOnce(logErrorStub);
        sinon.assert.calledOnce(showErrorNotificationStub);
      });

      it("handles unknown HTTP error with default message", async () => {
        const stubbedLoader: sinon.SinonStubbedInstance<CCloudResourceLoader> =
          getStubbedCCloudResourceLoader(sandbox);
        const mockError = new ResponseError(new Response("I'm a teapot", { status: 418 }));
        stubbedLoader.getFlinkArtifacts.rejects(mockError);

        await assert.rejects(
<<<<<<< HEAD
          artifactsDelegate.fetchChildren(TEST_CCLOUD_KAFKA_CLUSTER_WITH_POOL),
=======
          artifactsDelegate.fetchChildren(TEST_CCLOUD_FLINK_DB_KAFKA_CLUSTER),
>>>>>>> b0fbdacf
          mockError,
        );
        sinon.assert.calledOnce(logErrorStub);
        sinon.assert.calledOnce(showErrorNotificationStub);
      });
    });
  });
});<|MERGE_RESOLUTION|>--- conflicted
+++ resolved
@@ -1,11 +1,7 @@
 import * as assert from "assert";
 import * as sinon from "sinon";
 import { getStubbedCCloudResourceLoader } from "../../../tests/stubs/resourceLoaders";
-<<<<<<< HEAD
-import { TEST_CCLOUD_KAFKA_CLUSTER_WITH_POOL } from "../../../tests/unit/testResources";
-=======
 import { TEST_CCLOUD_FLINK_DB_KAFKA_CLUSTER } from "../../../tests/unit/testResources";
->>>>>>> b0fbdacf
 import { createFlinkArtifact } from "../../../tests/unit/testResources/flinkArtifact";
 import { ResponseError } from "../../clients/flinkArtifacts";
 import * as errors from "../../errors";
@@ -27,17 +23,10 @@
   describe("FlinkArtifactsDelegate", () => {
     // Minimal fake parent providing only what's used by the delegate
     const fakeParent = {
-<<<<<<< HEAD
-      kafkaCluster: TEST_CCLOUD_KAFKA_CLUSTER_WITH_POOL,
-      logger: { debug: () => undefined },
-    } as unknown as {
-      kafkaCluster: typeof TEST_CCLOUD_KAFKA_CLUSTER_WITH_POOL;
-=======
       kafkaCluster: TEST_CCLOUD_FLINK_DB_KAFKA_CLUSTER,
       logger: { debug: () => undefined },
     } as unknown as {
       kafkaCluster: typeof TEST_CCLOUD_FLINK_DB_KAFKA_CLUSTER;
->>>>>>> b0fbdacf
       logger: { debug: (m: string, e: unknown) => void };
     };
 
@@ -67,11 +56,7 @@
 
         stubbedLoader.getFlinkArtifacts.resolves(mockArtifacts);
 
-<<<<<<< HEAD
-        const children = await artifactsDelegate.fetchChildren(TEST_CCLOUD_KAFKA_CLUSTER_WITH_POOL);
-=======
         const children = await artifactsDelegate.fetchChildren(TEST_CCLOUD_FLINK_DB_KAFKA_CLUSTER);
->>>>>>> b0fbdacf
 
         assert.deepStrictEqual(children, mockArtifacts);
         assert.deepStrictEqual(artifactsDelegate["children"], mockArtifacts);
@@ -86,11 +71,7 @@
         stubbedLoader.getFlinkArtifacts.rejects(mockError);
 
         await assert.rejects(
-<<<<<<< HEAD
-          artifactsDelegate.fetchChildren(TEST_CCLOUD_KAFKA_CLUSTER_WITH_POOL),
-=======
-          artifactsDelegate.fetchChildren(TEST_CCLOUD_FLINK_DB_KAFKA_CLUSTER),
->>>>>>> b0fbdacf
+          artifactsDelegate.fetchChildren(TEST_CCLOUD_FLINK_DB_KAFKA_CLUSTER),
           mockError,
         );
 
@@ -106,11 +87,7 @@
         stubbedLoader.getFlinkArtifacts.rejects(mockError);
 
         await assert.rejects(
-<<<<<<< HEAD
-          artifactsDelegate.fetchChildren(TEST_CCLOUD_KAFKA_CLUSTER_WITH_POOL),
-=======
-          artifactsDelegate.fetchChildren(TEST_CCLOUD_FLINK_DB_KAFKA_CLUSTER),
->>>>>>> b0fbdacf
+          artifactsDelegate.fetchChildren(TEST_CCLOUD_FLINK_DB_KAFKA_CLUSTER),
           mockError,
         );
         sinon.assert.calledOnce(logErrorStub);
@@ -124,11 +101,7 @@
         stubbedLoader.getFlinkArtifacts.rejects(mockError);
 
         await assert.rejects(
-<<<<<<< HEAD
-          artifactsDelegate.fetchChildren(TEST_CCLOUD_KAFKA_CLUSTER_WITH_POOL),
-=======
-          artifactsDelegate.fetchChildren(TEST_CCLOUD_FLINK_DB_KAFKA_CLUSTER),
->>>>>>> b0fbdacf
+          artifactsDelegate.fetchChildren(TEST_CCLOUD_FLINK_DB_KAFKA_CLUSTER),
           mockError,
         );
         sinon.assert.calledOnce(logErrorStub);
@@ -142,11 +115,7 @@
         stubbedLoader.getFlinkArtifacts.rejects(mockError);
 
         await assert.rejects(
-<<<<<<< HEAD
-          artifactsDelegate.fetchChildren(TEST_CCLOUD_KAFKA_CLUSTER_WITH_POOL),
-=======
-          artifactsDelegate.fetchChildren(TEST_CCLOUD_FLINK_DB_KAFKA_CLUSTER),
->>>>>>> b0fbdacf
+          artifactsDelegate.fetchChildren(TEST_CCLOUD_FLINK_DB_KAFKA_CLUSTER),
           mockError,
         );
 
@@ -165,11 +134,7 @@
         ];
 
         await assert.rejects(
-<<<<<<< HEAD
-          artifactsDelegate.fetchChildren(TEST_CCLOUD_KAFKA_CLUSTER_WITH_POOL),
-=======
-          artifactsDelegate.fetchChildren(TEST_CCLOUD_FLINK_DB_KAFKA_CLUSTER),
->>>>>>> b0fbdacf
+          artifactsDelegate.fetchChildren(TEST_CCLOUD_FLINK_DB_KAFKA_CLUSTER),
           mockError,
         );
         assert.deepStrictEqual(artifactsDelegate["children"], []);
@@ -182,11 +147,7 @@
         stubbedLoader.getFlinkArtifacts.rejects(mockError);
 
         await assert.rejects(
-<<<<<<< HEAD
-          artifactsDelegate.fetchChildren(TEST_CCLOUD_KAFKA_CLUSTER_WITH_POOL),
-=======
-          artifactsDelegate.fetchChildren(TEST_CCLOUD_FLINK_DB_KAFKA_CLUSTER),
->>>>>>> b0fbdacf
+          artifactsDelegate.fetchChildren(TEST_CCLOUD_FLINK_DB_KAFKA_CLUSTER),
           mockError,
         );
         sinon.assert.calledOnce(logErrorStub);
@@ -200,11 +161,7 @@
         stubbedLoader.getFlinkArtifacts.rejects(mockError);
 
         await assert.rejects(
-<<<<<<< HEAD
-          artifactsDelegate.fetchChildren(TEST_CCLOUD_KAFKA_CLUSTER_WITH_POOL),
-=======
-          artifactsDelegate.fetchChildren(TEST_CCLOUD_FLINK_DB_KAFKA_CLUSTER),
->>>>>>> b0fbdacf
+          artifactsDelegate.fetchChildren(TEST_CCLOUD_FLINK_DB_KAFKA_CLUSTER),
           mockError,
         );
         sinon.assert.calledOnce(logErrorStub);
@@ -218,11 +175,7 @@
         stubbedLoader.getFlinkArtifacts.rejects(mockError);
 
         await assert.rejects(
-<<<<<<< HEAD
-          artifactsDelegate.fetchChildren(TEST_CCLOUD_KAFKA_CLUSTER_WITH_POOL),
-=======
-          artifactsDelegate.fetchChildren(TEST_CCLOUD_FLINK_DB_KAFKA_CLUSTER),
->>>>>>> b0fbdacf
+          artifactsDelegate.fetchChildren(TEST_CCLOUD_FLINK_DB_KAFKA_CLUSTER),
           mockError,
         );
         sinon.assert.calledOnce(logErrorStub);
@@ -236,11 +189,7 @@
         stubbedLoader.getFlinkArtifacts.rejects(mockError);
 
         await assert.rejects(
-<<<<<<< HEAD
-          artifactsDelegate.fetchChildren(TEST_CCLOUD_KAFKA_CLUSTER_WITH_POOL),
-=======
-          artifactsDelegate.fetchChildren(TEST_CCLOUD_FLINK_DB_KAFKA_CLUSTER),
->>>>>>> b0fbdacf
+          artifactsDelegate.fetchChildren(TEST_CCLOUD_FLINK_DB_KAFKA_CLUSTER),
           mockError,
         );
         sinon.assert.calledOnce(logErrorStub);
@@ -254,11 +203,7 @@
         stubbedLoader.getFlinkArtifacts.rejects(mockError);
 
         await assert.rejects(
-<<<<<<< HEAD
-          artifactsDelegate.fetchChildren(TEST_CCLOUD_KAFKA_CLUSTER_WITH_POOL),
-=======
-          artifactsDelegate.fetchChildren(TEST_CCLOUD_FLINK_DB_KAFKA_CLUSTER),
->>>>>>> b0fbdacf
+          artifactsDelegate.fetchChildren(TEST_CCLOUD_FLINK_DB_KAFKA_CLUSTER),
           mockError,
         );
         sinon.assert.calledOnce(logErrorStub);
