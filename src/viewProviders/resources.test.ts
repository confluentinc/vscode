--- conflicted
+++ resolved
@@ -1,13 +1,9 @@
 import * as assert from "assert";
 import sinon from "sinon";
-<<<<<<< HEAD
-import { ConfigurationChangeEvent, TreeItem, TreeItemCollapsibleState } from "vscode";
-import { eventEmitterStubs, StubbedEventEmitters } from "../../tests/stubs/emitters";
-=======
+import type { ConfigurationChangeEvent } from "vscode";
 import { TreeItem, TreeItemCollapsibleState } from "vscode";
 import type { StubbedEventEmitters } from "../../tests/stubs/emitters";
 import { eventEmitterStubs } from "../../tests/stubs/emitters";
->>>>>>> 888aaa31
 import {
   TEST_CCLOUD_ENVIRONMENT,
   TEST_CCLOUD_KAFKA_CLUSTER,
