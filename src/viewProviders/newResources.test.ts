import * as assert from "assert";
import sinon from "sinon";
import { TreeItem, TreeItemCollapsibleState } from "vscode";
import { eventEmitterStubs, StubbedEventEmitters } from "../../tests/stubs/emitters";
import {
  TEST_CCLOUD_ENVIRONMENT,
  TEST_CCLOUD_KAFKA_CLUSTER,
  TEST_CCLOUD_SCHEMA_REGISTRY,
  TEST_DIRECT_ENVIRONMENT,
  TEST_DIRECT_KAFKA_CLUSTER,
  TEST_DIRECT_SCHEMA_REGISTRY,
  TEST_LOCAL_ENVIRONMENT,
  TEST_LOCAL_KAFKA_CLUSTER,
  TEST_LOCAL_MEDUSA,
  TEST_LOCAL_SCHEMA_REGISTRY,
} from "../../tests/unit/testResources";
import { TEST_CCLOUD_FLINK_COMPUTE_POOL } from "../../tests/unit/testResources/flinkComputePool";
import { TEST_CCLOUD_ORGANIZATION } from "../../tests/unit/testResources/organization";
import { getTestExtensionContext } from "../../tests/unit/testUtils";
import { ConnectionType } from "../clients/sidecar/models/ConnectionType";
import { CCLOUD_CONNECTION_ID, IconNames, LOCAL_CONNECTION_ID } from "../constants";
import * as contextValues from "../context/values";
import {
  CCloudResourceLoader,
  DirectResourceLoader,
  LocalResourceLoader,
  ResourceLoader,
} from "../loaders";
import * as environmentModels from "../models/environment";
import {
  CCloudEnvironment,
  DirectEnvironment,
  EnvironmentTreeItem,
  LocalEnvironment,
} from "../models/environment";
import { FlinkComputePoolTreeItem } from "../models/flinkComputePool";
import { KafkaClusterTreeItem, LocalKafkaCluster } from "../models/kafkaCluster";
import { CustomMarkdownString } from "../models/main";
import { LocalMedusa, MedusaTreeItem } from "../models/medusa";
import { ConnectionId } from "../models/resource";
import { LocalSchemaRegistry, SchemaRegistryTreeItem } from "../models/schemaRegistry";
import * as notifications from "../notifications";
import * as ccloudConnections from "../sidecar/connections/ccloud";
import * as sidecarLocalConnections from "../sidecar/connections/local";
import { ConnectionStateWatcher } from "../sidecar/connections/watcher";
import {
  AnyConnectionRow,
  CCloudConnectionRow,
  DirectConnectionRow,
  LocalConnectionRow,
  mergeUpdates,
  NewResourceViewProvider,
  SingleEnvironmentConnectionRow,
} from "./newResources";
import * as collapsing from "./utils/collapsing";
import * as viewProvidersSearch from "./utils/search";

describe("viewProviders/newResources.ts", () => {
  let sandbox: sinon.SinonSandbox;

  before(async () => {
    await getTestExtensionContext();
  });

  beforeEach(() => {
    sandbox = sinon.createSandbox();
  });

  afterEach(() => {
    sandbox.restore();
  });

  describe("DirectConnectionRow", () => {
    let directLoader: DirectResourceLoader;
    let directConnectionRow: DirectConnectionRow;

    const TEST_DIRECT_ENVIRONMENT_WITH_KAFKA_AND_SR = new DirectEnvironment({
      ...TEST_DIRECT_ENVIRONMENT,
      kafkaClusters: [TEST_DIRECT_KAFKA_CLUSTER],
      schemaRegistry: TEST_DIRECT_SCHEMA_REGISTRY,
    });

    const TEST_DIRECT_ENVIRONMENT_WITH_KAFKA = new DirectEnvironment({
      ...TEST_DIRECT_ENVIRONMENT,
      kafkaClusters: [TEST_DIRECT_KAFKA_CLUSTER],
    });

    const TEST_DIRECT_ENVIRONMENT_WITH_SR = new DirectEnvironment({
      ...TEST_DIRECT_ENVIRONMENT,
      schemaRegistry: TEST_DIRECT_SCHEMA_REGISTRY,
    });

    const TEST_DIRECT_ENVIRONMENT_NO_CLUSTERS = new DirectEnvironment({
      ...TEST_DIRECT_ENVIRONMENT,
    });

    beforeEach(() => {
      directLoader = new DirectResourceLoader("test-direct-connection-id" as ConnectionId);
      directConnectionRow = new DirectConnectionRow(directLoader);
    });

    describe("ConnectionRow getters via DirectConnectionRow", () => {
      it("connectionId returns the loader's connectionId", () => {
        assert.strictEqual(directConnectionRow.connectionId, directLoader.connectionId);
      });

      it("id returns the loader's connectionId", () => {
        assert.strictEqual(directConnectionRow.id, directLoader.connectionId);
      });

      it("connectionType returns the connection type", () => {
        assert.strictEqual(directConnectionRow.connectionType, ConnectionType.Direct);
      });
    });

    describe("ConnectionRow methods via DirectConnectionRow", () => {
      let getEnvironmentsStub: sinon.SinonStub;

      beforeEach(() => {
        getEnvironmentsStub = sandbox.stub(directLoader, "getEnvironments").resolves([]);
      });

      describe("getTreeItem", () => {
        it("when connected", () => {
          directConnectionRow.environments.push(TEST_DIRECT_ENVIRONMENT_WITH_KAFKA_AND_SR);
          const treeItem = directConnectionRow.getTreeItem();
          assert.strictEqual(treeItem.collapsibleState, TreeItemCollapsibleState.Expanded);
          assert.strictEqual(treeItem.contextValue, "resources-direct-container-connected");
          assert.strictEqual(treeItem.id, `${directConnectionRow.connectionId}-connected`);
        });

        it("when not connected, empty environment", () => {
          directConnectionRow.environments.push(TEST_DIRECT_ENVIRONMENT_NO_CLUSTERS);
          const treeItem = directConnectionRow.getTreeItem();
          assert.strictEqual(treeItem.collapsibleState, TreeItemCollapsibleState.None);
          // No "-connected" suffix when not connected.
          assert.strictEqual(treeItem.contextValue, "resources-direct-container");
          assert.strictEqual(treeItem.id, `${directConnectionRow.connectionId}`);
        });
      });

      it("searchableText() returns the connection name after refresh completes", async () => {
        getEnvironmentsStub.resolves([TEST_DIRECT_ENVIRONMENT_WITH_KAFKA_AND_SR]);
        await directConnectionRow.refresh(false);
        assert.strictEqual("test-direct-environment", directConnectionRow.searchableText());
      });

      describe("refresh", () => {
        for (const deepRefresh of [true, false] as const) {
          it(`calls getEnvironments with deepRefresh=${deepRefresh}`, async () => {
            await directConnectionRow.refresh(deepRefresh);
            sinon.assert.calledOnceWithExactly(getEnvironmentsStub, deepRefresh);
          });
        }

        it("properly merges environment into initially empty environments array", async () => {
          assert.strictEqual(directConnectionRow.environments.length, 0);
          getEnvironmentsStub.resolves([TEST_DIRECT_ENVIRONMENT_WITH_KAFKA_AND_SR]);
          await directConnectionRow.refresh();
          assert.strictEqual(directConnectionRow.environments.length, 1);
          assert.deepStrictEqual(
            directConnectionRow.environments[0],
            TEST_DIRECT_ENVIRONMENT_WITH_KAFKA_AND_SR,
          );
        });

        it("properly merges updated environment into populated array", async () => {
          // initially no SR. Be sure to make a transient object here, 'cause is
          // going to get mutated during the refresh.
          directConnectionRow.environments.push(
            new DirectEnvironment({ ...TEST_DIRECT_ENVIRONMENT_WITH_KAFKA }),
          );
          getEnvironmentsStub.resolves([TEST_DIRECT_ENVIRONMENT_WITH_KAFKA_AND_SR]);

          await directConnectionRow.refresh();

          assert.strictEqual(directConnectionRow.environments.length, 1);
          assert.deepStrictEqual(
            directConnectionRow.environments[0],
            TEST_DIRECT_ENVIRONMENT_WITH_KAFKA_AND_SR,
          );
        });
      });
    });

    describe("SingleEnvironmentConnectionRow methods via DirectConnectionRow", () => {
      describe("get children", () => {
        it("returns kafka and schema registry children when both are set", () => {
          directConnectionRow.environments.push(TEST_DIRECT_ENVIRONMENT_WITH_KAFKA_AND_SR);
          const children = directConnectionRow.children;
          assert.strictEqual(children.length, 2);
          assert.strictEqual(children[0].name, TEST_DIRECT_KAFKA_CLUSTER.name);
          assert.strictEqual(children[1].name, TEST_DIRECT_SCHEMA_REGISTRY.name);
        });

        it("returns only kafka child when schema registry is not set", () => {
          directConnectionRow.environments.push(TEST_DIRECT_ENVIRONMENT_WITH_KAFKA);
          const children = directConnectionRow.children;
          assert.strictEqual(children.length, 1);
          assert.deepStrictEqual(children[0], TEST_DIRECT_KAFKA_CLUSTER);
        });

        it("returns only schema registry child when kafka is not set", () => {
          directConnectionRow.environments.push(TEST_DIRECT_ENVIRONMENT_WITH_SR);
          const children = directConnectionRow.children;
          assert.strictEqual(children.length, 1);
          assert.deepStrictEqual(children[0], TEST_DIRECT_SCHEMA_REGISTRY);
        });

        it("returns empty array when no environment is set", () => {
          const children = directConnectionRow.children;
          assert.strictEqual(children.length, 0);
        });
      });
    });

    describe("SingleConnectionRow getters via DirectConnectionRow", () => {
      describe("kafkaCluster", () => {
        it("Returns the first Kafka cluster from the environment when set", () => {
          directConnectionRow.environments.push(TEST_DIRECT_ENVIRONMENT_WITH_KAFKA_AND_SR);
          assert.strictEqual(directConnectionRow.kafkaCluster, TEST_DIRECT_KAFKA_CLUSTER);
        });

        it("Returns undefined when no environment is set", () => {
          assert.strictEqual(directConnectionRow.kafkaCluster, undefined);
        });
      });

      describe("schemaRegistry", () => {
        it("Returns the Schema Registry from the environment when set", () => {
          directConnectionRow.environments.push(TEST_DIRECT_ENVIRONMENT_WITH_KAFKA_AND_SR);
          assert.strictEqual(directConnectionRow.schemaRegistry, TEST_DIRECT_SCHEMA_REGISTRY);
        });

        it("Returns undefined when no environment is set", () => {
          assert.strictEqual(directConnectionRow.schemaRegistry, undefined);
        });
      });

      describe("connected", () => {
        it("returns true when the environment has a Kafka cluster", () => {
          directConnectionRow.environments.push(TEST_DIRECT_ENVIRONMENT_WITH_KAFKA);
          assert.strictEqual(directConnectionRow.connected, true);
        });

        it("returns true when the environment has a schema registry", () => {
          directConnectionRow.environments.push(TEST_DIRECT_ENVIRONMENT_WITH_SR);
          assert.strictEqual(directConnectionRow.connected, true);
        });

        it("returns true when the environment has a both kafka and schema registry", () => {
          directConnectionRow.environments.push(TEST_DIRECT_ENVIRONMENT_WITH_KAFKA_AND_SR);
          assert.strictEqual(directConnectionRow.connected, true);
        });

        it("returns false when the environment is missing Kafka AND Schema Registry", () => {
          directConnectionRow.environments.push(TEST_DIRECT_ENVIRONMENT);
          assert.strictEqual(directConnectionRow.connected, false);
        });

        it("returns false when no environment is set", () => {
          assert.strictEqual(directConnectionRow.connected, false);
        });
      });
    });

    describe("getters", () => {
      describe("iconpath", () => {
        it("throws when no environment", () => {
          assert.throws(() => {
            return directConnectionRow.iconPath;
          }, /Environment not yet loaded/);
        });

        it("returns the environment's icon when env is loaded and nothing is missing", () => {
          sandbox
            .stub(TEST_DIRECT_ENVIRONMENT_WITH_KAFKA_AND_SR, "checkForMissingResources")
            .returns({ missingKafka: false, missingSR: false });
          directConnectionRow.environments.push(TEST_DIRECT_ENVIRONMENT_WITH_KAFKA_AND_SR);
          assert.strictEqual(
            directConnectionRow.iconPath.id,
            TEST_DIRECT_ENVIRONMENT_WITH_KAFKA_AND_SR.iconName,
          );
        });

        it("returns warning icon when environment is loaded but missing configured Kafka or Schema Registry", () => {
          sandbox
            .stub(TEST_DIRECT_ENVIRONMENT, "checkForMissingResources")
            .returns({ missingKafka: true, missingSR: true });
          directConnectionRow.environments.push(TEST_DIRECT_ENVIRONMENT);
          assert.strictEqual(directConnectionRow.iconPath.id, "warning");
        });
      });

      describe("name", () => {
        it("returns the environment name when set", () => {
          directConnectionRow.environments.push(TEST_DIRECT_ENVIRONMENT_WITH_KAFKA_AND_SR);
          assert.strictEqual(
            directConnectionRow.name,
            TEST_DIRECT_ENVIRONMENT_WITH_KAFKA_AND_SR.name,
          );
        });

        it("throws when no environment is set", () => {
          assert.throws(() => {
            return directConnectionRow.name;
          }, /Environment not yet loaded/);
        });
      });

      describe("status", () => {
        it("returns empty string", () => {
          assert.strictEqual(directConnectionRow.status, "");
        });
      });

      describe("tooltip", () => {
        it("calls + returns createEnvironmentTooltip() result when env set", () => {
          const envToolTipStub = sandbox.stub(environmentModels, "createEnvironmentTooltip");
          envToolTipStub.returns(new CustomMarkdownString("Test tooltip"));
          directConnectionRow.environments.push(TEST_DIRECT_ENVIRONMENT_WITH_KAFKA_AND_SR);
          assert.strictEqual(directConnectionRow.tooltip.value, "Test tooltip");
          sinon.assert.calledOnce(envToolTipStub);
        });

        it("throws when no environment is set", () => {
          assert.throws(() => {
            return directConnectionRow.tooltip;
          }, /Environment not yet loaded/);
        });
      });
    });

    describe("getEnvironments", () => {
      let loaderGetEnvironmentsStub: sinon.SinonStub;
      let getLatestConnectionEventStub: sinon.SinonStub;

      beforeEach(() => {
        loaderGetEnvironmentsStub = sandbox.stub(directLoader, "getEnvironments");
        getLatestConnectionEventStub = sandbox.stub(
          ConnectionStateWatcher.getInstance(),
          "getLatestConnectionEvent",
        );
      });

      it("behavior when no environment found", async () => {
        loaderGetEnvironmentsStub.resolves([]);
        const environments = await directConnectionRow.getEnvironments();
        assert.deepStrictEqual(environments, []);
      });

      it("behavior when environment found but no latest websocket event", async () => {
        loaderGetEnvironmentsStub.resolves([TEST_DIRECT_ENVIRONMENT_WITH_KAFKA_AND_SR]);
        const environments = await directConnectionRow.getEnvironments();

        sinon.assert.calledOnce(loaderGetEnvironmentsStub);
        sinon.assert.calledOnce(getLatestConnectionEventStub);
        sinon.assert.calledWith(getLatestConnectionEventStub, directLoader.connectionId);

        assert.deepStrictEqual(environments, [TEST_DIRECT_ENVIRONMENT_WITH_KAFKA_AND_SR]);
        assert.strictEqual(environments[0].kafkaConnectionFailed, undefined);
        assert.strictEqual(environments[0].schemaRegistryConnectionFailed, undefined);
      });

      it("behavior when environment found but has a websocket event", async () => {
        loaderGetEnvironmentsStub.resolves([TEST_DIRECT_ENVIRONMENT_WITH_KAFKA_AND_SR]);

        getLatestConnectionEventStub.returns({
          connection: {
            status: {
              kafka_cluster: { errors: { sign_in: { message: "Failed to kafka" } } },
              schema_registry: { errors: { sign_in: { message: "Failed to schema" } } },
            },
          },
        });

        const environments = await directConnectionRow.getEnvironments();

        sinon.assert.calledOnce(loaderGetEnvironmentsStub);
        sinon.assert.calledOnce(getLatestConnectionEventStub);
        sinon.assert.calledWith(getLatestConnectionEventStub, directLoader.connectionId);

        assert.strictEqual(environments[0].kafkaConnectionFailed, "Failed to kafka");
        assert.strictEqual(environments[0].schemaRegistryConnectionFailed, "Failed to schema");
      });
    });
  });

  describe("LocalConnectionRow", () => {
    let localConnectionRow: LocalConnectionRow;
    let localLoader = LocalResourceLoader.getInstance();

    // TEST_LOCAL_ENVIRONMENT doesn't have Kafka or Schema Registry configured,
    // so make a version that does for connected-state testing.
    const TEST_LOCAL_ENVIRONMENT_WITH_KAFKA_AND_SR = new LocalEnvironment({
      ...TEST_LOCAL_ENVIRONMENT,
      kafkaClusters: [TEST_LOCAL_KAFKA_CLUSTER],
      schemaRegistry: TEST_LOCAL_SCHEMA_REGISTRY,
    });

    beforeEach(() => {
      localConnectionRow = new LocalConnectionRow();
    });

    it("should create a new LocalConnectionRow instance over the LocalResourceLoader", () => {
      assert.ok(localConnectionRow);
      assert.deepStrictEqual(localConnectionRow.loader, LocalResourceLoader.getInstance());
    });

    it("name getter should return the correct name", () => {
      assert.strictEqual(localConnectionRow.name, "Local");
    });

    it("iconPath getter should return the correct icon", () => {
      assert.strictEqual(localConnectionRow.iconPath.id, IconNames.LOCAL_RESOURCE_GROUP);
    });

    it("tooltip getter should return the correct tooltip", () => {
      assert.ok(/Local Kafka clusters/.test(localConnectionRow.tooltip.value));
    });

    it("status getter should return the correct status", () => {
      // w/o a connection ...
      assert.strictEqual(localConnectionRow.status, "(No connection)");

      // ... and with a fully fleshed out connection
      localConnectionRow.environments.push(TEST_LOCAL_ENVIRONMENT_WITH_KAFKA_AND_SR);
      assert.strictEqual(
        localConnectionRow.status,
        TEST_LOCAL_ENVIRONMENT_WITH_KAFKA_AND_SR.kafkaClusters[0].uri!,
      );
    });

    // Test environment with only Medusa for Medusa-specific scenarios
    const TEST_LOCAL_ENVIRONMENT_WITH_MEDUSA_ONLY = new LocalEnvironment({
      ...TEST_LOCAL_ENVIRONMENT,
      kafkaClusters: [],
      schemaRegistry: undefined,
      medusa: TEST_LOCAL_MEDUSA,
    });

    describe("medusa getter", () => {
      it("should return undefined when no environments loaded", () => {
        assert.strictEqual(localConnectionRow.medusa, undefined);
      });

      it("should return undefined when environment has no medusa", () => {
        localConnectionRow.environments.push(TEST_LOCAL_ENVIRONMENT);
        assert.strictEqual(localConnectionRow.medusa, undefined);
      });

      it("should return medusa when environment has medusa", () => {
        localConnectionRow.environments.push(TEST_LOCAL_ENVIRONMENT_WITH_MEDUSA_ONLY);
        const medusa = localConnectionRow.medusa;
        assert.ok(medusa instanceof LocalMedusa);
        assert.strictEqual(medusa.name, "Medusa");
      });
    });

    describe("connected getter", () => {
      it("should return false when no environments", () => {
        assert.strictEqual(localConnectionRow.connected, false);
      });

      it("should return false when environment has no resources", () => {
        localConnectionRow.environments.push(TEST_LOCAL_ENVIRONMENT);
        assert.strictEqual(localConnectionRow.connected, false);
      });

      it("should return true when only Kafka cluster is available", () => {
        localConnectionRow.environments.push(TEST_LOCAL_ENVIRONMENT_WITH_KAFKA_AND_SR);
        assert.strictEqual(localConnectionRow.connected, true);
      });

      it("should return true when only Medusa is available", () => {
        localConnectionRow.environments.push(TEST_LOCAL_ENVIRONMENT_WITH_MEDUSA_ONLY);
        assert.strictEqual(localConnectionRow.connected, true);
      });
    });

    describe("children getter with Medusa support", () => {
      it("should return empty array when no environments", () => {
        assert.deepStrictEqual(localConnectionRow.children, []);
      });

      it("should return empty array when environment has no resources", () => {
        localConnectionRow.environments.push(TEST_LOCAL_ENVIRONMENT);
        assert.deepStrictEqual(localConnectionRow.children, []);
      });

      it("should include Medusa in children when available", () => {
        localConnectionRow.environments.push(TEST_LOCAL_ENVIRONMENT_WITH_MEDUSA_ONLY);
        const children = localConnectionRow.children;
        assert.strictEqual(children.length, 1);
        assert.ok(children[0] instanceof LocalMedusa);
      });

      it("should include all resources when Kafka, Schema Registry, and Medusa are available", () => {
        const envWithAll = new LocalEnvironment({
          ...TEST_LOCAL_ENVIRONMENT_WITH_KAFKA_AND_SR,
          medusa: TEST_LOCAL_MEDUSA,
        });
        localConnectionRow.environments.push(envWithAll);
        const children = localConnectionRow.children;
        assert.strictEqual(children.length, 3); // Kafka + Schema Registry + Medusa
        assert.ok(children.some((child) => child instanceof LocalKafkaCluster));
        assert.ok(children.some((child) => child instanceof LocalSchemaRegistry));
        assert.ok(children.some((child) => child instanceof LocalMedusa));
      });
    });

    describe("status getter", () => {
      it("should return '(No connection)' when no resources available", () => {
        assert.strictEqual(localConnectionRow.status, "(No connection)");
      });

      it("should return Kafka URI when Kafka is available", () => {
        localConnectionRow.environments.push(TEST_LOCAL_ENVIRONMENT_WITH_KAFKA_AND_SR);
        assert.strictEqual(localConnectionRow.status, TEST_LOCAL_KAFKA_CLUSTER.uri);
      });

      it("should return 'Only Medusa available' when only Medusa is running", () => {
        localConnectionRow.environments.push(TEST_LOCAL_ENVIRONMENT_WITH_MEDUSA_ONLY);
        assert.strictEqual(localConnectionRow.status, "Only Medusa available");
      });
    });

    describe("ConnectionRow methods via LocalConnectionRow", () => {
      describe("getEnvironments", () => {
        let loaderGetEnvironmentsStub: sinon.SinonStub;

        beforeEach(() => {
          loaderGetEnvironmentsStub = sandbox.stub(localLoader, "getEnvironments").resolves([]);
        });

        it("calls loader.getEnvironments with deepRefresh=false", async () => {
          await localConnectionRow.getEnvironments();
          sinon.assert.calledOnceWithExactly(loaderGetEnvironmentsStub, false);
        });

        it("returns the environments from the loader", async () => {
          const expectedEnvironments = [TEST_LOCAL_ENVIRONMENT];
          loaderGetEnvironmentsStub.resolves(expectedEnvironments);
          const environments = await localConnectionRow.getEnvironments();
          assert.deepStrictEqual(environments, expectedEnvironments);
        });
      });

      describe("getTreeItem", () => {
        it("when connected", () => {
          localConnectionRow.environments.push(TEST_LOCAL_ENVIRONMENT_WITH_KAFKA_AND_SR);
          const treeItem = localConnectionRow.getTreeItem();
          assert.strictEqual(treeItem.collapsibleState, TreeItemCollapsibleState.Expanded);
          assert.strictEqual(treeItem.contextValue, "local-container-connected");
          assert.strictEqual(treeItem.id, `${TEST_LOCAL_ENVIRONMENT.connectionId}-connected`);
        });

        const notConnectedTestCases: Array<[string, LocalEnvironment | undefined]> = [
          ["when not connected, no environment", undefined],
          ["when not connected, empty environment", TEST_LOCAL_ENVIRONMENT],
        ];

        for (const [label, environment] of notConnectedTestCases) {
          it(label, () => {
            if (environment) {
              localConnectionRow.environments.push(environment);
            }
            const treeItem = localConnectionRow.getTreeItem();
            assert.strictEqual(treeItem.collapsibleState, TreeItemCollapsibleState.None);
            assert.strictEqual(treeItem.contextValue, "local-container");
            assert.strictEqual(treeItem.id, `${TEST_LOCAL_ENVIRONMENT.connectionId}`);
          });
        }
      });
    });

    describe("refresh", () => {
      let updateLocalConnectionStub: sinon.SinonStub;
      let singleEnvironmentConnectionRowRefresh: sinon.SinonStub;

      beforeEach(() => {
        updateLocalConnectionStub = sandbox.stub(sidecarLocalConnections, "updateLocalConnection");

        singleEnvironmentConnectionRowRefresh = sandbox.stub(
          SingleEnvironmentConnectionRow.prototype,
          "refresh",
        );
      });

      for (const deepRefresh of [true, false]) {
        it(`should call updateLocalConnection() before SingleEnvironmentConnectionRow.refresh (deepRefresh=${deepRefresh})`, async () => {
          await localConnectionRow.refresh(deepRefresh);

          sinon.assert.calledOnce(updateLocalConnectionStub);
          sinon.assert.calledOnceWithExactly(singleEnvironmentConnectionRowRefresh, deepRefresh);
        });
<<<<<<< HEAD

        it("sets localKafkaClusterAvailable context value when Kafka cluster is available", async () => {
          localConnectionRow.environments.push(TEST_LOCAL_ENVIRONMENT_WITH_KAFKA_AND_SR);
          await localConnectionRow.refresh(false);
          sinon.assert.calledWith(
            setContextValueStub,
            contextValues.ContextValues.localKafkaClusterAvailable,
            true,
          );
        });

        it("sets localKafkaClusterAvailable context value to false when no Kafka cluster is available", async () => {
          localConnectionRow.environments.push(TEST_LOCAL_ENVIRONMENT);
          await localConnectionRow.refresh(false);
          sinon.assert.calledWith(
            setContextValueStub,
            contextValues.ContextValues.localKafkaClusterAvailable,
            false,
          );
        });

        it("sets localSchemaRegistryAvailable context value when Schema Registry is available", async () => {
          localConnectionRow.environments.push(TEST_LOCAL_ENVIRONMENT_WITH_KAFKA_AND_SR);
          await localConnectionRow.refresh(false);
          sinon.assert.calledWith(
            setContextValueStub,
            contextValues.ContextValues.localSchemaRegistryAvailable,
            true,
          );
        });

        it("sets localSchemaRegistryAvailable context value to false when no Schema Registry is available", async () => {
          localConnectionRow.environments.push(TEST_LOCAL_ENVIRONMENT);
          await localConnectionRow.refresh(false);
          sinon.assert.calledWith(
            setContextValueStub,
            contextValues.ContextValues.localSchemaRegistryAvailable,
            false,
          );
        });

        it("sets localMedusaAvailable context value when Medusa is available", async () => {
          localConnectionRow.environments.push(TEST_LOCAL_ENVIRONMENT_WITH_MEDUSA_ONLY);
          await localConnectionRow.refresh(false);
          sinon.assert.calledWith(
            setContextValueStub,
            contextValues.ContextValues.localMedusaAvailable,
            true,
          );
        });

        it("sets localMedusaAvailable context value to false when no Medusa is available", async () => {
          localConnectionRow.environments.push(TEST_LOCAL_ENVIRONMENT);
          await localConnectionRow.refresh(false);
          sinon.assert.calledWith(
            setContextValueStub,
            contextValues.ContextValues.localMedusaAvailable,
            false,
          );
        });

        it("sets all context values correctly when no resources are available", async () => {
          await localConnectionRow.refresh(false);

          sinon.assert.calledWith(
            setContextValueStub,
            contextValues.ContextValues.localKafkaClusterAvailable,
            false,
          );
          sinon.assert.calledWith(
            setContextValueStub,
            contextValues.ContextValues.localSchemaRegistryAvailable,
            false,
          );
          sinon.assert.calledWith(
            setContextValueStub,
            contextValues.ContextValues.localMedusaAvailable,
            false,
          );
        });
      });
=======
      }
>>>>>>> 5b803b45
    });
  });

  describe("CCloudConnectionRow", () => {
    let ccloudConnectionRow: CCloudConnectionRow;
    let ccloudLoader: CCloudResourceLoader;

    beforeEach(() => {
      ccloudConnectionRow = new CCloudConnectionRow();
      ccloudLoader = CCloudResourceLoader.getInstance();
    });

    describe("getters", () => {
      it("name getter should return the correct name", () => {
        assert.strictEqual(ccloudConnectionRow.name, "Confluent Cloud");
      });

      it("iconPath getter should return the correct icon", () => {
        assert.strictEqual(ccloudConnectionRow.iconPath.id, IconNames.CONFLUENT_LOGO);
      });

      it("tooltip", () => {
        assert.strictEqual(ccloudConnectionRow.tooltip, "Confluent Cloud");
      });

      describe("When connected", () => {
        beforeEach(() => {
          ccloudConnectionRow.environments.push(TEST_CCLOUD_ENVIRONMENT);
          ccloudConnectionRow.ccloudOrganization = TEST_CCLOUD_ORGANIZATION;
        });

        it("connected()", () => {
          ccloudConnectionRow.environments.push(TEST_CCLOUD_ENVIRONMENT);
          assert.strictEqual(ccloudConnectionRow.connected, true);
        });

        it("status", () => {
          assert.strictEqual(ccloudConnectionRow.status, TEST_CCLOUD_ORGANIZATION.name);
        });
      });

      describe("When not connected", () => {
        it("connected()", () => {
          assert.strictEqual(ccloudConnectionRow.connected, false);
        });
        it("status", () => {
          assert.strictEqual(ccloudConnectionRow.status, "(No connection)");
        });
      });
    });

    it("getChildren", () => {
      ccloudConnectionRow.environments.push(TEST_CCLOUD_ENVIRONMENT);
      const children = ccloudConnectionRow.children;
      assert.deepEqual(children, [TEST_CCLOUD_ENVIRONMENT]);
    });

    it("searchableText() returns name", () => {
      const expectedText = "Confluent Cloud";
      assert.strictEqual(ccloudConnectionRow.searchableText(), expectedText);
      assert.strictEqual(ccloudConnectionRow.name, expectedText);
    });

    describe("refresh", () => {
      let getEnvironmentsStub: sinon.SinonStub;
      let getOrganizationStub: sinon.SinonStub;
      let hasCCloudAuthSessionStub: sinon.SinonStub;

      beforeEach(() => {
        getEnvironmentsStub = sandbox.stub(ccloudLoader, "getEnvironments");
        getOrganizationStub = sandbox.stub(ccloudLoader, "getOrganization");
        hasCCloudAuthSessionStub = sandbox.stub(ccloudConnections, "hasCCloudAuthSession");
      });

      describe("when not logged in", () => {
        beforeEach(() => {
          hasCCloudAuthSessionStub.returns(false);
          // smell like it used to be connected.
          ccloudConnectionRow.environments.push(TEST_CCLOUD_ENVIRONMENT);
          ccloudConnectionRow.ccloudOrganization = TEST_CCLOUD_ORGANIZATION;
        });

        it("makes no additional calls + reverts to empty state", async () => {
          await ccloudConnectionRow.refresh(false);
          sinon.assert.calledOnce(hasCCloudAuthSessionStub);
          sinon.assert.notCalled(getEnvironmentsStub);
          sinon.assert.notCalled(getOrganizationStub);

          assert.strictEqual(ccloudConnectionRow.environments.length, 0);
          assert.strictEqual(ccloudConnectionRow.ccloudOrganization, undefined);
          assert.strictEqual(ccloudConnectionRow.connected, false);
        });
      });

      describe("when logged in", () => {
        beforeEach(() => {
          hasCCloudAuthSessionStub.returns(true);
          getOrganizationStub.resolves(TEST_CCLOUD_ORGANIZATION);
          getEnvironmentsStub.resolves([TEST_CCLOUD_ENVIRONMENT]);
        });

        it("calls getEnvironments and getOrganization", async () => {
          await ccloudConnectionRow.refresh(false);

          sandbox.assert.calledOnce(getOrganizationStub);
          sandbox.assert.calledOnce(getEnvironmentsStub);
          assert.strictEqual(ccloudConnectionRow.ccloudOrganization, TEST_CCLOUD_ORGANIZATION);
          assert.strictEqual(ccloudConnectionRow.environments.length, 1);
        });

        it("handles error raised from getEnvironments", async () => {
          const showErrorNotificationWithButtonsStub = sandbox.stub(
            notifications,
            "showErrorNotificationWithButtons",
          );

          // set up to smell like had been previously connected, but this refresh fails.
          ccloudConnectionRow.environments.push(TEST_CCLOUD_ENVIRONMENT);
          ccloudConnectionRow.ccloudOrganization = TEST_CCLOUD_ORGANIZATION;

          const msg = "Test error message";
          getEnvironmentsStub.rejects(new Error(msg));

          await ccloudConnectionRow.refresh(false);

          // Should have notified the user of an error.
          sinon.assert.calledOnce(showErrorNotificationWithButtonsStub);

          // Should have reverted to empty state.
          assert.strictEqual(ccloudConnectionRow.ccloudOrganization, undefined);
          assert.strictEqual(ccloudConnectionRow.environments.length, 0);
        });
      });
    });
  });

  describe("NewResourceViewProvider", () => {
    const TEST_CCLOUD_ENVIRONMENT_WITH_KAFKA_AND_SR = new CCloudEnvironment({
      ...TEST_CCLOUD_ENVIRONMENT,
      kafkaClusters: [TEST_CCLOUD_KAFKA_CLUSTER],
      schemaRegistry: TEST_CCLOUD_SCHEMA_REGISTRY,
    });

    let provider: NewResourceViewProvider;

    beforeEach(() => {
      provider = new NewResourceViewProvider();

      // would have been called if we obtained through getInstance().
      provider["initialize"]();
    });

    afterEach(() => {
      provider.dispose();
    });

    describe("setEventListeners() + setCustomEventListeners() event emitter wiring tests", () => {
      let emitterStubs: StubbedEventEmitters;

      beforeEach(() => {
        // Stub all event emitters in the emitters module
        emitterStubs = eventEmitterStubs(sandbox);
      });

      // Define test cases as corresponding pairs of
      // [event emitter name, view provider handler method name]
      const handlerEmitterPairs: Array<[keyof typeof emitterStubs, keyof NewResourceViewProvider]> =
        [
          // Those set in NewResourceViewProvider::setCustomEventListeners()
          ["ccloudConnected", "ccloudConnectedEventHandler"],
          ["localKafkaConnected", "localConnectedEventHandler"],
          ["localSchemaRegistryConnected", "localConnectedEventHandler"],
          ["localMedusaConnected", "localConnectedEventHandler"],
          // @ts-expect-error references private method.
          ["directConnectionsChanged", "reconcileDirectConnections"],
          ["connectionStable", "refreshConnection"],
          ["connectionDisconnected", "refreshConnection"],
          ["resourceSearchSet", "setSearch"],
        ];

      it("setEventListeners() + setCustomEventListeners() should return the expected number of listeners", () => {
        // @ts-expect-error protected method
        const listeners = provider.setEventListeners();
        assert.strictEqual(listeners.length, handlerEmitterPairs.length);
      });

      handlerEmitterPairs.forEach(([emitterName, handlerMethodName]) => {
        it(`should register ${handlerMethodName} with ${emitterName} emitter`, () => {
          // Create stub for the handler method
          const handlerStub = sandbox.stub(provider, handlerMethodName);

          // Re-invoke setEventListeners() to capture emitter .event() stub calls
          // @ts-expect-error calling protected method.
          provider.setEventListeners();

          const emitterStub = emitterStubs[emitterName]!;

          // Verify the emitter's event method was called
          sinon.assert.calledOnce(emitterStub.event);

          // Capture the handler function that was registered
          const registeredHandler = emitterStub.event.firstCall.args[0];

          // Call the registered handler
          registeredHandler(undefined);

          // Verify the expected method stub was called,
          // proving that the expected handler was registered
          // to the expected emitter.
          sinon.assert.calledOnce(handlerStub);
        });
      });
    });

    describe("loadAndStoreConnection(), refreshConnection()", () => {
      let localConnectionRow: LocalConnectionRow;
      let rowRefreshStub: sinon.SinonStub;
      let repaintStub: sinon.SinonStub;

      beforeEach(async () => {
        // populate with local row only
        localConnectionRow = new LocalConnectionRow();
        rowRefreshStub = sandbox.stub(localConnectionRow, "refresh").resolves();
        repaintStub = sandbox.stub(provider as any, "repaint");
      });

      for (const insertBeforeRefresh of [true, false]) {
        it(`loadAndStoreConnection(connection, ${insertBeforeRefresh})`, async () => {
          await provider.loadAndStoreConnection(localConnectionRow, insertBeforeRefresh);

          sandbox.assert.calledOnce(rowRefreshStub);
          sandbox.assert.calledOnce(repaintStub);
        });
      }

      describe("refreshConnection()", async () => {
        let loggerWarnStub: sinon.SinonStub;

        beforeEach(() => {
          loggerWarnStub = sandbox.stub(provider.logger, "warn");
        });

        it("connection not found, logs warning and no repaint", async () => {
          const connectionId = "non-existent-connection-id" as ConnectionId;

          await provider.refreshConnection(connectionId);

          sinon.assert.calledOnce(loggerWarnStub);
          sinon.assert.calledWith(loggerWarnStub, "No connection row found for connectionId", {
            connectionId,
          });
          sinon.assert.notCalled(repaintStub);
        });

        it("connection found, calls its refresh(), then repaints", async () => {
          await provider.loadAndStoreConnection(localConnectionRow, true);
          // Both of these stubs are called during loadAndStoreConnection(), so reset.
          rowRefreshStub.resetHistory();
          repaintStub.resetHistory();

          // refresh a connection that exists.
          await provider.refreshConnection(LOCAL_CONNECTION_ID);

          sinon.assert.notCalled(loggerWarnStub);
          sinon.assert.calledOnce(rowRefreshStub);
          sinon.assert.calledOnce(repaintStub);
        });
      });
    });

    describe("ccloudConnectedEventHandler(), localConnectedEventHandler()", () => {
      let refreshConnectionStub: sinon.SinonStub;

      beforeEach(() => {
        refreshConnectionStub = sandbox.stub(provider, "refreshConnection");
      });

      it("Refreshes ccloud connection when ccloudConnectedEventHandler is called", async () => {
        await provider.ccloudConnectedEventHandler();
        sinon.assert.calledOnce(refreshConnectionStub);
        sinon.assert.calledWith(refreshConnectionStub, CCLOUD_CONNECTION_ID, true);
      });

      it("Refreshes local connection when localConnectedEventHandler is called", async () => {
        await provider.localConnectedEventHandler();
        sinon.assert.calledOnce(refreshConnectionStub);
        sinon.assert.calledWith(refreshConnectionStub, LOCAL_CONNECTION_ID, true);
      });
    });

    describe("reconcileDirectConnections()", () => {
      let resourceLoadersDirectLoadersStub: sinon.SinonStub;
      let providerLoadAndStoreConnectionStub: sinon.SinonStub;
      let providerRepaintStub: sinon.SinonStub;

      beforeEach(() => {
        // Set up so that we start with a provider that has no direct connections,
        // that will have been initialized with no direct loaders.

        resourceLoadersDirectLoadersStub = sandbox
          .stub(ResourceLoader, "directLoaders")
          .returns([]);

        providerLoadAndStoreConnectionStub = sandbox
          .stub(provider, "loadAndStoreConnection")
          .resolves();

        providerRepaintStub = sandbox.stub(provider as any, "repaint");
      });

      it("Adds new DirectResourceLoaders when needed", async () => {
        // Simulate a new one existing...
        const newDirectLoader = new DirectResourceLoader(
          "test-adds-direct-connection-row" as ConnectionId,
        );
        resourceLoadersDirectLoadersStub.returns([newDirectLoader]);

        await provider["reconcileDirectConnections"]();

        // Should have called this.loadAndStoreConnection() for the new direct connection.
        sinon.assert.calledOnce(providerLoadAndStoreConnectionStub);
        sinon.assert.calledWith(
          providerLoadAndStoreConnectionStub,
          sinon.match.instanceOf(DirectConnectionRow),
          false, // insertBeforeRefresh
        );
        // And should have refreshed the view.
        sinon.assert.calledOnce(providerRepaintStub);
      });

      it("Removes DirectConnectionRows that no longer have loaders", async () => {
        // For simplicity, remove all connection rows (ccloud, local) before
        // adding in a single DirectConnectionRow which should get removed
        // during reconciliation.
        // provider["connections"].clear();

        // Simulate a DirectResourceLoader that no longer exists.
        const deleted_id = "test-deleted-direct-connection-row" as ConnectionId;
        const removedDirectLoader = new DirectResourceLoader(deleted_id);

        provider["connections"].set(deleted_id, new DirectConnectionRow(removedDirectLoader));

        resourceLoadersDirectLoadersStub.returns([]);

        await provider["reconcileDirectConnections"]();

        // Should have removed the connection row for the removed loader.
        assert.strictEqual(provider["connections"].size, 0);
        // And repainted toplevel.
        sinon.assert.calledOnce(providerRepaintStub);
      });
    });

    describe("repaint()", () => {
      let onDidChangeTreeDataFireStub: sinon.SinonStub;
      let updateEnvironmentContextValuesStub: sinon.SinonStub;

      beforeEach(() => {
        onDidChangeTreeDataFireStub = sandbox.stub(provider["_onDidChangeTreeData"], "fire");
        updateEnvironmentContextValuesStub = sandbox.stub(
          provider,
          "updateEnvironmentContextValues",
        );
      });

      it("toplevel repaint", () => {
        provider["repaint"]();
        sinon.assert.calledOnce(onDidChangeTreeDataFireStub);
        sinon.assert.calledWithExactly(onDidChangeTreeDataFireStub, undefined);

        sinon.assert.calledOnce(updateEnvironmentContextValuesStub);
      });

      it("repaint a specific connection row", () => {
        const connectionId = "test-connection-id" as ConnectionId;
        const connectionRow = new DirectConnectionRow(new DirectResourceLoader(connectionId));
        provider["repaint"](connectionRow);
        sinon.assert.calledOnce(onDidChangeTreeDataFireStub);
        sinon.assert.calledWithExactly(onDidChangeTreeDataFireStub, connectionRow);
        sinon.assert.calledOnce(updateEnvironmentContextValuesStub);
      });
    });

    describe("updateEnvironmentContextValues()", () => {
      let setContextValueStub: sinon.SinonStub;

      /** Construct and add a new direct connection row to the view provider.*/
      function addDirectConnectionRow(opts: {
        withKafka: boolean;
        withSchemaRegistry: boolean;
      }): void {
        const { withKafka, withSchemaRegistry } = opts;

        const stubbedDirectResourceLoader = sandbox.createStubInstance(DirectResourceLoader);
        stubbedDirectResourceLoader.connectionId =
          `test-connection-id-${withKafka ? "with" : "without"}-${
            withSchemaRegistry ? "with" : "without"
          }-sr` as ConnectionId;

        const connectionRow = new DirectConnectionRow(stubbedDirectResourceLoader);
        connectionRow.environments.push(
          new DirectEnvironment({
            ...TEST_DIRECT_ENVIRONMENT,
            connectionId: stubbedDirectResourceLoader.connectionId,
            kafkaClusters: withKafka ? [TEST_DIRECT_KAFKA_CLUSTER] : [],
            schemaRegistry: withSchemaRegistry ? TEST_DIRECT_SCHEMA_REGISTRY : undefined,
          }),
        );

        storeConnectionRow(connectionRow);
      }

      function storeConnectionRow(row: AnyConnectionRow) {
        provider["connections"].set(row.connectionId, row);
      }

      beforeEach(() => {
        setContextValueStub = sandbox.stub(contextValues, "setContextValue");
      });

      // Test directKafkaClusterAvailable context value
      for (const withKafka of [true, false]) {
        it(`sets directKafkaClusterAvailable to ${withKafka} when any direct connection has${withKafka ? "" : " no"} Kafka cluster`, async () => {
          addDirectConnectionRow({ withKafka, withSchemaRegistry: false });
          await provider.updateEnvironmentContextValues();
          sinon.assert.calledWith(
            setContextValueStub,
            contextValues.ContextValues.directKafkaClusterAvailable,
            withKafka,
          );

          // also prove that localKafkaClusterAvailable is set to false, since
          // we haven't added any local connection yet (`localEnv` within `updateEnvironmentContextValues`
          // will be `undefined`)
          sinon.assert.calledWith(
            setContextValueStub,
            contextValues.ContextValues.localKafkaClusterAvailable,
            false,
          );
        });
      }

      // Test directSchemaRegistryAvailable context value
      for (const withSchemaRegistry of [true, false]) {
        it(`sets directSchemaRegistryAvailable to ${withSchemaRegistry} when any direct connection has${withSchemaRegistry ? "" : " no"} schema registry`, async () => {
          addDirectConnectionRow({ withKafka: false, withSchemaRegistry });
          await provider.updateEnvironmentContextValues();
          sinon.assert.calledWith(
            setContextValueStub,
            contextValues.ContextValues.directSchemaRegistryAvailable,
            withSchemaRegistry,
          );
        });
      }

      for (const withLocalKafka of [true, false]) {
        for (const withLocalSchemaRegistry of [true, false]) {
          it(`sets localKafkaClusterAvailable to ${withLocalKafka} and localSchemaRegistryAvailable to ${withLocalSchemaRegistry} when local connection has${withLocalKafka ? "" : " no"} Kafka cluster and${withLocalSchemaRegistry ? "" : " no"} schema registry`, async () => {
            const localConnectionRow = new LocalConnectionRow();
            localConnectionRow.environments.push(
              new LocalEnvironment({
                ...TEST_LOCAL_ENVIRONMENT,
                kafkaClusters: withLocalKafka ? [TEST_LOCAL_KAFKA_CLUSTER] : [],
                schemaRegistry: withLocalSchemaRegistry ? TEST_LOCAL_SCHEMA_REGISTRY : undefined,
              }),
            );
            storeConnectionRow(localConnectionRow);

            await provider.updateEnvironmentContextValues();
            sinon.assert.calledWith(
              setContextValueStub,
              contextValues.ContextValues.localKafkaClusterAvailable,
              withLocalKafka,
            );
            sinon.assert.calledWith(
              setContextValueStub,
              contextValues.ContextValues.localSchemaRegistryAvailable,
              withLocalSchemaRegistry,
            );
          });
        }
      }
    });

    describe("lazyInitializeConnections()", () => {
      let resourceLoadersDirectLoadersStub: sinon.SinonStub;
      let providerLoadAndStoreConnectionStub: sinon.SinonStub;

      beforeEach(() => {
        // Set up so that we start with a provider that has no direct connections,
        // that will have been initialized with no direct loaders.
        resourceLoadersDirectLoadersStub = sandbox
          .stub(ResourceLoader, "directLoaders")
          .returns([]);

        providerLoadAndStoreConnectionStub = sandbox
          .stub(provider, "loadAndStoreConnection")
          .resolves();
      });

      it("class loadAndStoreConnection for LocalConnectionRow, CCloudConnectionRow", async () => {
        await provider["lazyInitializeConnections"]();

        // Should have called this.loadAndStoreConnection() twice: once for LocalConnectionRow and once for CCloudConnectionRow.
        sinon.assert.calledTwice(providerLoadAndStoreConnectionStub);

        sinon.assert.calledWith(
          providerLoadAndStoreConnectionStub,
          sinon.match.instanceOf(LocalConnectionRow),
          true, // insertBeforeRefresh
        );

        sinon.assert.calledWith(
          providerLoadAndStoreConnectionStub,
          sinon.match.instanceOf(CCloudConnectionRow),
          true, // insertBeforeRefresh
        );
      });

      it("calls loadAndStoreConnection for each DirectResourceLoader", async () => {
        resourceLoadersDirectLoadersStub.returns([
          new DirectResourceLoader("test-direct-connection-id" as ConnectionId),
        ]);

        await provider["lazyInitializeConnections"]();

        // Should have called this.loadAndStoreConnection() for the new direct connection.
        // (as well as the implicit Local and CCloud rows).
        sinon.assert.calledThrice(providerLoadAndStoreConnectionStub);
        sinon.assert.calledWith(
          providerLoadAndStoreConnectionStub,
          sinon.match.instanceOf(DirectConnectionRow),
          false, // insertBeforeRefresh
        );
      });
    });

    describe("getChildren()", () => {
      let lazyInitializeConnectionsStub: sinon.SinonStub;

      beforeEach(() => {
        lazyInitializeConnectionsStub = sandbox
          .stub(provider as any, "lazyInitializeConnections")
          .resolves();
      });

      function setChildren(children: Array<AnyConnectionRow>) {
        // Set the connections directly, as if they were already loaded.
        provider["connections"].clear();
        for (const child of children) {
          provider["connections"].set(child.connectionId, child);
        }
      }

      function assignDefaultChildren(): Array<AnyConnectionRow> {
        const defaultChildren = [new CCloudConnectionRow(), new LocalConnectionRow()];

        setChildren(defaultChildren);
        return defaultChildren;
      }

      it("kicks off lazy initialization of connections when no existing children and called with undefined.", () => {
        const children = provider.getChildren(undefined);
        assert.strictEqual(children.length, 0); // no connections yet.
        sinon.assert.calledOnce(lazyInitializeConnectionsStub);
      });

      it("returns toplevel children when asked after lazy initialization has assigned", () => {
        const expectedChildren = assignDefaultChildren();

        const children = provider.getChildren(undefined);
        assert.deepStrictEqual(children, expectedChildren);
      });

      it("filters children by search string", () => {
        const searchString = "cloud";

        const allChildren = assignDefaultChildren();
        sandbox.stub(allChildren[0], "searchableText").returns(searchString);

        provider.setSearch(searchString);

        const children = provider.getChildren(undefined);
        assert.strictEqual(children.length, 1); // Just the one that matches.
      });

      it("Returns children of a specific connection row via row's '.children' property.", () => {
        assignDefaultChildren();

        const localConnectionRow = new LocalConnectionRow();
        const expectedLocalChildren = [TEST_LOCAL_KAFKA_CLUSTER, TEST_LOCAL_SCHEMA_REGISTRY];

        sandbox.stub(localConnectionRow, "children").value(expectedLocalChildren);

        const childrenOfRow = provider.getChildren(localConnectionRow);
        assert.deepStrictEqual(childrenOfRow, expectedLocalChildren);
      });

      const TEST_CCLOUD_ENVIRONMENT_WITH_KAFKA_AND_SR_AND_FLINK = new CCloudEnvironment({
        ...TEST_CCLOUD_ENVIRONMENT,
        kafkaClusters: [TEST_CCLOUD_KAFKA_CLUSTER],
        schemaRegistry: TEST_CCLOUD_SCHEMA_REGISTRY,
        flinkComputePools: [TEST_CCLOUD_FLINK_COMPUTE_POOL],
      });

      for (const testCase of [
        {
          label: "returns empty array when no children in environment",
          environment: TEST_CCLOUD_ENVIRONMENT,
          expectedChildren: [],
        },
        {
          label: "returns Kafka clusters and Schema Registry when set",
          environment: TEST_CCLOUD_ENVIRONMENT_WITH_KAFKA_AND_SR,
          expectedChildren: [TEST_CCLOUD_KAFKA_CLUSTER, TEST_CCLOUD_SCHEMA_REGISTRY],
        },
        {
          label: "returns Kafka clusters, Schema Registry and Flink Compute Pools when all set",
          environment: TEST_CCLOUD_ENVIRONMENT_WITH_KAFKA_AND_SR_AND_FLINK,
          expectedChildren: [
            TEST_CCLOUD_KAFKA_CLUSTER,
            TEST_CCLOUD_SCHEMA_REGISTRY,
            TEST_CCLOUD_FLINK_COMPUTE_POOL,
          ],
        },
      ]) {
        it(`Returns proper children of a ccloud environment: ${testCase.label}`, () => {
          assignDefaultChildren();

          const children = provider.getChildren(testCase.environment);
          assert.deepStrictEqual(children, testCase.expectedChildren);
        });
      }

      for (const neverHasChildren of [
        TEST_CCLOUD_KAFKA_CLUSTER,
        TEST_CCLOUD_SCHEMA_REGISTRY,
        TEST_CCLOUD_FLINK_COMPUTE_POOL,
      ]) {
        it(`Returns empty array for objects which should never have children: ${neverHasChildren.name}`, () => {
          assignDefaultChildren();

          const children = provider.getChildren(neverHasChildren);
          assert.deepStrictEqual(children, []);
        });
      }

      it("Raises error when called with an unsupported element type", () => {
        assignDefaultChildren();

        assert.throws(() => {
          provider.getChildren({} as any);
        }, /Unhandled element/);
      });
    });

    describe("sortConnections()", () => {
      it("sorts ccloud first, then local, then direct connections by name", () => {
        const ccloudConnectionRow = new CCloudConnectionRow();
        const localConnectionRow = new LocalConnectionRow();
        const directConnectionRowA = new DirectConnectionRow(
          new DirectResourceLoader("test-direct-connection-A" as ConnectionId),
        );
        sandbox.stub(directConnectionRowA, "name").get(() => "A Direct Connection");

        const directConnectionRowB = new DirectConnectionRow(
          new DirectResourceLoader("test-direct-connection-B" as ConnectionId),
        );
        sandbox.stub(directConnectionRowB, "name").get(() => "B Direct Connection");

        // Initially in opposite order.
        const connections = [
          directConnectionRowB,
          directConnectionRowA,
          localConnectionRow,
          ccloudConnectionRow,
        ];

        provider["sortConnections"](connections);
        assert.deepStrictEqual(
          connections,
          [ccloudConnectionRow, localConnectionRow, directConnectionRowA, directConnectionRowB],
          "Connections should be sorted by type and name",
        );
      });
    });

    describe("getTreeItem()", () => {
      let updateCollapsibleStateFromSearchStub: sinon.SinonStub;

      let itemMatchesSearchStub: sinon.SinonStub;

      beforeEach(() => {
        // Stub the updateCollapsibleStateFromSearch method to avoid side effects.
        updateCollapsibleStateFromSearchStub = sandbox.stub(
          collapsing,
          "updateCollapsibleStateFromSearch",
        );

        itemMatchesSearchStub = sandbox.stub(viewProvidersSearch, "itemMatchesSearch");
      });
      for (const shouldMatchSearch of [null, true, false]) {
        for (const testCase of [
          {
            label: "ConnectionRow",
            element: new LocalConnectionRow(),
            expectedType: TreeItem, // a ConnectionRow's getTreeItem() returns a bare TreeItem.
          },
          {
            label: "CCloudEnvironent",
            element: TEST_CCLOUD_ENVIRONMENT,
            expectedType: EnvironmentTreeItem,
          },
          {
            label: "LocalKafkaCluster",
            element: TEST_LOCAL_KAFKA_CLUSTER,
            expectedType: KafkaClusterTreeItem,
          },
          {
            label: "CCloudSchemaRegistry",
            element: TEST_CCLOUD_SCHEMA_REGISTRY,
            expectedType: SchemaRegistryTreeItem,
          },
          {
            label: "FlinkComputePool",
            element: TEST_CCLOUD_FLINK_COMPUTE_POOL,
            expectedType: FlinkComputePoolTreeItem,
          },
          {
            label: "LocalMedusa",
            element: TEST_LOCAL_MEDUSA,
            expectedType: MedusaTreeItem,
          },
        ]) {
          it(`returns TreeItem for ${testCase.label}, search case variant ${shouldMatchSearch}`, () => {
            // shouldMatchSearch === null means no search string is set, so itemSearchString should be null.
            // If true, then we want to test that the item matches the search string.
            // If false, then we want to test that the item does not match the search string.

            let itemSearchString: string | null =
              shouldMatchSearch !== null ? "search-string" : null;

            // set up the view provider as if should be search filtering.
            provider.itemSearchString = itemSearchString;

            // If true, then we want to test that the item matches the search string.
            // If falsey, then we want to test that the item does not match the search string
            // (if even called).
            itemMatchesSearchStub.returns(Boolean(shouldMatchSearch));

            const treeItem = provider.getTreeItem(testCase.element);

            assert.ok(treeItem instanceof testCase.expectedType);

            // no search applied, should not have called search-annotating-related stubs.
            if (shouldMatchSearch === null) {
              sinon.assert.notCalled(itemMatchesSearchStub);
              sinon.assert.notCalled(updateCollapsibleStateFromSearchStub);
            } else {
              sinon.assert.calledOnce(itemMatchesSearchStub);
              if (shouldMatchSearch) {
                sinon.assert.calledOnce(updateCollapsibleStateFromSearchStub);
              }
            }
          });
        }
      }

      it("throws when called with an unsupported element type", () => {
        assert.throws(() => {
          provider.getTreeItem({} as any);
        }, /Unhandled element/);
      });
    });
  });

  describe("mergeUpdates()", () => {
    it("Updates original array with new and updated items", () => {
      const localEnvUpdateStub = sandbox.stub(TEST_LOCAL_ENVIRONMENT, "update");
      const original = [TEST_LOCAL_ENVIRONMENT];
      const updates = [TEST_LOCAL_ENVIRONMENT, TEST_CCLOUD_ENVIRONMENT];

      // Updates original in place.
      mergeUpdates(original, updates);

      assert.strictEqual(original.length, 2);
      assert.strictEqual(original[0], TEST_LOCAL_ENVIRONMENT);
      assert.strictEqual(original[1], TEST_CCLOUD_ENVIRONMENT);
      sinon.assert.calledOnce(localEnvUpdateStub); // got called to update itself given reference to same id element in new array.
      sinon.assert.calledWithExactly(localEnvUpdateStub, TEST_LOCAL_ENVIRONMENT);
    });
    it("Removes from original array any items not found in the new array", () => {
      const original = [TEST_LOCAL_ENVIRONMENT, TEST_CCLOUD_ENVIRONMENT];
      const updates = [original[0]]; // keep first.

      // Updates original in place.
      mergeUpdates(original, updates);

      assert.strictEqual(original.length, 1);
      assert.strictEqual(original[0], TEST_LOCAL_ENVIRONMENT);
    });
  });
});<|MERGE_RESOLUTION|>--- conflicted
+++ resolved
@@ -594,91 +594,7 @@
           sinon.assert.calledOnce(updateLocalConnectionStub);
           sinon.assert.calledOnceWithExactly(singleEnvironmentConnectionRowRefresh, deepRefresh);
         });
-<<<<<<< HEAD
-
-        it("sets localKafkaClusterAvailable context value when Kafka cluster is available", async () => {
-          localConnectionRow.environments.push(TEST_LOCAL_ENVIRONMENT_WITH_KAFKA_AND_SR);
-          await localConnectionRow.refresh(false);
-          sinon.assert.calledWith(
-            setContextValueStub,
-            contextValues.ContextValues.localKafkaClusterAvailable,
-            true,
-          );
-        });
-
-        it("sets localKafkaClusterAvailable context value to false when no Kafka cluster is available", async () => {
-          localConnectionRow.environments.push(TEST_LOCAL_ENVIRONMENT);
-          await localConnectionRow.refresh(false);
-          sinon.assert.calledWith(
-            setContextValueStub,
-            contextValues.ContextValues.localKafkaClusterAvailable,
-            false,
-          );
-        });
-
-        it("sets localSchemaRegistryAvailable context value when Schema Registry is available", async () => {
-          localConnectionRow.environments.push(TEST_LOCAL_ENVIRONMENT_WITH_KAFKA_AND_SR);
-          await localConnectionRow.refresh(false);
-          sinon.assert.calledWith(
-            setContextValueStub,
-            contextValues.ContextValues.localSchemaRegistryAvailable,
-            true,
-          );
-        });
-
-        it("sets localSchemaRegistryAvailable context value to false when no Schema Registry is available", async () => {
-          localConnectionRow.environments.push(TEST_LOCAL_ENVIRONMENT);
-          await localConnectionRow.refresh(false);
-          sinon.assert.calledWith(
-            setContextValueStub,
-            contextValues.ContextValues.localSchemaRegistryAvailable,
-            false,
-          );
-        });
-
-        it("sets localMedusaAvailable context value when Medusa is available", async () => {
-          localConnectionRow.environments.push(TEST_LOCAL_ENVIRONMENT_WITH_MEDUSA_ONLY);
-          await localConnectionRow.refresh(false);
-          sinon.assert.calledWith(
-            setContextValueStub,
-            contextValues.ContextValues.localMedusaAvailable,
-            true,
-          );
-        });
-
-        it("sets localMedusaAvailable context value to false when no Medusa is available", async () => {
-          localConnectionRow.environments.push(TEST_LOCAL_ENVIRONMENT);
-          await localConnectionRow.refresh(false);
-          sinon.assert.calledWith(
-            setContextValueStub,
-            contextValues.ContextValues.localMedusaAvailable,
-            false,
-          );
-        });
-
-        it("sets all context values correctly when no resources are available", async () => {
-          await localConnectionRow.refresh(false);
-
-          sinon.assert.calledWith(
-            setContextValueStub,
-            contextValues.ContextValues.localKafkaClusterAvailable,
-            false,
-          );
-          sinon.assert.calledWith(
-            setContextValueStub,
-            contextValues.ContextValues.localSchemaRegistryAvailable,
-            false,
-          );
-          sinon.assert.calledWith(
-            setContextValueStub,
-            contextValues.ContextValues.localMedusaAvailable,
-            false,
-          );
-        });
-      });
-=======
       }
->>>>>>> 5b803b45
     });
   });
 
@@ -1161,6 +1077,59 @@
           });
         }
       }
+
+      // Test localMedusaAvailable context value
+      for (const withLocalMedusa of [true, false]) {
+        it(`sets localMedusaAvailable to ${withLocalMedusa} when local connection has${withLocalMedusa ? "" : " no"} Medusa`, async () => {
+          const localConnectionRow = new LocalConnectionRow();
+          localConnectionRow.environments.push(
+            new LocalEnvironment({
+              ...TEST_LOCAL_ENVIRONMENT,
+              kafkaClusters: [],
+              schemaRegistry: undefined,
+              medusa: withLocalMedusa ? TEST_LOCAL_MEDUSA : undefined,
+            }),
+          );
+          storeConnectionRow(localConnectionRow);
+
+          await provider.updateEnvironmentContextValues();
+          sinon.assert.calledWith(
+            setContextValueStub,
+            contextValues.ContextValues.localMedusaAvailable,
+            withLocalMedusa,
+          );
+        });
+      }
+
+      it("sets all local context values correctly when local connection has Kafka, Schema Registry, and Medusa", async () => {
+        const localConnectionRow = new LocalConnectionRow();
+        localConnectionRow.environments.push(
+          new LocalEnvironment({
+            ...TEST_LOCAL_ENVIRONMENT,
+            kafkaClusters: [TEST_LOCAL_KAFKA_CLUSTER],
+            schemaRegistry: TEST_LOCAL_SCHEMA_REGISTRY,
+            medusa: TEST_LOCAL_MEDUSA,
+          }),
+        );
+        storeConnectionRow(localConnectionRow);
+
+        await provider.updateEnvironmentContextValues();
+        sinon.assert.calledWith(
+          setContextValueStub,
+          contextValues.ContextValues.localKafkaClusterAvailable,
+          true,
+        );
+        sinon.assert.calledWith(
+          setContextValueStub,
+          contextValues.ContextValues.localSchemaRegistryAvailable,
+          true,
+        );
+        sinon.assert.calledWith(
+          setContextValueStub,
+          contextValues.ContextValues.localMedusaAvailable,
+          true,
+        );
+      });
     });
 
     describe("lazyInitializeConnections()", () => {
