--- conflicted
+++ resolved
@@ -236,11 +236,8 @@
     } catch (error) {
       let errorMsg = String(error);
       let errorLanguage = "";
-<<<<<<< HEAD
-=======
       // only applies to loading artifacts, since all others are loaded via background statements
       // and won't throw HTTP response errors
->>>>>>> ca70bac8
       if (isResponseError(error)) {
         const responseBody = await extractResponseBody(error);
         errorMsg = responseBody?.message || JSON.stringify(responseBody, null, 2);
