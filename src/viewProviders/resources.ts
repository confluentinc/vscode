import * as Sentry from "@sentry/node";
import { randomUUID } from "crypto";
import * as vscode from "vscode";
import { CCLOUD_CONNECTION_ID, IconNames } from "../constants";
import { ContextValues, getExtensionContext, setContextValue } from "../context";
import {
  ccloudConnected,
  ccloudOrganizationChanged,
  localKafkaConnected,
  localSchemaRegistryConnected,
} from "../emitters";
import { ExtensionContextNotSetError } from "../errors";
import { getLocalResources, LocalResourceGroup } from "../graphql/local";
import { getCurrentOrganization } from "../graphql/organizations";
import { Logger } from "../logging";
import { CCloudEnvironment, CCloudEnvironmentTreeItem } from "../models/environment";
import {
  CCloudKafkaCluster,
  KafkaClusterTreeItem,
  LocalKafkaCluster,
} from "../models/kafkaCluster";
import { ContainerTreeItem } from "../models/main";
import {
  CCloudSchemaRegistry,
  LocalSchemaRegistry,
  SchemaRegistryTreeItem,
} from "../models/schemaRegistry";
import { hasCCloudAuthSession, updateLocalConnection } from "../sidecar/connections";
import { ResourceLoader } from "../storage/resourceLoader";
import { getResourceManager } from "../storage/resourceManager";

const logger = new Logger("viewProviders.resources");

/**
 * The types managed by the {@link ResourceViewProvider}, which are converted to their appropriate tree item
 * type via the `getTreeItem()` method.
 */
type ResourceViewProviderData =
  | ContainerTreeItem<CCloudEnvironment>
  | CCloudEnvironment
  | CCloudKafkaCluster
  | CCloudSchemaRegistry
  | ContainerTreeItem<LocalKafkaCluster | LocalSchemaRegistry>
  | LocalKafkaCluster
  | LocalSchemaRegistry;

export class ResourceViewProvider implements vscode.TreeDataProvider<ResourceViewProviderData> {
  /** Disposables belonging to this provider to be added to the extension context during activation,
   * cleaned up on extension deactivation. */
  disposables: vscode.Disposable[] = [];

  private _onDidChangeTreeData = new vscode.EventEmitter<
    ResourceViewProviderData | undefined | void
  >();
  readonly onDidChangeTreeData = this._onDidChangeTreeData.event;

  // Did the user use the 'refresh' button / command to force a deep refresh of the tree?
  private forceDeepRefresh: boolean = false;

  refresh(forceDeepRefresh: boolean = false): void {
    this.forceDeepRefresh = forceDeepRefresh;
    this._onDidChangeTreeData.fire();
  }

  private treeView: vscode.TreeView<vscode.TreeItem>;
  private static instance: ResourceViewProvider | null = null;
  private constructor() {
    if (!getExtensionContext()) {
      // getChildren() will fail without the extension context
      throw new ExtensionContextNotSetError("ResourceViewProvider");
    }

    // instead of calling `.registerTreeDataProvider`, we're creating a TreeView to dynamically
    // update the tree view as needed (e.g. displaying the current connection label in the title)
    this.treeView = vscode.window.createTreeView("confluent-resources", { treeDataProvider: this });

<<<<<<< HEAD
    ccloudConnected.event((connected: boolean) => {
      logger.debug("ccloudConnected event fired", { connected });
      // No need to force a deep refresh when the connection status changes because the
      // loader will have already begun loading resources due to also observing this event.
      this.refresh();
    });

    ccloudOrganizationChanged.event(() => {
      // Force a deep refresh of ccloud resources when the organization changes.
      this.refresh(true);
    });
=======
    const listeners = this.setEventListeners();
>>>>>>> 427aac69

    // dispose of the tree view and listeners when the extension is deactivated
    this.disposables.push(this.treeView, ...listeners);
  }

  static getInstance(): ResourceViewProvider {
    if (!ResourceViewProvider.instance) {
      ResourceViewProvider.instance = new ResourceViewProvider();
    }
    return ResourceViewProvider.instance;
  }

  getTreeItem(element: ResourceViewProviderData): vscode.TreeItem {
    if (element instanceof CCloudEnvironment) {
      return new CCloudEnvironmentTreeItem(element);
    } else if (element instanceof LocalKafkaCluster || element instanceof CCloudKafkaCluster) {
      return new KafkaClusterTreeItem(element);
    } else if (element instanceof LocalSchemaRegistry || element instanceof CCloudSchemaRegistry) {
      return new SchemaRegistryTreeItem(element);
    }
    // should only be left with ContainerTreeItems
    return element;
  }

  async getChildren(element?: ResourceViewProviderData): Promise<ResourceViewProviderData[]> {
    const resourceItems: ResourceViewProviderData[] = [];

    if (element) {
      // --- CHILDREN OF TREE BRANCHES ---
      // NOTE: we end up here when expanding a (collapsed) treeItem
      if (element instanceof ContainerTreeItem) {
        // expand containers for kafka clusters, schema registry, flink compute pools, etc
        return element.children;
      } else if (element instanceof CCloudEnvironment) {
        return await getCCloudEnvironmentChildren(element);
      }
    } else {
      // --- ROOT-LEVEL ITEMS ---
      // NOTE: we end up here when the tree is first loaded
      const resources: ResourceViewProviderData[] = await Promise.all([
        loadCCloudResources(this.forceDeepRefresh),
        loadLocalResources(),
      ]);
      if (this.forceDeepRefresh) {
        // Clear this, we've just fulfilled its intent.
        this.forceDeepRefresh = false;
      }
      return resources;
    }

    return resourceItems;
  }

  /** Set up event listeners for this view provider. */
  setEventListeners(): vscode.Disposable[] {
    const ccloudConnectedSub: vscode.Disposable = ccloudConnected.event((connected: boolean) => {
      logger.debug("ccloudConnected event fired", { connected });
      // No need to force a deep refresh when the connection status changes because the
      // preloader will have already begun loading resources due to also observing this event.
      this.refresh();
    });

    const ccloudOrganizationChangedSub: vscode.Disposable = ccloudOrganizationChanged.event(() => {
      // Force a deep refresh of ccloud resources when the organization changes.
      this.refresh(true);
    });

    const localKafkaConnectedSub: vscode.Disposable = localKafkaConnected.event(
      (connected: boolean) => {
        logger.debug("localKafkaConnected event fired", { connected });
        this.refresh();
      },
    );

    const localSchemaRegistryConnectedSub: vscode.Disposable = localSchemaRegistryConnected.event(
      (connected: boolean) => {
        logger.debug("localSchemaRegistryConnected event fired", { connected });
        this.refresh();
      },
    );

    return [
      ccloudConnectedSub,
      ccloudOrganizationChangedSub,
      localKafkaConnectedSub,
      localSchemaRegistryConnectedSub,
    ];
  }
}

/** Get the singleton instance of the {@link ResourceViewProvider} */
export function getResourceViewProvider() {
  return ResourceViewProvider.getInstance();
}

/**
 * Load the Confluent Cloud container and child resources based on CCloud connection status.
 *
 * If the user has an active CCloud connection, the container will be expanded to show the
 * CCloud environments and their sub-resources. The description will also change to show the
 * current organization name.
 *
 * Otherwise, the container will not be expandable and show a "No connection" message with an action to
 * connect to CCloud.
 */
export async function loadCCloudResources(
  forceDeepRefresh: boolean = false,
): Promise<ContainerTreeItem<CCloudEnvironment>> {
  // empty container item for the Confluent Cloud resources to start, whose `.id` will change
  // depending on the user's CCloud connection status to adjust the collapsible state and actions
  const cloudContainerItem = new ContainerTreeItem<CCloudEnvironment>(
    "Confluent Cloud",
    vscode.TreeItemCollapsibleState.None,
    [],
  );
  cloudContainerItem.iconPath = new vscode.ThemeIcon(IconNames.CONFLUENT_LOGO);

  if (hasCCloudAuthSession()) {
    const loader = ResourceLoader.getInstance(CCLOUD_CONNECTION_ID);
    // TODO: have this cached in the resource manager via the loader
    const currentOrg = await getCurrentOrganization();

    let ccloudEnvironments: CCloudEnvironment[] = [];
    try {
      // Ensure all of the loading is complete before referencing resource manager CCloud resources.
      await loader.ensureCoarseResourcesLoaded(forceDeepRefresh);
      const resourceManager = getResourceManager();
      ccloudEnvironments = await resourceManager.getCCloudEnvironments();
    } catch (e) {
      // if we fail to load CCloud environments, we need to get as much information as possible as to
      // what went wrong since the user is effectively locked out of the CCloud resources for this org
      const msg = `Failed to load Confluent Cloud environments for the "${currentOrg?.name}" organization.`;
      logger.error(msg, e);
      Sentry.captureException(e);
      vscode.window.showErrorMessage(msg, "Open Logs", "File Issue").then(async (action) => {
        if (action === "Open Logs") {
          vscode.commands.executeCommand("confluent.showOutputChannel");
        } else if (action === "File Issue") {
          vscode.commands.executeCommand("confluent.support.issue");
        }
      });
    }
    cloudContainerItem.collapsibleState =
      ccloudEnvironments.length > 0
        ? vscode.TreeItemCollapsibleState.Expanded
        : vscode.TreeItemCollapsibleState.None;
    // XXX: if we don't adjust the ID here, we'll see weird collapsibleState behavior
    cloudContainerItem.id = randomUUID();
    // removes the "Add Connection" action on hover and enables the "Change Organization" action
    cloudContainerItem.contextValue = "resources-ccloud-container-connected";
    cloudContainerItem.description = currentOrg?.name ?? "";
    cloudContainerItem.children = ccloudEnvironments;
  } else {
    // XXX: if we don't adjust the ID here, we'll see weird collapsibleState behavior
    cloudContainerItem.id = randomUUID();
    // enables the "Add Connection" action to be displayed on hover
    cloudContainerItem.contextValue = "resources-ccloud-container";
    cloudContainerItem.description = "(No connection)";
  }

  return cloudContainerItem;
}

// TODO(shoup): update this comment + underlying logic once we have local resource management actions
/**
 * Load the local resources into a container tree item.
 *
 * @returns A container tree item with the local Kafka clusters as children
 */
export async function loadLocalResources(): Promise<
  ContainerTreeItem<LocalKafkaCluster | LocalSchemaRegistry>
> {
  const localContainerItem = new ContainerTreeItem<LocalKafkaCluster | LocalSchemaRegistry>(
    "Local",
    vscode.TreeItemCollapsibleState.None,
    [],
  );
  localContainerItem.iconPath = new vscode.ThemeIcon(IconNames.LOCAL_RESOURCE_GROUP);

  const notConnectedId = "local-container";
  // XXX: if we don't adjust the ID, we'll see weird collapsibleState behavior
  localContainerItem.id = randomUUID();
  // enable the "Launch Local Resources" action
  localContainerItem.contextValue = notConnectedId;

  localContainerItem.description = "(Not running)";
  localContainerItem.tooltip = new vscode.MarkdownString(
    "Local Kafka clusters discoverable at port `8082` are shown here.",
  );

  // before we try listing any resources (for possibly the first time), we need to check if any
  // supported Schema Registry containers are running, then grab their REST proxy port to send to
  // the sidecar for discovery before the GraphQL query kicks off
  await updateLocalConnection();

  const localResources: LocalResourceGroup[] = await getLocalResources();
  if (localResources.length > 0) {
    const connectedId = "local-container-connected";
    // XXX: if we don't adjust the ID, we'll see weird collapsibleState behavior
    localContainerItem.id = randomUUID();
    // enable the "Stop Local Resources" action
    localContainerItem.contextValue = connectedId;
    // unpack the local resources to more easily update the UI elements
    const localKafkaClusters: LocalKafkaCluster[] = [];
    const localSchemaRegistries: LocalSchemaRegistry[] = [];
    localResources.forEach((group) => {
      localKafkaClusters.push(...group.kafkaClusters);
      if (group.schemaRegistry) {
        localSchemaRegistries.push(group.schemaRegistry);
      }
    });
    // update the UI based on whether or not we have local resources available
    await Promise.all([
      setContextValue(ContextValues.localKafkaClusterAvailable, localResources.length > 0),
      setContextValue(ContextValues.localSchemaRegistryAvailable, localSchemaRegistries.length > 0),
    ]);
    localContainerItem.collapsibleState = vscode.TreeItemCollapsibleState.Expanded;
    // override the default "child item count" description
    localContainerItem.description = localKafkaClusters.map((cluster) => cluster.uri).join(", ");
    // TODO: this should be handled in the loader once it (and ResourceManager) start handling
    // local resources
    getResourceManager().setLocalKafkaClusters(localKafkaClusters);
    localContainerItem.children = [...localKafkaClusters, ...localSchemaRegistries];
  }

  return localContainerItem;
}

/**
 * Return the children of a CCloud environment (the Kafka clusters and Schema Registry).
 * Called when expanding a CCloud environment tree item.
 *
 * Fetches from the cached resources in the resource manager.
 *
 * @param environment: The CCloud environment to get children for
 * @returns
 */
async function getCCloudEnvironmentChildren(environment: CCloudEnvironment) {
  const subItems: (CCloudKafkaCluster | CCloudSchemaRegistry)[] = [];

  // Ensure all of the loading is complete before referencing resource manager ccloud resources.
  await ResourceLoader.getInstance(CCLOUD_CONNECTION_ID).ensureCoarseResourcesLoaded();

  const rm = getResourceManager();
  // Get the Kafka clusters for this environment. Will at worst be an empty array.
  const kafkaClusters = await rm.getCCloudKafkaClustersForEnvironment(environment.id);
  subItems.push(...kafkaClusters);

  // Schema registry?
  const schemaRegistry: CCloudSchemaRegistry | null = await rm.getCCloudSchemaRegistry(
    environment.id,
  );
  if (schemaRegistry) {
    subItems.push(schemaRegistry);
  }

  // TODO: add flink compute pools here ?
  return subItems;
}<|MERGE_RESOLUTION|>--- conflicted
+++ resolved
@@ -74,21 +74,7 @@
     // update the tree view as needed (e.g. displaying the current connection label in the title)
     this.treeView = vscode.window.createTreeView("confluent-resources", { treeDataProvider: this });
 
-<<<<<<< HEAD
-    ccloudConnected.event((connected: boolean) => {
-      logger.debug("ccloudConnected event fired", { connected });
-      // No need to force a deep refresh when the connection status changes because the
-      // loader will have already begun loading resources due to also observing this event.
-      this.refresh();
-    });
-
-    ccloudOrganizationChanged.event(() => {
-      // Force a deep refresh of ccloud resources when the organization changes.
-      this.refresh(true);
-    });
-=======
     const listeners = this.setEventListeners();
->>>>>>> 427aac69
 
     // dispose of the tree view and listeners when the extension is deactivated
     this.disposables.push(this.treeView, ...listeners);
