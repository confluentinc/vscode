--- conflicted
+++ resolved
@@ -43,30 +43,6 @@
     this._onDidChangeTreeData.fire();
   }
 
-<<<<<<< HEAD
-  /** Deep refesh + repaint the view if it is showing the given registry id. Otherwise, hint
-   * the resource loader to purge the cache for this schema registry (if currently cached), so that next
-   * time it is shown, it will be deep-fetched.
-   */
-  refreshIfShowingRegistry(schemaRegistry: SchemaRegistry): void {
-    // if the schema registry is the one being shown, deep refresh the view
-    if (this.schemaRegistry?.id === schemaRegistry.id) {
-      this.refresh(true);
-    } else {
-      // Otherwise at least inform the resource loader to purge the cache for this schema registry
-      // (if currently cached).
-      const loader = ResourceLoader.getInstance(schemaRegistry.connectionId);
-      loader.purgeSchemas(schemaRegistry.id);
-    }
-  }
-
-  /** Try to reveal this particular schema, if present */
-  revealSchema(schema: Schema): void {
-    this.treeView.reveal(schema, { focus: true, select: true, expand: true });
-  }
-
-=======
->>>>>>> 427aac69
   private treeView: vscode.TreeView<SchemasViewProviderData>;
   /** The parent of the focused Schema Registry, if it came from CCloud.  */
   public ccloudEnvironment: CCloudEnvironment | null = null;
@@ -216,19 +192,19 @@
     return [ccloudConnectedSub, localSchemaRegistryConnectedSub, currentSchemaRegistryChangedSub];
   }
 
-  /** Deep refesh + repaint the view if it is showing the given registry id. Otherwise, hint
+  /** Deep refesh + repaint the view if it is showing the given registry. Otherwise, hint
    * the preloader to purge the cache for this schema registry (if currently cached), so that next
    * time it is shown, it will be deep-fetched.
    */
-  refreshIfShowingRegistry(schemaRegistryId: string): void {
+  refreshIfShowingRegistry(schemaRegistry: SchemaRegistry): void {
     // if the schema registry is the one being shown, deep refresh the view
-    if (this.schemaRegistry?.id === schemaRegistryId) {
+    if (this.schemaRegistry?.id === schemaRegistry.id) {
       this.refresh(true);
     } else {
-      // Otherwise at least inform the preloader to purge the cache for this schema registry
+      // Otherwise at least inform the resource loader to purge the cache for this schema registry
       // (if currently cached).
-      const preloader = ResourceLoader.getInstance();
-      preloader.purgeSchemas(schemaRegistryId);
+      const loader = ResourceLoader.getInstance(schemaRegistry.connectionId);
+      loader.purgeSchemas(schemaRegistry.id);
     }
   }
 
