--- conflicted
+++ resolved
@@ -267,7 +267,7 @@
       assert.ok(provider["treeView"].message);
       assert.strictEqual(
         provider["treeView"].message,
-        `Showing ${provider.searchMatches.size} of ${provider.totalItemCount} results for "${provider.itemSearchString}"`,
+        `Showing ${provider.searchMatches.size} of ${provider.totalItemCount} for "${provider.itemSearchString}"`,
       );
     });
   });
@@ -459,18 +459,8 @@
         getStubbedCCloudResourceLoader(sandbox);
       stubbedLoader.getEnvironments.resolves([]);
 
-<<<<<<< HEAD
       provider.resource = TEST_CCLOUD_FLINK_COMPUTE_POOL;
       provider.environment = TEST_CCLOUD_ENVIRONMENT;
-=======
-    assert.ok(provider["treeView"].message);
-    assert.strictEqual(
-      provider["treeView"].message,
-      `Showing ${provider.searchMatches.size} of ${provider.totalItemCount} for "${provider.itemSearchString}"`,
-    );
-  });
-});
->>>>>>> 9330d3dd
 
       provider["treeView"].description = "this should go away";
 
@@ -540,4 +530,75 @@
       sinon.assert.calledWith(setParentResourceStub, resource);
     });
   });
+
+  for (const arg of ["First", null]) {
+    it(`should repaint the tree view when search is set (arg=${arg})`, async () => {
+      const provider = TestViewProvider.getInstance();
+      const repaintSpy = sandbox.spy(provider["_onDidChangeTreeData"], "fire");
+
+      provider.setSearch(arg);
+      // Would normally be called by the tree view when children are requested
+      // after setSearch() but we call it directly here to get totalItemCount assigned.
+      await provider.getChildren();
+
+      assert.strictEqual(provider.itemSearchString, arg);
+      assert.strictEqual(provider.searchMatches.size, 0);
+      // totalItemCount is set to 2 because TestViewProvider.getChildren() always returns two items
+      assert.strictEqual(provider.totalItemCount, 2);
+
+      sinon.assert.calledOnce(repaintSpy);
+    });
+  }
+
+  it("should filter children based on search string", () => {
+    const provider = TestViewProvider.getInstance();
+    provider.setSearch("first");
+
+    const matchingStatement = new FlinkStatement({
+      ...TEST_CCLOUD_FLINK_STATEMENT,
+      name: "first-statement",
+      status: makeStatus(Phase.STOPPED),
+    });
+    const items = [
+      matchingStatement,
+      new FlinkStatement({
+        ...TEST_CCLOUD_FLINK_STATEMENT,
+        name: "second-statement",
+        status: makeStatus(Phase.PENDING),
+      }),
+    ];
+
+    const filtered = provider.filterChildren(undefined, items);
+
+    assert.strictEqual(filtered.length, 1);
+    assert.strictEqual(filtered[0].id, matchingStatement.id);
+    assert.strictEqual(provider.searchMatches.size, 1);
+    assert.strictEqual(provider.totalItemCount, 2);
+  });
+
+  it("should update tree view message with search results when filterChildren() is called", () => {
+    const provider = TestViewProvider.getInstance();
+    provider.setSearch("running");
+
+    const items = [
+      new FlinkStatement({
+        ...TEST_CCLOUD_FLINK_STATEMENT,
+        name: "first-statement",
+        status: makeStatus(Phase.RUNNING),
+      }),
+      new FlinkStatement({
+        ...TEST_CCLOUD_FLINK_STATEMENT,
+        name: "second-statement",
+        status: makeStatus(Phase.PENDING),
+      }),
+    ];
+
+    provider.filterChildren(undefined, items);
+
+    assert.ok(provider["treeView"].message);
+    assert.strictEqual(
+      provider["treeView"].message,
+      `Showing ${provider.searchMatches.size} of ${provider.totalItemCount} for "${provider.itemSearchString}"`,
+    );
+  });
 });