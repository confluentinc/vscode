--- conflicted
+++ resolved
@@ -221,12 +221,8 @@
     schemasViewProvider,
     supportViewProvider,
     statementsViewProvider,
-<<<<<<< HEAD
     flinkDatabaseViewProvider,
-=======
-    artifactsViewProvider,
     flinkStatementResultsPanelProvider,
->>>>>>> bbeb2231
   ];
   logger.info("View providers initialized");
   // explicitly "reset" the Topics & Schemas views so no resources linger during reactivation/update
