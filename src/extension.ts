--- conflicted
+++ resolved
@@ -20,7 +20,6 @@
 import { chatHandler } from "./chat/participant";
 import { handleFeedback } from "./chat/telemetry";
 import { registerChatTools } from "./chat/tools/registration";
-import { AvroCodelensProvider } from "./codelens/avroProvider";
 import { FlinkSqlCodelensProvider } from "./codelens/flinkSqlProvider";
 import { registerCommandWithLogging } from "./commands";
 import { registerConnectionCommands } from "./commands/connections";
@@ -80,7 +79,6 @@
 import { FlinkStatementManager } from "./flinkSql/flinkStatementManager";
 import { constructResourceLoaderSingletons } from "./loaders";
 import { cleanupOldLogFiles, EXTENSION_OUTPUT_CHANNEL, Logger } from "./logging";
-import { getLanguageTypes, SchemaType } from "./models/schema";
 import { FlinkStatementResultsPanelProvider } from "./panelProviders/flinkStatementResults";
 import { getSidecar, getSidecarManager } from "./sidecar";
 import { createLocalConnection, getLocalConnection } from "./sidecar/connections/local";
@@ -348,23 +346,8 @@
 
   const flinkProvider = FlinkSqlCodelensProvider.getInstance();
   context.subscriptions.push(
-<<<<<<< HEAD
-    vscode.languages.registerCodeLensProvider("flinksql", flinkProvider),
+    vscode.languages.registerCodeLensProvider(FLINK_SQL_LANGUAGE_ID, flinkProvider),
     flinkProvider,
-  );
-
-  // register the Avro code lens provider (it will check the feature flag internally)
-  const avroProvider = AvroCodelensProvider.getInstance();
-
-  context.subscriptions.push(
-    ...getLanguageTypes(SchemaType.Avro).map((language) =>
-      vscode.languages.registerCodeLensProvider({ language }, avroProvider),
-    ),
-    avroProvider,
-=======
-    vscode.languages.registerCodeLensProvider(FLINK_SQL_LANGUAGE_ID, provider),
-    provider,
->>>>>>> afe02baa
   );
 
   // one-time cleanup of old log files from before the rotating log file stream was implemented
