import * as vscode from "vscode";
/** First things first, setup Sentry to catch errors during activation and beyond
 * `process.env.SENTRY_DSN` is fetched & defined during production builds only for Confluent official release process
 * */
import { closeSentryClient, initSentry, sentryCaptureException } from "./telemetry/sentryClient";
if (process.env.SENTRY_DSN) {
  initSentry();
}

import { handleNewOrUpdatedExtensionInstallation } from "./activation/compareVersions";
import { ConfluentCloudAuthProvider, getAuthProvider } from "./authn/ccloudProvider";
import { getCCloudAuthSession } from "./authn/utils";
import { disableCCloudStatusPolling, enableCCloudStatusPolling } from "./ccloudStatus/polling";
import { PARTICIPANT_ID } from "./chat/constants";
import { chatHandler } from "./chat/participant";
import { handleFeedback } from "./chat/telemetry";
import { registerChatTools } from "./chat/tools/registration";
import { FlinkSqlCodelensProvider } from "./codelens/flinkSqlProvider";
import { registerCommandWithLogging } from "./commands";
import { registerConnectionCommands } from "./commands/connections";
import { registerDebugCommands } from "./commands/debugtools";
import { registerDiffCommands } from "./commands/diffs";
import { registerDockerCommands } from "./commands/docker";
import { registerDocumentCommands } from "./commands/documents";
import { registerEnvironmentCommands } from "./commands/environments";
import { registerExtraCommands } from "./commands/extra";
import { registerFlinkComputePoolCommands } from "./commands/flinkComputePools";
import { registerFlinkStatementCommands } from "./commands/flinkStatements";
import { registerKafkaClusterCommands } from "./commands/kafkaClusters";
import { registerOrganizationCommands } from "./commands/organizations";
import { registerNewResourceViewCommands } from "./commands/resources";
import { registerSchemaRegistryCommands } from "./commands/schemaRegistry";
import { registerSchemaCommands } from "./commands/schemas";
import { registerSearchCommands } from "./commands/search";
import { registerSupportCommands } from "./commands/support";
import { registerTopicCommands } from "./commands/topics";
import { registerUploadUDFCommand } from "./commands/uploadUDF";
import { AUTH_PROVIDER_ID, AUTH_PROVIDER_LABEL, IconNames } from "./constants";
import { activateMessageViewer } from "./consume";
import { setExtensionContext } from "./context/extension";
import { observabilityContext } from "./context/observability";
import { ContextValues, setContextValue } from "./context/values";
import { DirectConnectionManager } from "./directConnectManager";
import { EventListener } from "./docker/eventListener";
import { registerLocalResourceWorkflows } from "./docker/workflows/workflowInitialization";
import { DocumentMetadataManager } from "./documentMetadataManager";
import { FlinkStatementDocumentProvider } from "./documentProviders/flinkStatement";
import { MESSAGE_URI_SCHEME, MessageDocumentProvider } from "./documentProviders/message";
import { SCHEMA_URI_SCHEME, SchemaDocumentProvider } from "./documentProviders/schema";
import { logError } from "./errors";
import {
  ENABLE_CHAT_PARTICIPANT,
  ENABLE_FLINK_CCLOUD_LANGUAGE_SERVER,
  USE_NEW_RESOURCES_VIEW_PROVIDER,
} from "./extensionSettings/constants";
import { createConfigChangeListener } from "./extensionSettings/listener";
import { updatePreferences } from "./extensionSettings/sidecarSync";
import {
  disposeLaunchDarklyClient,
  getLaunchDarklyClient,
  resetFlagDefaults,
} from "./featureFlags/client";
import {
  checkForExtensionDisabledReason,
  showExtensionDisabledNotification,
} from "./featureFlags/evaluation";
import { initializeFlinkLanguageClientManager } from "./flinkSql/flinkLanguageClientManager";
import { FlinkStatementManager } from "./flinkSql/flinkStatementManager";
import { constructResourceLoaderSingletons } from "./loaders";
import { cleanupOldLogFiles, getLogFileStream, Logger, OUTPUT_CHANNEL } from "./logging";
import { registerProjectGenerationCommands, setProjectScaffoldListener } from "./scaffold";
import { JSON_DIAGNOSTIC_COLLECTION } from "./schemas/diagnosticCollection";
import { getSidecar, getSidecarManager } from "./sidecar";
import { createLocalConnection, getLocalConnection } from "./sidecar/connections/local";
import { ConnectionStateWatcher } from "./sidecar/connections/watcher";
import { closeFormattedSidecarLogStream, SIDECAR_OUTPUT_CHANNEL } from "./sidecar/logging";
import { WebsocketManager } from "./sidecar/websocketManager";
import { getCCloudStatusBarItem } from "./statusBar/ccloudItem";
import { SecretStorageKeys } from "./storage/constants";
import { migrateStorageIfNeeded } from "./storage/migrationManager";
import { logUsage, UserEvent } from "./telemetry/events";
import { sendTelemetryIdentifyEvent } from "./telemetry/telemetry";
import { getTelemetryLogger } from "./telemetry/telemetryLogger";
import { getUriHandler } from "./uriHandler";
import { WriteableTmpDir } from "./utils/file";
import { RefreshableTreeViewProvider } from "./viewProviders/base";
import { FlinkArtifactsViewProvider } from "./viewProviders/flinkArtifacts";
import { FlinkStatementsViewProvider } from "./viewProviders/flinkStatements";
import { NewResourceViewProvider } from "./viewProviders/newResources";
import { ResourceViewProvider } from "./viewProviders/resources";
import { SchemasViewProvider } from "./viewProviders/schemas";
import { SEARCH_DECORATION_PROVIDER } from "./viewProviders/search";
import { SupportViewProvider } from "./viewProviders/support";
import { TopicViewProvider } from "./viewProviders/topics";

const logger = new Logger("extension");

// This method is called when your extension is activated based on the activation events
// defined in package.json
// ref: https://code.visualstudio.com/api/references/activation-events
export async function activate(
  context: vscode.ExtensionContext,
): Promise<vscode.ExtensionContext | undefined> {
  const extVersion = context.extension.packageJSON.version;
  observabilityContext.extensionVersion = extVersion;
  observabilityContext.extensionActivated = false;

  // determine the writeable tmpdir for the extension to use. Must be done prior
  // to starting the sidecar, as it will use this tmpdir for sidecar logfile.
  const result = await WriteableTmpDir.getInstance().determine();
  if (result.errors.length) {
    sentryCaptureException(new Error("No writeable tmpdir found."), {
      captureContext: {
        extra: {
          attemptedDirs: result.dirs.join("; "),
          errorsEncountered: result.errors.map((e) => e.message).join("; "),
        },
      },
    });
    // if we can't find a writeable tmpdir, we can't log anything, which is bad
    throw new Error("Can't activate extension: unable to find a writeable tmpdir");
  }

  logger.info(
    `Extension version ${context.extension.id} activate() triggered for version "${extVersion}".`,
  );
  logUsage(UserEvent.ExtensionActivation, { status: "started" });
  try {
    context = await _activateExtension(context);
    logger.info(`Extension version "${extVersion}" fully activated`);
    observabilityContext.extensionActivated = true;
    logUsage(UserEvent.ExtensionActivation, { status: "completed" });
  } catch (e) {
    logger.error(`Error activating extension version "${extVersion}":`, e);
    // if the extension is failing to activate for whatever reason, we need to know about it to fix it
    sentryCaptureException(e);
    logUsage(UserEvent.ExtensionActivation, { status: "failed" });
    throw e;
  }

  // XXX: used to provide the ExtensionContext for tests; do not remove
  if (context.extensionMode === vscode.ExtensionMode.Test) {
    return context;
  }
}

/**
 * Activate the extension by setting up all the necessary components and registering commands.
 * @remarks This is the try/catch wrapped function called from the extension's .activate() method
 * to ensure that any errors are caught and logged properly.
 */
async function _activateExtension(
  context: vscode.ExtensionContext,
): Promise<vscode.ExtensionContext> {
  // must be done first to allow any other downstream callers to call `getExtensionContext()`
  // (e.g. for globalState/workspaceState/secrets storage, webviews for extension root path, etc)
  setExtensionContext(context);

  // register the log output channels, debugging commands, and support commands to ensure we have
  // visibility into the extension and sidecar logs and can download support .zip and/or file issues
  context.subscriptions.push(
    OUTPUT_CHANNEL,
    SIDECAR_OUTPUT_CHANNEL,
    ...registerDebugCommands(),
    ...registerSupportCommands(),
  );
  // automatically display and focus the Confluent extension output channel in development mode
  // to avoid needing to keep the main window & Debug Console tab open alongside the extension dev
  // host window during debugging
  if (process.env.LOGGING_MODE === "development") {
    vscode.commands.executeCommand("confluent.showOutputChannel");
  }

  // set up initial feature flags and the LD client
  await setupFeatureFlags();

  // configure extension access to secrets and global/workspace states, and set the initial context
  // values for the VS Code UI to inform the `when` clauses in package.json
  await Promise.all([setupStorage(), setupContextValues()]);
  logger.info("Storage and context values initialized");

  // verify we can connect to the correct version of the sidecar, which may require automatically
  // killing any (old) sidecar process and starting a new one, going through the handshake, etc.
  logger.info("Starting/checking the sidecar...");
  await getSidecar();
  logger.info("Sidecar ready for use.");

  // Rehydrate sidecar with local + any direct connections from the secret storage. Do this before
  // setting up the resource view provider.
  await rehydrateConnections();

  // set up the preferences listener to keep the sidecar in sync with the user/workspace settings
  const settingsListener: vscode.Disposable = await setupPreferences();
  context.subscriptions.push(settingsListener);

  // set up the different view providers

  // There can be only one resources view provider ...
  let resourceViewProviderInstance: ResourceViewProvider | NewResourceViewProvider;
  if (USE_NEW_RESOURCES_VIEW_PROVIDER.value) {
    logger.info("Using new resources view provider");
    resourceViewProviderInstance = NewResourceViewProvider.getInstance();
  } else {
    logger.info("Using legacy resources view provider");
    resourceViewProviderInstance = ResourceViewProvider.getInstance();
  }

  const topicViewProvider = TopicViewProvider.getInstance();
  const schemasViewProvider = SchemasViewProvider.getInstance();
  const statementsViewProvider = FlinkStatementsViewProvider.getInstance();
  const artifactsViewProvider = FlinkArtifactsViewProvider.getInstance();
  const supportViewProvider = new SupportViewProvider();
  const viewProviderDisposables: vscode.Disposable[] = [
    resourceViewProviderInstance,
    topicViewProvider,
    schemasViewProvider,
    supportViewProvider,
    statementsViewProvider,
    artifactsViewProvider,
  ];
  logger.info("View providers initialized");
  // explicitly "reset" the Topics & Schemas views so no resources linger during reactivation/update
  topicViewProvider.reset();
  schemasViewProvider.reset();

  // Register refresh commands for our refreshable resource view providers.
  const refreshCommands: vscode.Disposable[] = [];
  for (const instance of getRefreshableViewProviders(resourceViewProviderInstance)) {
    refreshCommands.push(
      registerCommandWithLogging(`confluent.${instance.kind}.refresh`, (): boolean => {
        instance.refresh(true);
        return true;
      }),
    );
  }

  // Register the project scaffold listener
  const projectScaffoldListener = setProjectScaffoldListener();
  context.subscriptions.push(projectScaffoldListener);

  // register all the commands (apart from the view providers' refresh commands, which are handled above)
  const registeredCommands: vscode.Disposable[] = [
    ...refreshCommands,
    ...registerConnectionCommands(),
    ...registerOrganizationCommands(),
    ...registerKafkaClusterCommands(),
    ...registerEnvironmentCommands(),
    ...registerSchemaRegistryCommands(),
    ...registerSchemaCommands(),
    ...registerTopicCommands(),
    ...registerDiffCommands(),
    ...registerExtraCommands(),
    ...registerDockerCommands(),
    ...registerProjectGenerationCommands(),
    ...registerFlinkComputePoolCommands(),
    ...registerFlinkStatementCommands(),
    ...registerDocumentCommands(),
    ...registerSearchCommands(),
<<<<<<< HEAD
    registerUploadUDFCommand(),
=======
    ...registerNewResourceViewCommands(),
>>>>>>> 5cde0c88
  ];
  logger.info("Commands registered");

  const uriHandler: vscode.Disposable = vscode.window.registerUriHandler(getUriHandler());
  const authProviderDisposables: vscode.Disposable[] = await setupAuthProvider();
  const documentProviders: vscode.Disposable[] = setupDocumentProviders();

  context.subscriptions.push(
    uriHandler,
    WebsocketManager.getInstance(),
    FlinkStatementManager.getInstance(),
    ...authProviderDisposables,
    ...viewProviderDisposables,
    ...registeredCommands,
    ...documentProviders,
  );

  // if the Flink CCloud language server setting is enabled, get the client manager ready for use
  if (ENABLE_FLINK_CCLOUD_LANGUAGE_SERVER.value) {
    const flinkLanguageClientManager = initializeFlinkLanguageClientManager();
    context.subscriptions.push(flinkLanguageClientManager);
  }

  // Just handling command registration and setting disposables
  activateMessageViewer(context);

  // Construct the singletons, let them register their event listeners.
  context.subscriptions.push(...constructResourceLoaderSingletons());
  context.subscriptions.push(getSidecarManager());

  // register the local resource workflows so they can be used by the resource loaders
  registerLocalResourceWorkflows();
  // set up the local Docker event listener singleton and start watching for system events
  EventListener.getInstance().start();
  // reset the Docker credentials secret so `src/docker/configs.ts` can pull it fresh
  void context.secrets.delete(SecretStorageKeys.DOCKER_CREDS_SECRET_KEY);

  // Watch for sidecar pushing connection state changes over websocket.
  // (side effect of causing the watcher to be created)
  ConnectionStateWatcher.getInstance();

  const directConnectionManager = DirectConnectionManager.getInstance();
  context.subscriptions.push(directConnectionManager);

  // ensure our diagnostic collection(s) are cleared when the extension is deactivated
  context.subscriptions.push(JSON_DIAGNOSTIC_COLLECTION);

  // register the search decoration provider for the tree views so any matches can be highlighted
  // with a dot to the right of the item label+description area
  context.subscriptions.push(
    vscode.window.registerFileDecorationProvider(SEARCH_DECORATION_PROVIDER),
  );

  // register the Copilot chat participant
  const chatParticipant = vscode.chat.createChatParticipant(PARTICIPANT_ID, chatHandler);
  const feedbackListener: vscode.Disposable = chatParticipant.onDidReceiveFeedback(handleFeedback);
  chatParticipant.iconPath = new vscode.ThemeIcon(IconNames.CONFLUENT_LOGO);
  context.subscriptions.push(chatParticipant, feedbackListener, ...registerChatTools());

  // track the status bar for CCloud notices (fetched from the Statuspage Status API)
  enableCCloudStatusPolling();
  context.subscriptions.push(getCCloudStatusBarItem());

  const docManager = DocumentMetadataManager.getInstance();
  context.subscriptions.push(docManager);

  const provider = FlinkSqlCodelensProvider.getInstance();
  context.subscriptions.push(
    vscode.languages.registerCodeLensProvider("flinksql", provider),
    provider,
  );

  // one-time cleanup of old log files from before the rotating log file stream was implemented
  cleanupOldLogFiles();

  await handleNewOrUpdatedExtensionInstallation();

  // XXX: used for testing; do not remove
  return context;
}

/** Configure any starting contextValues to use for view/menu controls during activation. */
async function setupContextValues() {
  // EXPERIMENTAL/PREVIEW: set default values for enabling the Flink view, resource fetching, and associated actions
  const chatParticipantEnabled = setContextValue(
    ContextValues.chatParticipantEnabled,
    ENABLE_CHAT_PARTICIPANT.value,
  );
  // require re-selecting a cluster for the Topics/Schemas views on extension (re)start
  const kafkaClusterSelected = setContextValue(ContextValues.kafkaClusterSelected, false);
  const schemaRegistrySelected = setContextValue(ContextValues.schemaRegistrySelected, false);
  // constants for easier `when` clause matching in package.json; not updated dynamically
  const openInCCloudResources = setContextValue(ContextValues.CCLOUD_RESOURCES, [
    "ccloud-environment",
    "flinkable-ccloud-environment",
    "ccloud-kafka-cluster",
    "ccloud-kafka-topic",
    "ccloud-kafka-topic-with-schema",
    "ccloud-schema-registry",
    "ccloud-flink-compute-pool",
    "ccloud-flink-statement",
  ]);
  // allow for easier matching using "in" clauses for our Resources/Topics/Schemas views
  const viewsWithResources = setContextValue(ContextValues.VIEWS_WITH_RESOURCES, [
    "confluent-resources",
    "new-confluent-resources",
    "confluent-topics",
    "confluent-schemas",
    "confluent-flink-statements",
    "confluent-flink-artifacts",
  ]);

  // enables the "Copy ID" command; these resources must have the "id" property
  const resourcesWithIds = setContextValue(ContextValues.RESOURCES_WITH_ID, [
    "ccloud-environment", // direct/local environments only have internal IDs
    "flinkable-ccloud-environment",
    "ccloud-kafka-cluster",
    "ccloud-schema-registry", // only ID, no name
    "ccloud-flink-compute-pool",
    "ccloud-flink-artifact",
    "local-kafka-cluster",
    "local-schema-registry",
    "direct-kafka-cluster",
    "direct-schema-registry",
  ]);

  // enables the "Copy Name" command; these resources must have the "name" property
  const resourcesWithNames = setContextValue(ContextValues.RESOURCES_WITH_NAMES, [
    "ccloud-environment",
    "flinkable-ccloud-environment",
    "ccloud-kafka-cluster",
    "ccloud-flink-compute-pool",
    "ccloud-flink-statement",
    "ccloud-flink-artifact",
    "local-kafka-cluster",
    "direct-kafka-cluster",
    // topics also have names, but their context values vary wildly and must be regex-matched
  ]);
  const resourcesWithURIs = setContextValue(ContextValues.RESOURCES_WITH_URIS, [
    "ccloud-kafka-cluster",
    "ccloud-schema-registry",
    "local-kafka-cluster",
    "local-schema-registry",
    "direct-schema-registry",
  ]);
  const diffableResources = setContextValue(ContextValues.DIFFABLE_RESOURCES, [
    SCHEMA_URI_SCHEME,
    MESSAGE_URI_SCHEME,
  ]);
  await Promise.all([
    chatParticipantEnabled,
    kafkaClusterSelected,
    schemaRegistrySelected,
    openInCCloudResources,
    viewsWithResources,
    resourcesWithIds,
    resourcesWithNames,
    resourcesWithURIs,
    diffableResources,
  ]);
}

/**
 * Pass initial {@link vscode.WorkspaceConfiguration} settings to the sidecar's Preferences API on
 * startup to ensure the sidecar is in sync with the extension's settings before other requests are made.
 * @returns A {@link vscode.Disposable} for the extension settings listener
 */
async function setupPreferences(): Promise<vscode.Disposable> {
  // pass initial configs to the sidecar on startup
  await updatePreferences();
  logger.info("Initial preferences passed to sidecar");
  return createConfigChangeListener();
}

/**
 * Set up the feature flags for the extension. This includes setting the defaults, initializing the
 * LaunchDarkly client, and checking if the extension is enabled or disabled.
 */
async function setupFeatureFlags(): Promise<void> {
  // if the client initializes properly, it will set the initial flag values. otherwise, we'll use
  // the local defaults from `setFlagDefaults()`
  resetFlagDefaults();

  const client = await getLaunchDarklyClient();
  if (client) {
    // wait a few seconds for the LD client to initialize for the first time, because if we
    // continue to use the client before it's ready, it will return the default values for all flags
    const initialized = await Promise.race([
      client
        .waitForInitialization()
        .then(() => true)
        .catch((error) => {
          logger.error("Feature flag client failed to initialize:", error);
          return false;
        }),
      new Promise<boolean>((resolve) => setTimeout(() => resolve(false), 3000)),
    ]);
    logger.info(`Feature flag client initialization ${initialized ? "completed" : "failed"}`);
  }

  const disabledMessage: string | undefined = await checkForExtensionDisabledReason();
  if (disabledMessage) {
    showExtensionDisabledNotification(disabledMessage);
    throw new Error(disabledMessage);
  }
}

/** Return view provider + name fragment pairs for auto-registering refresh() commands. */
export function getRefreshableViewProviders(
  resourcesViewProviderInstance: ResourceViewProvider | NewResourceViewProvider,
): RefreshableTreeViewProvider[] {
  // When adding a new view provider pair, also update the test
  // mentioning "viewProviderNameFragments" in extension.test.ts.
  const refreshables = [
    resourcesViewProviderInstance,
    TopicViewProvider.getInstance(),
    SchemasViewProvider.getInstance(),
    FlinkStatementsViewProvider.getInstance(),
  ];

  return refreshables;
}

/**
 * Handle any necessary migrations for globalState/workspaceState/secrets that need to happen
 * before the extension can proceed.
 */
async function setupStorage(): Promise<void> {
  await migrateStorageIfNeeded();
  logger.info("Extension state/storage migrations completed");
}

/**
 * Register the Confluent Cloud authentication provider with the VS Code authentication API, set up
 * the initial connection state context values, and attempt to get a session to trigger the initial
 * auth badge for signing in.
 * @returns A {@link vscode.Disposable} for the auth provider
 */
async function setupAuthProvider(): Promise<vscode.Disposable[]> {
  const provider: ConfluentCloudAuthProvider = getAuthProvider();
  const providerDisposable = vscode.authentication.registerAuthenticationProvider(
    AUTH_PROVIDER_ID,
    AUTH_PROVIDER_LABEL,
    provider,
    {
      supportsMultipleAccounts: false, // this is the default, but just to be explicit
    },
  );

  // set the initial connection states of our main views; these will be adjusted by the following:
  // - ccloudConnectionAvailable: `true/false` if the auth provider has a valid CCloud connection
  // - localKafkaClusterAvailable: `true/false` if the Resources view loads/refreshes and we can
  //  discover a local Kafka cluster
  // - localSchemaRegistryAvailable: `true/false` if the Resources view loads/refreshes and we can
  //  discover a local Schema Registry
  await Promise.all([
    setContextValue(ContextValues.ccloudConnectionAvailable, false),
    setContextValue(ContextValues.localKafkaClusterAvailable, false),
    setContextValue(ContextValues.localSchemaRegistryAvailable, false),
  ]);

  // attempt to get a session to trigger the initial auth badge for signing in
  const cloudSession = await getCCloudAuthSession();

  // Send an Identify event to Segment and LaunchDarkly with the session info if available
  if (cloudSession) {
    sendTelemetryIdentifyEvent({
      eventName: UserEvent.ExtensionActivation,
      userInfo: undefined,
      session: cloudSession,
    });
    (await getLaunchDarklyClient())?.identify({ key: cloudSession.account.id });
  }

  logger.info("Confluent Cloud auth provider registered");
  return [providerDisposable, provider];
}

/** Set up the document providers for custom URI schemes. */
function setupDocumentProviders(): vscode.Disposable[] {
  const disposables: vscode.Disposable[] = [];
  // any document providers set here must provide their own `scheme` to register with
  const providerClasses = [
    SchemaDocumentProvider,
    MessageDocumentProvider,
    FlinkStatementDocumentProvider,
  ];
  for (const providerClass of providerClasses) {
    const provider = new providerClass();
    disposables.push(
      vscode.workspace.registerTextDocumentContentProvider(provider.scheme, provider),
    );
  }
  logger.info("Document providers registered");
  return disposables;
}

export function deactivate() {
  // dispose of the telemetry logger
  try {
    getTelemetryLogger().dispose();
  } catch (e) {
    const msg = "Error disposing telemetry logger during extension deactivation";
    logError(new Error(msg, { cause: e }), msg, { extra: {} });
  }
  closeSentryClient();

  disposeLaunchDarklyClient();
  disableCCloudStatusPolling();

  // close the sidecar log file stream, if it exists
  closeFormattedSidecarLogStream();

  // close the file stream used with OUTPUT_CHANNEL -- needs to be done last to avoid any other
  // cleanup logging attempting to write to the file stream
  const logStream = getLogFileStream();
  if (logStream) {
    logStream.end();
  }
  console.info("Extension deactivated");
}

/**
 * Rehydrate the direct connections from the secret storage at startup time, informing
 * the sidecar about them.
 *
 * Also go ahead and create the local connection in the sidecar if it doesn't exist yet
 * (as would be the case if opening a second workspace talking to the sidecar).
 */
export async function rehydrateConnections(): Promise<void> {
  const createConnectionPromises = [
    // Rehydrate the direct connections from secret storage.
    async () => {
      try {
        await DirectConnectionManager.getInstance().rehydrateConnections();
      } catch (error) {
        logger.error("Failed to rehydrate direct connections", { error });
      }
    },
    // Create the local connection if it doesn't exist yet.
    // (Must happen before we try to GraphQL query it, for instance.)
    async () => {
      if (!(await getLocalConnection())) {
        try {
          await createLocalConnection();
        } catch (error) {
          logger.error("Failed to create local connection for rehydration", { error });
        }
      }
    },
    // Do not need to pre-create the distinquished ccloud connection, as its creation is
    // explicitly handled in the auth provider, and no codepath should try to GraphQL query
    // it unless hasCCloudAuthSession() is true, which will only be the case if the
    // ccloud connection exists and is valid.
  ];

  await Promise.all(createConnectionPromises.map((fn) => fn()));
  logger.info("Rehydrated direct connections and created local connection if needed");
}<|MERGE_RESOLUTION|>--- conflicted
+++ resolved
@@ -256,11 +256,8 @@
     ...registerFlinkStatementCommands(),
     ...registerDocumentCommands(),
     ...registerSearchCommands(),
-<<<<<<< HEAD
     registerUploadUDFCommand(),
-=======
     ...registerNewResourceViewCommands(),
->>>>>>> 5cde0c88
   ];
   logger.info("Commands registered");
 
