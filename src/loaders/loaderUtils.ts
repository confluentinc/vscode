import { toKafkaTopicOperations } from "../authz/types";
import { ResponseError, TopicData, TopicDataList, TopicV3Api } from "../clients/kafkaRest";
import {
  Schema as ResponseSchema,
  SchemasV1Api,
  SubjectsV1Api,
} from "../clients/schemaRegistryRest";
import { Logger } from "../logging";
import { KafkaCluster } from "../models/kafkaCluster";
import { Schema, SchemaType, subjectMatchesTopicName } from "../models/schema";
import { SchemaRegistry } from "../models/schemaRegistry";
import { KafkaTopic } from "../models/topic";
import { getSidecar } from "../sidecar";
import { executeInWorkerPool, isSuccessResult } from "../utils/workerPool";

const logger = new Logger("resourceLoader");

/**
 * Internal functions used by ResourceLoaders.
 *
 * Factored out from resourceLoader.ts to allow for
 * test suite mocking / stubbing.
 */

export class TopicFetchError extends Error {
  constructor(message: string) {
    super(message);
    this.name = "TopicFetchError";
  }
}

/**
 * Deep read and return of all topics in a Kafka cluster.
 */
export async function fetchTopics(cluster: KafkaCluster): Promise<TopicData[]> {
  logger.debug(`fetching topics for ${cluster.connectionType} Kafka cluster ${cluster.id}`);

  const sidecar = await getSidecar();
  const client: TopicV3Api = sidecar.getTopicV3Api(cluster.id, cluster.connectionId);
  let topicsResp: TopicDataList;

  try {
    topicsResp = await client.listKafkaTopics({
      cluster_id: cluster.id,
      includeAuthorizedOperations: true,
    });
    logger.debug(
      `fetched ${topicsResp.data.length} topic(s) for ${cluster.connectionType} Kafka cluster ${cluster.id}`,
    );
  } catch (error) {
    if (error instanceof ResponseError) {
      // XXX todo improve this, raise a more specific error type.
      const body = await error.response.json();

      throw new TopicFetchError(JSON.stringify(body));
    } else {
      throw new TopicFetchError(JSON.stringify(error));
    }
  }

  // sort multiple topics by name
  if (topicsResp.data.length > 1) {
    topicsResp.data.sort((a, b) => a.topic_name.localeCompare(b.topic_name));
  }

  return topicsResp.data;
}

/**
 * Convert an array of {@link TopicData} to an array of {@link KafkaTopic}
 * and set whether or not each topic has a matching schema by subject.
 */
export function correlateTopicsWithSchemaSubjects(
  cluster: KafkaCluster,
  topicsRespTopics: TopicData[],
  subjects: string[],
): KafkaTopic[] {
  const topics: KafkaTopic[] = topicsRespTopics.map((topic) => {
    const hasMatchingSchema: boolean = subjects.some((subject) =>
      subjectMatchesTopicName(subject, topic.topic_name),
    );

    return KafkaTopic.create({
      connectionId: cluster.connectionId,
      connectionType: cluster.connectionType,
      name: topic.topic_name,
      is_internal: topic.is_internal,
      replication_factor: topic.replication_factor,
      partition_count: topic.partitions_count,
      partitions: topic.partitions,
      configs: topic.configs,
      clusterId: cluster.id,
      environmentId: cluster.environmentId,
      hasSchema: hasMatchingSchema,
      operations: toKafkaTopicOperations(topic.authorized_operations!),
    });
  });

  return topics;
}

/**
 * Deep read and return of all schemas in a CCloud or local environment's Schema Registry.
 * Does not store into the resource manager.
 *
 * @param schemaRegistry The Schema Registry to fetch schemas from.
 * @returns An array of all the schemas in the environment's Schema Registry.
 */
export async function fetchSchemas(schemaRegistry: SchemaRegistry): Promise<Schema[]> {
  const sidecarHandle = await getSidecar();
  const client: SchemasV1Api = sidecarHandle.getSchemasV1Api(
    schemaRegistry.id,
    schemaRegistry.connectionId,
  );
  const schemaListRespData: ResponseSchema[] = await client.getSchemas();

  // Keep track of the highest version number for each subject to determine if a schema is the latest version,
  // needed for context value setting (only the most recent versions are evolvable, see package.json).
  const subjectToHighestVersion: Map<string, number> = new Map();
  for (const schema of schemaListRespData) {
    const subject = schema.subject!;
    const version = schema.version!;
    if (!subjectToHighestVersion.has(subject) || version > subjectToHighestVersion.get(subject)!) {
      subjectToHighestVersion.set(subject, version);
    }
  }

  const schemas: Schema[] = schemaListRespData.map((schema: ResponseSchema) => {
    // AVRO doesn't show up in `schemaType`
    // https://docs.confluent.io/platform/current/schema-registry/develop/api.html#get--subjects-(string-%20subject)-versions-(versionId-%20version)
    const schemaType = (schema.schemaType as SchemaType) || SchemaType.Avro;
    // casting `id` from number to string to allow returning Schema types in `.getChildren()` above
    return Schema.create({
      connectionId: schemaRegistry.connectionId,
      connectionType: schemaRegistry.connectionType,
      id: schema.id!.toString(),
      subject: schema.subject!,
      version: schema.version!,
      type: schemaType,
      schemaRegistryId: schemaRegistry.id,
      environmentId: schemaRegistry.environmentId,
      isHighestVersion: schema.version === subjectToHighestVersion.get(schema.subject!),
    });
  });
  return schemas;
}

/**
 * Fetch all of the subjects in the schema registry and return them as an array of sorted strings.
 * Does not store into the resource manager.
 */
export async function fetchSubjects(schemaRegistry: SchemaRegistry): Promise<string[]> {
  const sidecarHandle = await getSidecar();
  const client: SubjectsV1Api = sidecarHandle.getSubjectsV1Api(
    schemaRegistry.id,
    schemaRegistry.connectionId,
  );

<<<<<<< HEAD
  return await client.list();
}

/**
 * Given a schema registry and a subject, fetch the versions available, then fetch the details
 * of each version and return them as an array of {@link Schema}.
 */
export async function fetchSchemaSubjectGroup(
  schemaRegistry: SchemaRegistry,
  subject: string,
): Promise<Schema[]> {
  const sidecarHandle = await getSidecar();
  const client: SubjectsV1Api = sidecarHandle.getSubjectsV1Api(
    schemaRegistry.id,
    schemaRegistry.connectionId,
  );

  // Learn all of the live version numbers for the subject.
  const versions: number[] = await client.listVersions({ subject });
  logger.info(
    `fetchSchemaSubjectGroup(): fetching ${versions.length} versions of schema for subject ${subject}`,
  );

  // Now prep to fetch all of the versions concurrently.
  const highestVersion = Math.max(...versions);
  const concurrentVersionRequests: FetchSchemaVersionParams[] = versions.map((version) => {
    return {
      schemaRegistry: schemaRegistry,
      client: client,
      subject: subject,
      version: version,
      highestVersion: highestVersion,
    } as FetchSchemaVersionParams;
  });

  // Fetch all versions concurrently capped at 5 concurrent requests at a time.
  const concurrentFetchResults = await executeInWorkerPool(
    fetchSchemaVersion,
    concurrentVersionRequests,
    {
      maxWorkers: 5,
    },
  );

  // The results may contain both successful Schema objects as well as errors.
  // Split them apart and throw on the first error (if any)
  const schemas: Schema[] = new Array(concurrentFetchResults.length);
  concurrentFetchResults.forEach((result) => {
    if (isSuccessResult(result)) {
      schemas.push(result.result);
    } else {
      // improve this before PR raised.
      throw result.error;
    }
  });

  return schemas;
}

interface FetchSchemaVersionParams {
  schemaRegistry: SchemaRegistry;
  client: SubjectsV1Api;
  subject: string;
  version: number;
  highestVersion: number;
}

export async function fetchSchemaVersion(params: FetchSchemaVersionParams): Promise<Schema> {
  const schema: ResponseSchema = await params.client.getSchemaByVersion({
    subject: params.subject,
    version: params.version.toString(),
  });

  const schemaRegistry = params.schemaRegistry;
  return Schema.create({
    // Fields copied from the SR ...
    connectionId: schemaRegistry.connectionId,
    connectionType: schemaRegistry.connectionType,
    schemaRegistryId: schemaRegistry.id,
    environmentId: schemaRegistry.environmentId,

    // Fields specific to this single schema subject binding.
    id: schema.id!.toString(),
    subject: schema.subject!,
    version: schema.version!,
    // AVRO doesn't show up in `schemaType`
    // https://docs.confluent.io/platform/current/schema-registry/develop/api.html#get--subjects-(string-%20subject)-versions-(versionId-%20version)
    type: (schema.schemaType as SchemaType) || SchemaType.Avro,
    isHighestVersion: schema.version === params.highestVersion,
  });
=======
  return (await client.list()).sort();
>>>>>>> 8591d90e
}<|MERGE_RESOLUTION|>--- conflicted
+++ resolved
@@ -156,8 +156,7 @@
     schemaRegistry.connectionId,
   );
 
-<<<<<<< HEAD
-  return await client.list();
+  return (await client.list()).sort();
 }
 
 /**
@@ -247,7 +246,4 @@
     type: (schema.schemaType as SchemaType) || SchemaType.Avro,
     isHighestVersion: schema.version === params.highestVersion,
   });
-=======
-  return (await client.list()).sort();
->>>>>>> 8591d90e
 }