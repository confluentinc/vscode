--- conflicted
+++ resolved
@@ -3,11 +3,8 @@
 import {
   TEST_CCLOUD_KEY_SUBJECT,
   TEST_CCLOUD_SCHEMA_REGISTRY,
-<<<<<<< HEAD
   TEST_CCLOUD_SUBJECT,
-=======
   TEST_LOCAL_ENVIRONMENT_ID,
->>>>>>> ef4cfcb9
   TEST_LOCAL_KAFKA_CLUSTER,
   TEST_LOCAL_SCHEMA_REGISTRY,
 } from "../../tests/unit/testResources";
