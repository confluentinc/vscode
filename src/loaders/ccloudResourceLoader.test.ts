--- conflicted
+++ resolved
@@ -54,35 +54,21 @@
 import * as graphqlOrgs from "../graphql/organizations";
 import { CCloudEnvironment } from "../models/environment";
 import { CCloudFlinkComputePool } from "../models/flinkComputePool";
-<<<<<<< HEAD
-import { FlinkStatement, Phase, restFlinkStatementToModel } from "../models/flinkStatement";
-import { FlinkUdf } from "../models/flinkSystemCatalog";
-import { CCloudFlinkDbKafkaCluster, CCloudKafkaCluster } from "../models/kafkaCluster";
-import { EnvironmentId } from "../models/resource";
-import * as sidecar from "../sidecar";
-import { SidecarHandle } from "../sidecar";
-import { ResourceManager } from "../storage/resourceManager";
-=======
 import type { FlinkStatement } from "../models/flinkStatement";
 import { Phase, restFlinkStatementToModel } from "../models/flinkStatement";
-import type { FlinkUdf } from "../models/flinkUDF";
+import type { FlinkUdf } from "../models/flinkSystemCatalog";
 import type { CCloudFlinkDbKafkaCluster } from "../models/kafkaCluster";
 import { CCloudKafkaCluster } from "../models/kafkaCluster";
 import type { EnvironmentId } from "../models/resource";
 import type * as sidecar from "../sidecar";
 import type { ResourceManager } from "../storage/resourceManager";
->>>>>>> 4df3bb04
 import { CachingResourceLoader } from "./cachingResourceLoader";
 import {
   CCloudResourceLoader,
   loadArtifactsForProviderRegion,
   loadProviderRegions,
 } from "./ccloudResourceLoader";
-<<<<<<< HEAD
-import { RawUdfSystemCatalogRow } from "./utils/udfSystemCatalogQuery";
-=======
 import type { RawUdfSystemCatalogRow } from "./utils/udfSystemCatalogQuery";
->>>>>>> 4df3bb04
 
 describe("CCloudResourceLoader", () => {
   let sandbox: sinon.SinonSandbox;
