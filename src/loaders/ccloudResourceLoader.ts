--- conflicted
+++ resolved
@@ -23,18 +23,9 @@
 import type { CCloudEnvironment } from "../models/environment";
 import { FlinkArtifact } from "../models/flinkArtifact";
 import { CCloudFlinkComputePool } from "../models/flinkComputePool";
-<<<<<<< HEAD
-import { FlinkStatement, Phase, restFlinkStatementToModel } from "../models/flinkStatement";
-import { FlinkUdf } from "../models/flinkSystemCatalog";
-import { CCloudFlinkDbKafkaCluster, CCloudKafkaCluster } from "../models/kafkaCluster";
-import { CCloudOrganization } from "../models/organization";
-import { EnvironmentId, IFlinkQueryable, IProviderRegion } from "../models/resource";
-import { CCloudSchemaRegistry } from "../models/schemaRegistry";
-import { getSidecar, SidecarHandle } from "../sidecar";
-=======
 import type { FlinkStatement } from "../models/flinkStatement";
 import { Phase, restFlinkStatementToModel } from "../models/flinkStatement";
-import type { FlinkUdf } from "../models/flinkUDF";
+import type { FlinkUdf } from "../models/flinkSystemCatalog";
 import type { CCloudFlinkDbKafkaCluster } from "../models/kafkaCluster";
 import { CCloudKafkaCluster } from "../models/kafkaCluster";
 import type { CCloudOrganization } from "../models/organization";
@@ -42,16 +33,15 @@
 import type { CCloudSchemaRegistry } from "../models/schemaRegistry";
 import type { SidecarHandle } from "../sidecar";
 import { getSidecar } from "../sidecar";
->>>>>>> 4df3bb04
 import { getResourceManager } from "../storage/resourceManager";
 import { ObjectSet } from "../utils/objectset";
 import type { ExecutionResult } from "../utils/workerPool";
 import { executeInWorkerPool, extract } from "../utils/workerPool";
 import { CachingResourceLoader } from "./cachingResourceLoader";
 import { generateFlinkStatementKey } from "./utils/loaderUtils";
+import type { RawUdfSystemCatalogRow } from "./utils/udfSystemCatalogQuery";
 import {
   getUdfSystemCatalogQuery,
-  RawUdfSystemCatalogRow,
   transformUdfSystemCatalogRows,
 } from "./utils/udfSystemCatalogQuery";
 
