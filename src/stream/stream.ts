import { type PartitionConsumeRecord } from "../clients/sidecar";

export class Stream {
  capacity: number;
  messages: CircularBuffer<PartitionConsumeRecord>;
  timestamp: SkipList<number | undefined>;
  partition: SkipList<number | undefined>;
  order: SkipList<PartitionConsumeRecord> | null;

  constructor(capacity = 2 ** 24) {
    this.capacity = capacity;

    /* Despite the UI having the ability to do "unbounded" consumption, we set
    the upper limit to make memory management predictable. If I'm wrong about
    this assumptions, I would be happy to receive a bug report "unable to see 
    more than 16m messages in unbounded stream". What a nice problem to have. */
    this.messages = new CircularBuffer(capacity);
    let values = this.messages.values;

    /* Message timestamp is a number that grows continuously. We can't really 
    expect it to repeat often. */
    let timestampOf = (point: number) => values[point].timestamp;
    this.timestamp = new SkipList(capacity, 1 / 4, timestampOf, descending);

    /* Message partition id is a number that represents a category. It often 
    going to be repeated. */
    let partitionOf = (point: number) => values[point].partition_id;
    this.partition = new SkipList(capacity, 1 / 2, partitionOf, ascending);

    this.order = null;
  }

  insert(message: PartitionConsumeRecord) {
    // if the size of circular buffer is at its capacity,
    // following insert replaces an older existing item
    let isCircular = this.messages.size >= this.messages.capacity;
    let index = this.messages.append(message);
    if (isCircular) {
      this.timestamp.remove(index);
      this.partition.remove(index);
    }
    this.timestamp.insert(index);
    this.partition.insert(index);
    // TEMP (July 12th) disabling this since we don't have sorting feature yet
    // this.order?.insert(index);
    return index;
  }

  get size() {
    return this.messages.size;
  }

  slice(offset: number, limit: number, includes: (index: number) => boolean = () => true) {
    let results: Array<PartitionConsumeRecord> = [];
    let indices: Array<number> = [];
    let local = this.order ?? this.timestamp;
    let messages = this.messages.values;

    let cursor, index;
    for (
      cursor = local.head, index = 0;
      cursor !== local.tail && index < offset + limit;
      cursor = local.next[cursor]
    ) {
      if (includes(cursor) && ++index >= offset && index < offset + limit) {
        indices.push(cursor);
        results.push(messages[cursor]);
      }
    }

    if (includes(cursor) && cursor < messages.length && index < offset + limit) {
      indices.push(cursor);
      results.push(messages[cursor]);
    }
    return { indices, results };
  }
}

/** A subset of DIVA's universal ascending comparator. It doesn't work with NaN. */
export function ascending<Value>(a: Value | undefined, b: Value | undefined) {
  return a === b ? 0 : a == null ? 1 : b == null ? -1 : a < b ? -1 : a > b ? 1 : 0;
}

/** A subset of DIVA's universal descending comparator. It doesn't work with NaN. */
export function descending<Value>(a: Value | undefined, b: Value | undefined) {
  return a === b ? 0 : a == null ? 1 : b == null ? -1 : a < b ? 1 : a > b ? -1 : 0;
}

export class CircularBuffer<Value> {
  capacity: number;
  values: Array<Value>;
  insertIndex: number;

  constructor(capacity: number) {
    this.capacity = capacity;
    this.values = [];
    this.insertIndex = 0;
  }

  get size() {
    return this.values.length;
  }

  at(point: number) {
    return this.values[point];
  }

  append(value: Value) {
    if (this.values.length < this.capacity) {
      return this.values.push(value) - 1;
    }
    let index = this.insertIndex++;
    this.values[index] = value;
    this.insertIndex %= this.capacity;
    return index;
  }
}

export class SkipList<Value> {
  /** A number (0..1) that defines size ratio between local and express lanes. */
  ratio: number;
  /** An accessor function that resolves the actual value by pointer. */
  getValue: (point: number) => Value;
  /** A comparator function that establishes desired order of values. */
  compare: (a: Value, b: Value) => -1 | 0 | 1;
  /** Extra skiplist that contains subset (per ratio) of values for faster search. */
  express: SkipList<Value> | null;
  /** BitSet to keep track of indices added to the list. */
  bitset: BitSet;
  /** Max number of items that can be added to the list. */
  capacity: number;

  size: number;
  head: number;
  tail: number;
  next: Uint32Array;
  prev: Uint32Array;

  constructor(
    capacity: number,
    ratio: number,
    getValue: (point: number) => Value,
    compare: (a: Value, b: Value) => -1 | 0 | 1,
  ) {
    this.capacity = capacity;
    this.ratio = ratio;
    this.getValue = getValue;
    this.compare = compare;

    this.size = 0;
    this.head = 0;
    this.tail = 0;
    this.next = new Uint32Array(capacity);
    this.prev = new Uint32Array(capacity);

    this.express = null;
    this.bitset = new BitSet(capacity);
  }

  /**
   * Inserts an item to the local lane (and possibly express) following the
   * order defined by compare function. Returns the insertion point used for
   * inserting the new item (i.e. point to the right).
   */
  insert(index: number): number | null {
    if (this.express == null && this.size >= 1 / this.ratio) {
      this.express = new SkipList(this.capacity, this.ratio, this.getValue, this.compare);
    }

    let point = null;

    // express lane, if created, helps finding insertion point for the item
    if (this.express != null) {
      if (Math.random() < this.ratio) {
        point = this.express.insert(index);
      } else if (this.express.size > 0) {
        point = this.express.search(index);
      }
    }

    this.bitset.set(index);

    let size = this.size++;
    let value = this.getValue(index);

    // adding an item to a list of size > 1 means doing more work to insert the item
    if (size > 1) {
      // item on the left from the head, put it in the head
      if (this.compare(value, this.getValue(this.head)) < 0) {
        this.next[index] = this.head;
        this.prev[this.head] = index;
        this.head = index;
        return this.next[index];
      }

      // item on the right from the tail, or equal, put it in the tail
      if (this.compare(value, this.getValue(this.tail)) >= 0) {
        this.next[this.tail] = index;
        this.prev[index] = this.tail;
        this.tail = index;
        return null;
      }

      // otherwise, look for the insertion point like bisect right does
      for (let i = 0, p = point ?? this.tail; i < size; i++, p = this.prev[p]) {
        // if p is tail, we'll skip this first iteration since it was covered by condition above
        if (this.compare(value, this.getValue(p)) >= 0) {
          point = this.next[p];
          this.next[index] = this.next[p];
          this.prev[index] = p;
          this.prev[this.next[p]] = index;
          this.next[p] = index;
          break;
        }
      }

      return point;
    }

    // if we're adding the second item of the list, just compare it to the head
    if (size === 1) {
      let point;
      if (this.compare(value, this.getValue(this.head)) < 0) {
        this.head = index;
        point = this.tail;
      } else {
        this.tail = index;
        point = null;
      }

      // now that we have 2 items in the list, wire them together
      this.next[this.head] = this.tail;
      this.prev[this.tail] = this.head;
      return point;
    }

    // there was no items added to the list yet, so both head and tail point to the new item
    this.head = index;
    this.tail = index;
    return null;
  }

  /**
   * Following bisect right algorithm, returns an insertion point of an item.
   * Returns null if the item can only be placed on the right of the tail.
   */
  search(index: number): number | null {
    let value = this.getValue(index);

    // the item is on the left from the head, head is insertion point
    if (this.compare(value, this.getValue(this.head)) < 0) {
      return this.head;
    }

    // the item is already the right most one,
    // so should be either inserted at tail or parent list should search from its tail
    if (this.compare(value, this.getValue(this.tail)) >= 0) {
      return null;
    }

    let point = this.express != null && this.express.size > 0 ? this.express.search(index) : null;

    for (let i = 0, p = point ?? this.tail; i < this.size; i++, p = this.prev[p]) {
      // if p falls back to tail, we'll skip this first iteration since it was covered by the condition above
      if (this.compare(value, this.getValue(p)) >= 0) {
        point = this.next[p];
        break;
      }
    }

    return point;
  }

  /** Removes an item from local and express lanes. */
  remove(index: number): void {
    // if the item was never added to the list, nothing to do here
    // early return should happen before asking express lane to remove
    // because if local lane doesn't have an item, it won't be in the express lane either
    if (!this.bitset.includes(index)) {
      return;
    }

    this.bitset.unset(index);

    if (this.express != null) {
      this.express.remove(index);
    }

    // if the size was 1, there's no need to make changes in address space
    // as long as we rely on the size for iterating (see insert and search methods)
    if (this.size-- > 1) {
      if (index === this.head) {
        this.head = this.next[this.head];
      } else if (index === this.tail) {
        this.tail = this.prev[this.tail];
      } else {
        this.next[this.prev[index]] = this.next[index];
        this.prev[this.next[index]] = this.prev[index];
      }
    }
  }

  find(predicate: (index: number) => boolean): number | null {
    let target = null;
    let point = this.express != null && this.express.size > 0 ? this.express.find(predicate) : null;
    let cursor = point ?? this.head;
    let prev = null;

    if (!predicate(this.tail)) return null;

    for (let i = 0; i < this.size; i++) {
      if (predicate(cursor)) {
        target = prev;
        break;
      }
      prev = cursor;
      cursor = this.next[cursor];
    }
    return target;
  }

  range(a: Value, b: Value): [number, number] | null {
    // range input needs to be ordered accordingly to the list metric
    [a, b] = [a, b].sort(this.compare);
    if (
      this.size === 0 ||
      this.compare(a, this.getValue(this.tail)) > 0 ||
      this.compare(b, this.getValue(this.head)) < 0
    ) {
      return null;
    }
    let lo = this.find((index) => this.compare(a, this.getValue(index)) <= 0);
    let hi = this.find((index) => this.compare(b, this.getValue(index)) < 0);
    if (lo != null && lo === hi && this.compare(a, this.getValue(lo)) !== 0) {
      // values in range [a, b] do not exist in the list
      return null;
    }
    return [lo != null ? this.next[lo] : this.head, hi != null ? hi : this.tail];
  }
}

<<<<<<< HEAD
export function includesSubstring(value: unknown, query: string, level = 0): boolean {
  if (value == null) return false;

  switch (typeof value) {
    case "string":
      return value.indexOf(query) >= 0;
    case "boolean":
      return String(value) === query;
    case "number":
      return String(value).indexOf(query) >= 0;
  }

  // give up on deeply nested objects
  if (level >= 8) return false;

  let nextLevel = level + 1;
  if (Array.isArray(value)) {
    for (let index = 0; index < value.length; index++) {
      if (includesSubstring(value[index], query, nextLevel)) return true;
    }
  }

  if (typeof value === "object") {
    for (let key in value) {
      let prop = (value as Record<string, unknown>)[key];
      if (includesSubstring(prop, query, nextLevel)) return true;
    }
=======
export function includesSubstring(value: PartitionConsumeRecord, query: string): boolean {
  let key = value.key;

  if (typeof key === "string") {
    if ((key as string).indexOf(query) >= 0) return true;
  } else {
    if (JSON.stringify(key, null, " ").indexOf(query) >= 0) return true;
  }
  let val = value.value;

  if (typeof val === "string") {
    if ((val as string).indexOf(query) >= 0) return true;
  } else {
    if (JSON.stringify(val, null, " ").indexOf(query) >= 0) return true;
>>>>>>> 24f5dd0d
  }

  return false;
}

const ONE = 0b10000000000000000000000000000000;

export class BitSet {
  bits: Uint32Array;

  constructor(size: number) {
    this.bits = new Uint32Array(Math.ceil(size / 32));
  }

  /** Set a bit to 1 at index. */
  set(index: number) {
    this.bits[index >>> 5] |= ONE >>> index;
  }

  /** Set a bit to 0 at index. */
  unset(index: number) {
    this.bits[index >>> 5] &= ~(ONE >>> index);
  }

  /** Check if an index is set. */
  includes(index: number) {
    return (this.bits[index >>> 5] & (ONE >>> index)) !== 0;
  }

  /**
   * Acquire a predicate function that checks for an index inclusion in the bits.
   * Avoids property lookup.
   */
  predicate() {
    let bits = this.bits;
    return (index: number) => (bits[index >>> 5] & (ONE >>> index)) !== 0;
  }

  /**
   * Efficiently counting number of bits set to 1.
   * @link https://graphics.stanford.edu/~seander/bithacks.html#CountBitsSetParallel
   */
  count() {
    let count = 0;
    for (let index = 0, value; index < this.bits.length; index++) {
      value = this.bits[index];
      value = value - ((value >> 1) & 0x55555555);
      value = (value & 0x33333333) + ((value >> 2) & 0x33333333);
      count += (((value + (value >> 4)) & 0xf0f0f0f) * 0x1010101) >> 24;
    }
    return count;
  }

  copy() {
    const copy = new BitSet(0);
    copy.bits = this.bits.slice();
    return copy;
  }

  intersection(other: BitSet) {
    for (let i = 0, a = this.bits, b = other.bits; i < a.length; i++) {
      a[i] &= b[i];
    }
    return this;
  }
}<|MERGE_RESOLUTION|>--- conflicted
+++ resolved
@@ -339,35 +339,6 @@
   }
 }
 
-<<<<<<< HEAD
-export function includesSubstring(value: unknown, query: string, level = 0): boolean {
-  if (value == null) return false;
-
-  switch (typeof value) {
-    case "string":
-      return value.indexOf(query) >= 0;
-    case "boolean":
-      return String(value) === query;
-    case "number":
-      return String(value).indexOf(query) >= 0;
-  }
-
-  // give up on deeply nested objects
-  if (level >= 8) return false;
-
-  let nextLevel = level + 1;
-  if (Array.isArray(value)) {
-    for (let index = 0; index < value.length; index++) {
-      if (includesSubstring(value[index], query, nextLevel)) return true;
-    }
-  }
-
-  if (typeof value === "object") {
-    for (let key in value) {
-      let prop = (value as Record<string, unknown>)[key];
-      if (includesSubstring(prop, query, nextLevel)) return true;
-    }
-=======
 export function includesSubstring(value: PartitionConsumeRecord, query: string): boolean {
   let key = value.key;
 
@@ -382,7 +353,6 @@
     if ((val as string).indexOf(query) >= 0) return true;
   } else {
     if (JSON.stringify(val, null, " ").indexOf(query) >= 0) return true;
->>>>>>> 24f5dd0d
   }
 
   return false;
